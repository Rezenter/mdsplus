package jScope;

import jScope.ConnectionEvent;
import jScope.ConnectionListener;
import java.io.*;
import java.net.*;
import java.awt.*;
import java.util.*;
import java.lang.OutOfMemoryError;
import java.lang.InterruptedException;
import javax.swing.*;
import java.text.*;
import java.util.logging.Level;
import java.util.logging.Logger;

public class MdsDataProvider
    implements DataProvider
{
    protected String provider;
    protected String experiment;
    String default_node;
    String environment_vars;
    private boolean def_node_changed = false;
    protected long shot;
    boolean open, connected;
    MdsConnection mds;
    String error;
    private boolean use_compression = false;
    int var_idx = 0;

    boolean is_tunneling = false;
    String tunnel_provider = "127.0.0.1:8000";
    SshTunneling ssh_tunneling;
    static final long RESAMPLE_TRESHOLD = 1000000000;
    static final int MAX_PIXELS = 20000;
    
    
    class SegmentedFrameData
        implements FrameData
    {
        String inX, inY;
        float timeMax, timeMin;
        int framesPerSegment;
        int numSegments;
        int startSegment, endSegment, actSegments;
        int mode;
        Dimension dim;
        float times[];
        int bytesPerPixel;

        public SegmentedFrameData(String inY, String inX, float timeMin, float timeMax, int numSegments) throws IOException
        {
            //Find out frames per segment and frame min and max based on time min and time max
            this.inX = inX;
            this.inY = inY;
            this.timeMin = timeMin;
            this.timeMax = timeMax;
            this.numSegments = numSegments;
            startSegment = -1;
            float startTimes[] = new float[numSegments];
 //Get segment window corresponding to the passed time window
            for(int i = 0; i < numSegments; i++)
            {
                float limits[] = GetFloatArray("GetSegmentLimits("+inY+","+i+")");
                startTimes[i] = limits[0];
                if(limits[1] > timeMin)
                {
                    startSegment = i;
                    break;
                }
            }
            if(startSegment == -1)
                throw new IOException("Frames outside defined time window");
//Check first if endTime is greated than the end of the last segment, to avoid rolling over all segments
            float endLimits[] = GetFloatArray("GetSegmentLimits("+inY+","+(numSegments - 1)+")");
//Throw away spurious frames at the end
            while(endLimits == null || endLimits.length != 2)
            {
                numSegments--;
                if(numSegments == 0)
                    break;
                endLimits = GetFloatArray("GetSegmentLimits("+inY+","+(numSegments - 1)+")");
            }
            if(numSegments > 100 && endLimits[0] < timeMax)
            {
                endSegment = numSegments - 1;
                for(int i = startSegment; i < numSegments; i++)
                      startTimes[i] = startTimes[0] + i*(endLimits[0] - startTimes[0])/numSegments;
            }
            else
            {
                for(endSegment = startSegment; endSegment < numSegments; endSegment++)
                {
                    try {
                        float limits[] = GetFloatArray("GetSegmentLimits("+inY+","+endSegment+")");
                        startTimes[endSegment] = limits[0];
                        if(limits[0] > timeMax)
                            break;
                    }catch(Exception exc){break;}
                }
            }

            actSegments = endSegment - startSegment;
//Get Frame Dimension and frames per segment
            int dims[] = GetIntArray("shape(GetSegment("+inY+", 0))");
            if(dims.length != 3)
                throw new IOException("Invalid number of segment dimensions: "+ dims.length);
            dim = new Dimension(dims[0], dims[1]);
            framesPerSegment = dims[2];
//Get Frame element length in bytes
            int len[] = GetIntArray("len(GetSegment("+inY+", 0))");
            bytesPerPixel = len[0];
            switch (len[0])
            {
                case 1:
                    mode = BITMAP_IMAGE_8;
                    break;
                case 2:
                    mode = BITMAP_IMAGE_16;
                    break;
                case 4:
                    mode = BITMAP_IMAGE_32;
                    break;
                default:
                    throw new IOException("Unexpected length for frame data: "+ len[0]);
             }
//Get Frame times
             if(framesPerSegment == 1) //We assume in this case that start time is the same of the frame time
             {
                 times = new float[actSegments];
                 for(int i = 0; i < actSegments; i++)
                     times[i] = startTimes[startSegment + i];
             }
             else //Get segment times. We assume that the same number of frames is contained in every segment
             {
                times = new float[actSegments * framesPerSegment];
                for(int i = 0; i < actSegments; i++)
                {
                    float segTimes [] = GetFloatArray("dim_of(GetSegment("+inY+","+i+"))");
                    if(segTimes.length != framesPerSegment)
                        throw new IOException("Inconsistent definition of time in frame + "+i+": read "+ segTimes.length+
                                " times, expected "+ framesPerSegment );
                    for(int j = 0; j < framesPerSegment; j++)
                        times[i * framesPerSegment + j] = segTimes[j];
                 }
             }
        }
        public int GetFrameType() throws IOException
        {
            return mode;
        }

        public int GetNumFrames()
        {
            return actSegments * framesPerSegment;
        }

        public Dimension GetFrameDimension()
        {
            return dim;
        }

        public float[] GetFrameTimes()
        {
            return times;
        }
        public byte[] GetFrameAt(int idx) throws IOException
        {
            //System.out.println("GET FRAME AT " + idx);
            int segmentIdx = startSegment + idx / framesPerSegment;
            int segmentOffset = (idx % framesPerSegment) * dim.width * dim.height * bytesPerPixel;
            byte[] segment = GetByteArray("GetSegment("+ inY+","+segmentIdx+")");
            if(framesPerSegment == 1)
                return segment;
            byte []outFrame = new byte[dim.width * dim.height * bytesPerPixel];
            System.arraycopy(segment, segmentOffset, outFrame, 0, dim.width * dim.height * bytesPerPixel);
            return outFrame;
        }
    }


    class SimpleFrameData
        implements FrameData
    {
        String in_x, in_y;
        float time_max, time_min;
        int mode = -1;
        int pixel_size;
        int first_frame_idx = -1;
        byte buf[];
        String error;
        private int st_idx = -1, end_idx = -1;
        private int n_frames = 0;
        private float times[] = null;
        private long  long_times[] = null; 
        private Dimension dim = null;
        private int header_size = 0;

        public SimpleFrameData(String in_y, String in_x, float time_min,
                               float time_max) throws Exception
        {
            int i;
            float t;
            float all_times[] = null;
            int n_all_frames = 0;

            this.in_y = in_y;
            this.in_x = in_x;
            this.time_min = time_min;
            this.time_max = time_max;
            buf = GetAllFrames(in_y);
            if (buf != null)
            {
                ByteArrayInputStream b = new ByteArrayInputStream(buf);
                DataInputStream d = new DataInputStream(b);

                pixel_size = d.readInt();
                int width = d.readInt();
                int height = d.readInt();
                int img_size = height * width;
                int n_frame = d.readInt();
                Vector f_time = new Vector();

                dim = new Dimension(width, height);
                if (in_x == null || in_x.length() == 0)
                {
                    all_times = new float[n_frame];                
                    for (i = 0; i < n_frame; i++)
                    {
                        all_times[i] = d.readFloat();
                    }
                }
                else
                {
                  //all_times = MdsDataProvider.this.GetWaveData(in_x).GetFloatData();
                    all_times = MdsDataProvider.this.GetWaveData(in_x).getData(MAX_PIXELS).y;
                }
                
                header_size = 16 + 4 * n_frame;

                switch (pixel_size)
                {
                    case 8:
                        mode = BITMAP_IMAGE_8;
                        break;
                    case 16:
                        mode = BITMAP_IMAGE_16;
                        break;
                    case 32:
                        mode = BITMAP_IMAGE_32;
                        break;
                }
            }
            else
            {
                String mframe_error = ErrorString();

                if (in_x == null || in_x.length() == 0)
                    all_times = MdsDataProvider.this.GetFrameTimes(in_y);
                else
                  //all_times = MdsDataProvider.this.GetWaveData(in_x).GetFloatData();
                    all_times = MdsDataProvider.this.GetWaveData(in_x).getData(MAX_PIXELS).y;

                if (all_times == null)
                {
                    if (mframe_error != null)
                        error =
                            " Pulse file or image file not found\nRead pulse file error\n" +
                            mframe_error + "\nFrame times read error";
                    else
                        error = " Image file not found ";

                    if (ErrorString() != null)
                        error = error + "\n" + ErrorString();

                    throw (new IOException(error));
                }
            }

            for (i = 0; i < all_times.length; i++)
            {
                t = all_times[i];
                if (t > time_max)
                    break;
                if (t >= time_min)
                {
                    if (st_idx == -1)
                        st_idx = i;
                }
            }
            end_idx = i;

            if (st_idx == -1)
                throw (new IOException("No frames found between " + time_min +
                                       " - " + time_max));

            n_frames = end_idx - st_idx;
            times = new float[n_frames];
            int j = 0;
            for (i = st_idx; i < end_idx; i++)
                times[j++] = all_times[i];
        }

        public int GetFrameType() throws IOException
        {
            if (mode != -1)
                return mode;
            int i;
            for (i = 0; i < n_frames; i++)
            {
                buf = GetFrameAt(i);
                if (buf != null)
                    break;
            }
            first_frame_idx = i;
            mode = Frames.DecodeImageType(buf);
            return mode;
        }

        public int GetNumFrames()
        {
            return n_frames;
        }

        public Dimension GetFrameDimension()
        {
            return dim;
        }

        public float[] GetFrameTimes()
        {
            return times;
        }

        public byte[] GetFrameAt(int idx) throws IOException
        {
            byte[] b_img = null;

            if (mode == BITMAP_IMAGE_8 || mode == BITMAP_IMAGE_16 ||
                mode == BITMAP_IMAGE_32)
            {
                if (buf == null)
                    throw (new IOException("Frames not loaded"));

                ByteArrayInputStream b = new ByteArrayInputStream(buf);
                DataInputStream d = new DataInputStream(b);

                
                if (buf == null)
                    throw (new IOException("Frames dimension not evaluated"));

                int img_size = dim.width * dim.height * pixel_size / 8;
                
                d.skip(header_size + (st_idx + idx) * img_size);

                if( d.available() < img_size )
                    return null;
                

                b_img = new byte[img_size];
                d.readFully(b_img);
                return b_img;
            }
            else
            {
                //we = new WaveformEvent(wave, "Loading frame "+idx+"/"+n_frames);
                //wave.dispatchWaveformEvent(we);
                if (idx == first_frame_idx && buf != null)
                    return buf;
                b_img = MdsDataProvider.this.GetFrameAt(in_y, st_idx + idx);
                return b_img;
            }
        }
    }

    
    ////////////////////////////////////////GAB JULY 2014
     
    class SimpleWaveData
        implements WaveData
    {
        String in_x, in_y;
        boolean _jscope_set = false;
        static final int SEGMENTED_YES = 1, SEGMENTED_NO = 2, SEGMENTED_UNKNOWN = 3;
        static final int UNKNOWN = -1;
        int numDimensions = UNKNOWN;
        int segmentMode = SEGMENTED_UNKNOWN;
        int v_idx;
        boolean isXLong = false;
        String title = null;
        String xLabel = null;
        String yLabel = null;
        boolean titleEvaluated = false;
        boolean xLabelEvaluated = false;
        boolean yLabelEvaluated = false;
        boolean continuousUpdate = false;
        String wd_experiment;
        long wd_shot;
        AsynchDataSource asynchSource = null;
    

        public SimpleWaveData(String in_y, String experiment, long shot)
        {
<<<<<<< HEAD
            this(in_y,null,experiment,shot);
        }
=======
            this.wd_experiment = experiment;
            this.wd_shot = shot;
            if(checkForAsynchRequest(in_y))
            {
               this.in_y = "[]";
               this.in_x = "[]";
            }
            else
            {
                this.in_y = in_y;
            }
            v_idx = var_idx;
            var_idx+=2;
            if(segmentMode == SEGMENTED_UNKNOWN)
            {
                Vector args = new Vector();
                String fixedY = in_y;
                fixedY.replaceAll("\\\\", "\\\\\\\\");
                args.addElement(new Descriptor(null, fixedY));
                try {
                    byte[] retData = GetByteArray("byte(MdsMisc->IsSegmented($))", args);                              
                    if(retData[0] > 0)
                        segmentMode = SEGMENTED_YES;
                    else
                        segmentMode = SEGMENTED_NO;

 /*                   
 //                   int[] numSegments = GetIntArray("GetNumSegments("+in_y+")");
 //                   if(numSegments[0] > 0)
                        segmentMode = SEGMENTED_YES;
                    else
                        segmentMode = SEGMENTED_NO;
 */               }
                catch(Exception exc)
                {
                    error = null;
                    segmentMode = SEGMENTED_UNKNOWN;
                }
            }
         }
>>>>>>> 2daf36bf

        public SimpleWaveData(String in_y, String in_x, String experiment, long shot)
        {
            this.wd_experiment = experiment;
            this.wd_shot = shot;
            if(checkForAsynchRequest(in_y))
            {
                this.in_y = "[]";
                this.in_x = "[]";
             }
            else
            {
                this.in_y = in_y;
                this.in_x = in_x;
            }
<<<<<<< HEAD
            v_idx = var_idx;
=======
           v_idx = var_idx;
>>>>>>> 2daf36bf
            var_idx += 2;
            if(segmentMode == SEGMENTED_UNKNOWN)
            {
                Vector args = new Vector();
<<<<<<< HEAD
                String fixedY = in_y;
                fixedY.replaceAll("\\", "\\\\");
                args.addElement(new Descriptor(null, fixedY));
=======
                args.addElement(new Descriptor(null, in_y));
>>>>>>> 2daf36bf
                try {
                    byte[] retData = GetByteArray("byte(MdsMisc->IsSegmented($))", args);                              
                    if(retData[0] > 0)
                        segmentMode = SEGMENTED_YES;
                    else
                        segmentMode = SEGMENTED_NO;
<<<<<<< HEAD
                }catch(Exception exc)
=======
/*                    int[] numSegments = GetIntArray("GetNumSegments("+in_y+")");
                    if(numSegments[0] > 0)
                        segmentMode = SEGMENTED_YES;
                    else
                        segmentMode = SEGMENTED_NO;
*/                }catch(Exception exc)
>>>>>>> 2daf36bf
                {
                    error = null;
                    segmentMode = SEGMENTED_UNKNOWN;
                }
            }
        }

        //Check if the passed Y expression specifies also an asynchronous part (separated by the patern &&&)
        //in case get an implemenation of AsynchDataSource
        boolean checkForAsynchRequest(String expression)
        {
            if(expression.startsWith("ASYNCH::"))
            {
                 asynchSource = getAsynchSource();
                if(asynchSource != null)
                {
                    asynchSource.startGeneration(expression.substring("ASYNCH::".length()));
                }
                return true;
             }
            return false;
        }
        
        
        
        
        public void setContinuousUpdate(boolean continuousUpdate)
        {
            this.continuousUpdate = continuousUpdate;
        }

        public int getNumDimension() throws IOException
        {
            if(numDimensions != UNKNOWN)
                return numDimensions;
            String expr;
            if (_jscope_set)
                expr = "shape(_jscope_" + v_idx + ")";
            else
            {
                if(segmentMode == SEGMENTED_YES)
                    expr = "shape(GetSegment(" + in_y +",0))";
                else
                {
                    _jscope_set = true;
                    expr = "( _jscope_" + v_idx + " = (" + in_y +";), shape(_jscope_" + v_idx + "))";
                }
            }
            error = null;
            int shape[] = GetNumDimensions(expr);

            if (error != null || shape == null)
            {
                _jscope_set = false;
                error = null;
                return 1;
            }
            numDimensions = shape.length;
            return shape.length;
        }

        public String GetTitle() throws IOException
        {
            String expr;
            if(!titleEvaluated)
            {
                titleEvaluated = true;
                if (_jscope_set)
               {
                   expr = "help_of(_jscope_" + v_idx + ")";
                   title = GetStringValue(expr);
               }
               else
               {
                   if(segmentMode == SEGMENTED_YES)
                   {
                       expr = "help_of(" + in_y + ")";
                   }
                   else
                   {
                       _jscope_set = true;
                       expr = "( _jscope_" + v_idx + " = (" + in_y +
                           "), help_of(_jscope_" + v_idx + "))";
                   }
                    title = GetStringValue(expr);
              }
            }
            return title;
        }

        public String GetXLabel() throws IOException
        {
 
            if(!xLabelEvaluated)
            {
                xLabelEvaluated = true;
                if (in_x == null || in_x.length() == 0)
                {
                    String expr;
                    if (_jscope_set)
                    {
                        expr = "Units(dim_of(_jscope_" + v_idx + "))";
                        xLabel = GetStringValue(expr);
                    }
                    else
                    {
                        if(segmentMode == SEGMENTED_YES)
                        {
                            expr = "Units(dim_of(GetSegment(" + in_y + ", 0)))";
                            xLabel = GetStringValue(expr);
                       }
                        else
                        {
                            _jscope_set = true;
                            expr = "( _jscope_" + v_idx + " = (" + in_y + "), Units(dim_of(_jscope_" + v_idx + ")))";
                            xLabel = GetStringValue(expr);
                        }
                    }
                }
                else
                {
                    xLabel = GetStringValue("Units(" + in_x + ")");
                }
            }
            return xLabel;
        }

        
        public String GetYLabel() throws IOException
        {
                        
            String expr;
 
            if(!yLabelEvaluated)
            {
                yLabelEvaluated = true;
                if( getNumDimension() > 1)
                {
                    if(segmentMode == SEGMENTED_YES)
                    {
                        expr = "Units(dim_of(GetSegment(" + in_y + ", 1)))";
                        yLabel = GetStringValue(expr);
                     }
                    else
                    {
                        if (_jscope_set)
                        {
                            expr = "Units(dim_of(_jscope_" + v_idx + ", 1))";
                            yLabel = GetStringValue(expr);
                        }
                        else
                        {
                            _jscope_set = true;
                            expr = "( _jscope_" + v_idx + " = (" + in_y +
                            "), Units(dim_of(_jscope_" + v_idx + ", 1)))";
                            yLabel = GetStringValue(expr);
                        }
                    }
                }
                return yLabel;
            }
            if(segmentMode == SEGMENTED_YES)
            {
                expr = "Units(dim_of(GetSegment(" + in_y + ", 0)))";
                yLabel = GetStringValue(expr);
            }
            else
            {
                if (_jscope_set)
                {
                    expr = "Units(_jscope_" + v_idx + ")";
                    yLabel = GetStringValue(expr);
                }
                else
                {
                    _jscope_set = true;
                    expr = "( _jscope_" + v_idx + " = (" + in_y +
                        "), Units(_jscope_" + v_idx + "))";
                     yLabel = GetStringValue(expr);
                }
            }
            return yLabel;
        }

        public String GetZLabel() throws IOException
        {            
            String expr;
                        
            if (_jscope_set)
                expr = "Units(_jscope_" + v_idx + ")";
            else
            {
                _jscope_set = true;
                expr = "( _jscope_" + v_idx + " = (" + in_y +
                    "), Units(_jscope_" + v_idx + "))";
            }
            String out = GetStringValue(expr);
            if (out == null)
                _jscope_set = false;

            return out;
        }
        
        //GAB JULY 2014 NEW WAVEDATA INTERFACE RAFFAZZONATA
        public XYData getData(double xmin, double xmax, int numPoints) throws Exception
        {
            return getData(xmin, xmax, numPoints, false);
        }
        public XYData getData(double xmin, double xmax, int numPoints, boolean isLong) throws Exception
        {
             String xExpr, yExpr;
             XYData res = null;
             double maxX = 0;
             
             if (!CheckOpen(this.wd_experiment, this.wd_shot))
                return null;

             if(segmentMode == SEGMENTED_UNKNOWN)
             {
                Vector args = new Vector();
                args.addElement(new Descriptor(null, in_y));
                try {                 
                    byte[] retData = GetByteArray("byte(MdsMisc->IsSegmented($))", args);                              
                    if(retData[0] > 0)
                        segmentMode = SEGMENTED_YES;
                    else
                        segmentMode = SEGMENTED_NO;
                }catch(Exception exc)
                {
                    segmentMode = SEGMENTED_NO;
                }
            }
             
            if(segmentMode == SEGMENTED_NO) //Store in TDI variable only non segmented data
            {
                yExpr =  in_y;
                _jscope_set = true;
                if(in_x == null)
                    xExpr = "__jScope_var = ("+in_y+") ; DIM_OF( __jScope_var )";
                else
                    xExpr = in_x;
            }
            else
            {                 
                if(in_x == null)
                {
                    yExpr =  in_y;
                    xExpr = "__jScope_var = (" +in_y+") ; DIM_OF(__jScope_var)";
                }
                else
                {
                    yExpr =  in_y;
                    xExpr = in_x;
                }
            }            
            
                Vector args = new Vector();
                args.addElement(new Descriptor(null, yExpr));
                if(in_x == null)
                    args.addElement(new Descriptor(null, ""));
                else
                    args.addElement(new Descriptor(null, xExpr));
                
                if(isLong)
                {
                    args.addElement(new Descriptor(null, new long[]{(xmin == -Double.MAX_VALUE)?0:(long)xmin}));
                    args.addElement(new Descriptor(null, new long[]{(xmax == Double.MAX_VALUE)?0:(long)xmax}));
                }
                else
                {
                args.addElement(new Descriptor(null, new float[]{(float)xmin}));
                args.addElement(new Descriptor(null, new float[]{(float)xmax}));
                }
                args.addElement(new Descriptor(null, new int[]{numPoints}));
                byte[] retData;
                int nSamples;
                try {
           //If the requeated number of points is Integer.MAX_VALUE, force the old way of getting data
                    if(numPoints == Integer.MAX_VALUE)
                        throw new Exception("Use Old Method for getting data");
                    if(isLong)
//                      retData = GetByteArray(setTimeContext+" MdsMisc->GetXYSignalLongTimes:DSC", args);
                        retData = GetByteArray(" MdsMisc->GetXYSignalLongTimes:DSC", args);
                    else
//                      retData = GetByteArray(setTimeContext+" MdsMisc->GetXYSignal:DSC", args);
                        retData = GetByteArray(" MdsMisc->GetXYSignal:DSC", args);
                    
                /*Decode data: Format:
                       -retResolution(float)
                       -number of samples (minumum between X and Y)
                       -type of X xamples (byte: long(1), double(2) or float(3))
                       -y samples 
                       -x Samples 
               */
                    ByteArrayInputStream bis = new ByteArrayInputStream(retData);
                    DataInputStream dis = new DataInputStream(bis);
                    float fRes;
                    double dRes;
                    fRes = dis.readFloat();
                    if(fRes >= 1E10)
                        dRes = Double.MAX_VALUE;
                    else
                        dRes = fRes;
                    nSamples = dis.readInt();
                    if( nSamples <= 0 )
                    {
                        error = "No Samples returned";
                        return null;
                    }
                    
                    byte type = dis.readByte();
                    float y[] = new float[nSamples];
                    for(int i = 0; i < nSamples; i++)
                    {
                        y[i] = dis.readFloat();
                    }
                    if(type == 1) //Long X (i.e. absolute times
                    {
                        long []longX = new long[nSamples];
                        for(int i = 0; i < nSamples; i++)
                            longX[i] = dis.readLong();
                        isXLong = true;
                        res = new XYData(longX, y, dRes);
                        if(longX.length > 0)
                            maxX = longX[longX.length - 1];
                        else 
                            maxX = 0;
                   }
                    else if(type == 2) //double X
                    {
                        double []x = new double[nSamples];
                        for(int i = 0; i < nSamples; i++)
                            x[i] = dis.readDouble();
                        res = new XYData(x, y, dRes);
                        if(x.length > 0)
                            maxX = x[x.length - 1];
                        else 
                            maxX = 0;
                    }
                    else //float X
                    {
                        double []x = new double[nSamples];
                        for(int i = 0; i < nSamples; i++)
                            x[i] = dis.readFloat();
                        res = new XYData(x, y, dRes);
                        if(x.length > 0)
                            maxX = x[x.length - 1];
                        else 
                            maxX = 0;
                   }
                    //Get title, xLabel and yLabel
                   int titleLen = dis.readInt();
                    if(titleLen > 0)
                    {
                        byte []titleBuf = new byte[titleLen];
                        dis.readFully(titleBuf);
                        title = new String(titleBuf);
                    }
                    int xLabelLen = dis.readInt();
                    if(xLabelLen > 0)
                    {
                        byte []xLabelBuf = new byte[xLabelLen];
                        dis.readFully(xLabelBuf);
                        xLabel = new String(xLabelBuf);
                    }
                
                    int yLabelLen = dis.readInt();
                    if(yLabelLen > 0)
                    {
                        byte []yLabelBuf = new byte[yLabelLen];
                        dis.readFully(yLabelBuf);
                        yLabel = new String(yLabelBuf);
                    }
                    titleEvaluated = xLabelEvaluated = yLabelEvaluated = true;
                    if(type == 1)
                        isLong = true;
/*                }
                catch(Exception exc)
                {
                    System.out.println("Error Reading data: "+exc);
                    nSamples = 0;
                }
 */               //Got resampled signal, if it is segmented and jScope.refreshPeriod > 0, enqueue a new request
                if(segmentMode == SEGMENTED_YES && continuousUpdate)
                {
                    long refreshPeriod = jScopeFacade.getRefreshPeriod();
                    if(refreshPeriod <= 0) refreshPeriod = 1000; //default 1 s refresh
                    updateWorker.updateInfo(/*xmin*/maxX, Double.MAX_VALUE, 2000,
                        waveDataListenersV, this, isLong, refreshPeriod);
                }
                return res;
             }catch(Exception exc)
             {
<<<<<<< HEAD
                 //System.out.println("MdsMisc->GetXYSignal Failed: "+exc);
=======
                 System.out.println("MdsMisc->GetXYSignal Failed: "+exc);
>>>>>>> 2daf36bf
             }
 //If execution arrives here probably MdsMisc->GetXYSignal() is not available on the server, so use the traditional approach
//            float y[] = GetFloatArray("SetTimeContext(*,*,*); ("+yExpr+");");
                
            
            float y[] = GetFloatArray("("+yExpr+")");
            RealArray xReal = GetRealArray("("+xExpr+";)");
            if(y == null || xReal == null) return null;
            if(xReal.isLong())
            {
                isXLong = true;
                return new XYData(xReal.getLongArray(), y, 1E12);
            }
            else
            {
                isXLong = false;
                return new XYData(xReal.getDoubleArray(), y, 1E12);
            }
         
         }
         public XYData getData(int numPoints)throws Exception
         {
             return getData(-Double.MAX_VALUE, Double.MAX_VALUE, numPoints);
         }

        public float[] getZ()
        {
            try {
                return GetFloatArray(in_y);
            }catch(Exception exc){return null;}
        }
        
        private long x2DLong[];
        public double[] getX2D()
        {
            String in = "__jScope_var = ("+in_y+") ; DIM_OF( __jScope_var, 0)";
            try {
                RealArray realArray = GetRealArray(in);
                if( realArray.isLong() )
                {
                    this.isXLong = true;
                    x2DLong = realArray.getLongArray();
                    return null;
                }
                else
                {
                    x2DLong = null;
                    return realArray.getDoubleArray();
                }
                //return GetFloatArray(in);
            } catch(Exception exc){return null;}
        }
        public long[] getX2DLong()
        {
            return x2DLong;
        }
          
        public float[] getY2D()
        {
            String in = "__jScope_var = ("+in_y+") ; DIM_OF( __jScope_var, 1)";
            try {
                return GetFloatArray(in);
            }catch(Exception exc){return null;}
        }

        //Cesare Mar 2015
        
        public float[] getX_Z()
        {
            try {
                return GetFloatArray(in_x);
            }catch(Exception exc){return null;}
        }
        public float[] getX_X2D()
        {
            String in = "__jScope_var = ("+in_x+") ; DIM_OF( __jScope_var, 0)";
            try {
                return GetFloatArray(in);
            }catch(Exception exc){return null;}
        }
        public float[] getX_Y2D()
        {
            String in = "__jScope_var = ("+in_x+") ; DIM_OF( __jScope_var, 1)";
            try {
                return GetFloatArray(in);
            }catch(Exception exc){return null;}
        }
        //End
        
        
        //public double[] getXLimits(){System.out.println("BADABUM!!"); return null;}
        //public long []getXLong(){System.out.println("BADABUM!!"); return null;}
        public boolean isXLong(){return isXLong;}

        //Async update management
        Vector<WaveDataListener> waveDataListenersV = new Vector<WaveDataListener>();


        public void addWaveDataListener(WaveDataListener listener)
        {
            waveDataListenersV.addElement(listener);
            if(asynchSource != null)
                asynchSource.addDataListener(listener);
        }
        public void getDataAsync(double lowerBound, double upperBound, int numPoints)
        {
 //           System.out.println("***GET DATA ASYNCH "+lowerBound+"  " + upperBound+"  " + numPoints);
            updateWorker.updateInfo(lowerBound, upperBound, numPoints, waveDataListenersV, this, isXLong);
        }
    } //END Inner Class SimpleWaveData

    
    //Inner class UpdateWorker handler asynchronous requests for getting (portions of) data
    class UpdateWorker extends Thread
    {
        class UpdateDescriptor
        {
            double updateLowerBound;
            double updateUpperBound;
            int updatePoints;
            Vector<WaveDataListener> waveDataListenersV;
            SimpleWaveData simpleWaveData;
            boolean isXLong;
            long updateTime;
             UpdateDescriptor(double updateLowerBound, double updateUpperBound, int updatePoints,
                    Vector<WaveDataListener> waveDataListenersV, SimpleWaveData simpleWaveData, boolean isXLong, long updateTime)
            {
                this.updateLowerBound = updateLowerBound;
                this.updateUpperBound = updateUpperBound;
                this.updatePoints = updatePoints;
                this.waveDataListenersV = waveDataListenersV;
                this.simpleWaveData = simpleWaveData;
                this.isXLong = isXLong;
                this.updateTime = updateTime;
<<<<<<< HEAD
=======
System.out.println(updateLowerBound);
System.out.println(updateUpperBound);
if(updateLowerBound == updateUpperBound)
    System.out.println("BOMBA");
>>>>>>> 2daf36bf
            }
        }
        boolean enabled = true;
        Vector<UpdateDescriptor>requestsV = new Vector<UpdateDescriptor>();
        void updateInfo(double updateLowerBound, double updateUpperBound, int updatePoints,
                Vector<WaveDataListener> waveDataListenersV, SimpleWaveData simpleWaveData, boolean isXLong, long delay)
        {
            intUpdateInfo(updateLowerBound, updateUpperBound, updatePoints, waveDataListenersV, simpleWaveData, isXLong,
                   Calendar.getInstance().getTimeInMillis()+delay);
        }
       void updateInfo(double updateLowerBound, double updateUpperBound, int updatePoints,
                Vector<WaveDataListener> waveDataListenersV, SimpleWaveData simpleWaveData, boolean isXLong)
        {
 //           intUpdateInfo(updateLowerBound, updateUpperBound, updatePoints, waveDataListenersV, simpleWaveData, isXLong,
 //                  Calendar.getInstance().getTimeInMillis());
           intUpdateInfo(updateLowerBound, updateUpperBound, updatePoints, waveDataListenersV, simpleWaveData, isXLong,
                   -1);
        }
        synchronized void intUpdateInfo(double updateLowerBound, double updateUpperBound, int updatePoints,
                Vector<WaveDataListener> waveDataListenersV, SimpleWaveData simpleWaveData, boolean isXLong, long updateTime)
        {
            if(updateTime > 0)  //If a delayed request for update
            {
                for(int i = 0; i < requestsV.size(); i++)
                {
                    UpdateDescriptor currUpdateDescr = requestsV.elementAt(i);
                    if(currUpdateDescr.updateTime > 0 && currUpdateDescr.simpleWaveData == simpleWaveData)
                        return; //Another delayed update request for that signal is already in the pending list
                }
            }
            requestsV.add(new UpdateDescriptor(updateLowerBound, updateUpperBound, updatePoints, 
                    waveDataListenersV, simpleWaveData, isXLong, updateTime));
            
            notify();
        }
        synchronized void enableAsyncUpdate(boolean enabled)
        {
            this.enabled = enabled;
            if(enabled)
                notify();
        }
        
        boolean stopWorker = false;
        
        synchronized void stopUpdateWorker()
        {
            stopWorker = true;
            notify();
        }
        
        public void run()
        {
            
            this.setName("UpdateWorker");
            
            while(true)
            {
                synchronized(this)
                {
                    try {
                        wait();
                        if(stopWorker)
                           return;
                    }                           
                    catch(InterruptedException exc) {}
                }
                if(!enabled) continue;
                long currTime = Calendar.getInstance().getTimeInMillis();
                long nextTime = -1;
                int i = 0;
                while(i < requestsV.size())
                {
                    if(!enabled) break;
                    UpdateDescriptor currUpdate = requestsV.elementAt(i);
                    if(currUpdate.updateTime < currTime)
                    {
                         try 
                        {
                            
                            requestsV.removeElementAt(i);
                            XYData currData = currUpdate.simpleWaveData.getData(currUpdate.updateLowerBound, currUpdate.updateUpperBound, currUpdate.updatePoints, currUpdate.isXLong);
                            
                            if( currData == null || currData.nSamples == 0 )
                                continue;
                            for(int j = 0; j < currUpdate.waveDataListenersV.size(); j++)
                            {
                                if(currUpdate.isXLong)
                                    currUpdate.waveDataListenersV.elementAt(j).dataRegionUpdated(currData.xLong, currData.y, currData.resolution);
                                else
                                    currUpdate.waveDataListenersV.elementAt(j).dataRegionUpdated(currData.x, currData.y, currData.resolution);

                            }
                        }catch(Exception exc)
                        {
                            Date d = new Date();
                            System.out.println(d+" Error in asynchUpdate: "+exc);
                        }
                    }
                    else
                    {
                        if(nextTime == -1 || nextTime > currUpdate.updateTime) //It will alway be nextTime != -1
                            nextTime = currUpdate.updateTime;
                        i++;
                    }
                }
                if(nextTime != -1) //If a pending request for which time did not expire, schedure a new notification
                {
                    currTime = Calendar.getInstance().getTimeInMillis();
                    java.util.Timer timer = new java.util.Timer();
                    timer.schedule(new TimerTask() {
                        public void run()
                        {
                            synchronized(UpdateWorker.this)
                            {
                                UpdateWorker.this.notify();
                            }
                        }
                    }, (nextTime < currTime + 50)?50:(nextTime - currTime + 1));
                }
            }
        }
    } //End Inner class UpdateWorker

    UpdateWorker updateWorker;

    
    public MdsDataProvider()
    {
        experiment = null;
        shot = 0;
        open = connected = false;
        mds = getConnection();
        error = null;
        //updateWorker = new UpdateWorker();
        //updateWorker.start();
    }

    protected MdsConnection getConnection() 
    {
        return new MdsConnection();
    }
    
    
    public MdsDataProvider(String provider)
    {
        setProvider(provider);
        experiment = null;
        shot = 0;
        open = connected = false;
        mds = new MdsConnection(this.provider);
        error = null;
        //updateWorker = new UpdateWorker();
        //updateWorker.start();
    }

    public MdsDataProvider(String exp, int s)
    {
        experiment = exp;
        shot = 0;
        open = connected = false;
        mds = new MdsConnection();
        error = null;
        //updateWorker = new UpdateWorker();
        //updateWorker.start();
    }

    protected void finalize()
    {
        int status;
        String err = new String("");
        if (open)
            mds.MdsValue("JavaClose(\"" + experiment + "\"," + shot + ")");
        if (connected)
            status = mds.DisconnectFromMds();
    }
    //To be overridden by any DataProvider implementation with added dynamic generation
    public jScope.AsynchDataSource getAsynchSource()
    {
        return null;
    }

    public void SetArgument(String arg) throws IOException
    {
        setProvider(arg);
        mds.setProvider(provider);
    }

    private void setProvider(String arg)
    {
        if (is_tunneling)
            provider = tunnel_provider;
        else
            provider = arg;
    }

    public boolean SupportsCompression()
    {
        return true;
    }

    public void SetCompression(boolean state)
    {
        if (connected)
            Dispose();
        use_compression = state;
    }

    protected String GetExperimentName(String in_frame)
    {
        String exp;

        if (experiment == null)
        {
            if (in_frame.indexOf(".") == -1)
                exp = in_frame;
            else
                exp = in_frame.substring(0, in_frame.indexOf("."));
        }
        else
            exp = experiment;

        return exp;
    }

    public FrameData GetFrameData(String in_y, String in_x, float time_min,
                                  float time_max) throws IOException
    {
        int[] numSegments = null; 
        try
        {
            numSegments = GetIntArray("GetNumSegments("+in_y+")");
        } catch(Exception exc){ error = null;}
        
        if(numSegments != null && numSegments[0] > 0)
            return new SegmentedFrameData(in_y, in_x, time_min, time_max, numSegments[0]);
        else
        {
            try {
                return (new SimpleFrameData(in_y, in_x, time_min, time_max));
            }catch(Exception exc){return null;}
        }
    }

    public synchronized byte[] GetAllFrames(String in_frame) throws IOException
    {
        byte img_buf[], out[] = null;
        float time[];
        int shape[];
        int pixel_size = 8;
        int num_time = 0;

        if (!CheckOpen())
            return null;

        String in;

        in = "DIM_OF( _jScope_img = (" + in_frame + "), 2)";
        time = GetFloatArray(in);
        if (time == null || ((time.length >= 2 ) && (time[1] == 1.0)))
        {
            //in = "DIM_OF(" + in_frame + ")";
            in = "DIM_OF( _jScope_img )";
            time = GetFloatArray(in);
            if (time == null)
                return null;
        }
//      in = "eshape(data(" + in_frame + "))";
        in = "eshape(data( _jScope_img ))";
        shape = GetIntArray(in);
        if (shape == null)
            return null;

        //in = in_frame;
        in = "_jScope_img";
        img_buf = GetByteArray(in);
        if (img_buf == null)
            return null;

        if (shape.length == 3)
        {
            num_time = shape[2];
            pixel_size = img_buf.length / (shape[0] * shape[1] * shape[2]) * 8;
        }
        else
        {
            if (shape.length == 2)
            {
                num_time = 1;
                pixel_size = img_buf.length / (shape[0] * shape[1]) * 8;
            }
            else
            if (shape.length == 1)
            {
                throw (new IOException("The evaluated signal is not an image"));
            }
        }

        ByteArrayOutputStream b = new ByteArrayOutputStream();
        DataOutputStream d = new DataOutputStream(b);

        d.writeInt(pixel_size);

        d.writeInt(shape[0]);
        d.writeInt(shape[1]);
        d.writeInt(num_time);

        for (int i = 0; i < num_time; i++)
            d.writeFloat(time[i]);

        d.write(img_buf);
        img_buf = null;
        out = b.toByteArray();
        d.close();

        return out;
    }

    public synchronized float[] GetFrameTimes(String in_frame)
    {
        String exp = GetExperimentName(in_frame);

        String in = "JavaGetFrameTimes(\"" + exp + "\",\"" + in_frame + "\"," +
            shot + " )";
        //    if(!CheckOpen())
        //	    return null;
        Descriptor desc = mds.MdsValue(in);
        switch (desc.dtype)
        {
            case Descriptor.DTYPE_FLOAT:
                return desc.float_data;
            case Descriptor.DTYPE_LONG:
                float[] out_data = new float[desc.int_data.length];
                for (int i = 0; i < desc.int_data.length; i++)
                    out_data[i] = (float) desc.int_data[i];
                return out_data;
            case Descriptor.DTYPE_BYTE:
                error = "Cannot convert byte array to float array";
                return null;
            case Descriptor.DTYPE_CSTRING:
                if ( (desc.status & 1) == 0)
                    error = desc.error;
                return null;
        }
        return null;
    }

    public byte[] GetFrameAt(String in_frame, int frame_idx) throws IOException
    {

        String exp = GetExperimentName(in_frame);

        String in = "JavaGetFrameAt(\"" + exp + "\",\" " + in_frame + "\"," +
            shot + ", " + frame_idx + " )";

        //    if(!CheckOpen())
        //	    return null;
        return GetByteArray(in);
    }
    public  synchronized  byte[] GetByteArray(String in) throws IOException
    {
        return GetByteArray(in, null);
    }

    public  synchronized  byte[] GetByteArray(String in, Vector args) throws IOException
    {
        byte out_byte[] = null;
        ByteArrayOutputStream dosb = new ByteArrayOutputStream();
        DataOutputStream dos = new DataOutputStream(dosb);

        if (!CheckOpen())
            return null;
        Descriptor desc;
        if(args == null)
            desc = mds.MdsValue(in);
        else
            desc = mds.MdsValue(in, args);
        switch (desc.dtype)
        {
            case Descriptor.DTYPE_FLOAT:
                for (int i = 0; i < desc.float_data.length; i++)
                    dos.writeFloat(desc.float_data[i]);
                out_byte = dosb.toByteArray();
                return out_byte;
            case Descriptor.DTYPE_USHORT:
            case Descriptor.DTYPE_SHORT: // bdb hacked this to try to make profile dialog read true data values, not normalised                
                for(int i = 0; i < desc.short_data.length; i++)
                    dos.writeShort(desc.short_data[i]);
                out_byte = dosb.toByteArray();
                return out_byte;
            case Descriptor.DTYPE_LONG:
                for (int i = 0; i < desc.int_data.length; i++)
                    dos.writeInt(desc.int_data[i]);
                out_byte = dosb.toByteArray();
                return out_byte;
            case Descriptor.DTYPE_UBYTE:
            case Descriptor.DTYPE_BYTE:
                return desc.byte_data;
            case Descriptor.DTYPE_CSTRING:
                if ( (desc.status & 1) == 0)
                    error = desc.error;
                 throw new IOException(error);
       }
       throw new IOException(error);
    }

    public synchronized String ErrorString()
    {
        return error;
    }

    
    public synchronized void Update(String experiment, long shot)
    {
        Update( experiment,  shot, false);
    }
    
    public synchronized void Update(String experiment, long shot, boolean resetExperiment)
    {
        this.error = null;
        this.var_idx = 0;

        if (resetExperiment) {
          this.experiment = null;
        }
        if ((shot != this.shot) || (shot == 0L) || (this.experiment == null) || (this.experiment.length() == 0) || (!this.experiment.equalsIgnoreCase(experiment)))
        {
          this.experiment = ((experiment != null) && (experiment.trim().length() > 0) ? experiment : null);
          this.shot = shot;
          this.open = false;
        }
    }

    public synchronized String GetString(String in) throws IOException
    {

        if (in == null)
            return null;

        error = null;

        if (NotYetString(in))
        {
            if (!CheckOpen())
                return null;
            Descriptor desc = mds.MdsValue(in);
            switch (desc.dtype)
            {
                case Descriptor.DTYPE_BYTE:
                case Descriptor.DTYPE_UBYTE:
                    return new String(desc.byte_data);
                case Descriptor.DTYPE_FLOAT:
                    error = "Cannot convert a float to string";
                    throw new IOException(error);
                case Descriptor.DTYPE_CSTRING:
                    if ( (desc.status & 1) == 1)
                        return desc.strdata;
                    else
                        return (error = desc.error);
            }
            if(desc.error == null)
                return "Undefined error";
            return (error = desc.error);
        }
        else
            return new String(in.getBytes(), 1, in.length() - 2);
    }

    public synchronized void SetEnvironment(String in) throws IOException
    {

        if (in == null || in.length() == 0)
            return;

        
 
        Properties pr = new Properties();
        pr.load(new ByteArrayInputStream(in.getBytes()));
        String def_node = ( (String) pr.getProperty("__default_node"));
        if (def_node != null)
        {
            def_node = def_node.trim();
            if (! (default_node != null && def_node.equals(default_node))
                || (def_node.length() == 0 && default_node != null))
            {
                default_node = (def_node.length() == 0) ? null : def_node;
                def_node_changed = true;
            }
            return;
        }
        
        if( in.indexOf("pulseSetVer") >= 0 )
        {
            open = false;
        }
        
        if( environment_vars == null || !environment_vars.equalsIgnoreCase(in) )
        {
            open = false;
            environment_vars = in;
        }
    
    }

    void SetEnvironmentSpecific(String in)
    {

        Descriptor desc = mds.MdsValue(in);
        switch (desc.dtype)
        {
            case Descriptor.DTYPE_CSTRING:
                if ( (desc.status & 1) == 0)
                    error = desc.error;
        }
    }
    public void enableAsyncUpdate(boolean enable)
    {
        updateWorker.enableAsyncUpdate(enable);
                  
    }

    
    double GetNow(String in) throws Exception
    {
        boolean isPlus = true;
        int hours = 0, minutes = 0, seconds = 0;
        String currStr = in.trim().toUpperCase();
        if(!currStr.startsWith("NOW"))
            throw new Exception();
        currStr = currStr.substring(3).trim();
        if(currStr.length() > 0) //Not only NOW
        {
            if(currStr.startsWith("+"))
                isPlus = true;
            else if(currStr.startsWith("-"))
                isPlus = false;
            else throw new Exception();
            currStr = currStr.substring(1).trim();
            StringTokenizer st = new StringTokenizer(currStr, ":", true);
            String currTok = st.nextToken();
            if(currTok.equals(":"))
                hours = 0;
            else
            {
                hours = Integer.parseInt(currTok);
                currTok = st.nextToken();
            }
            if(!currTok.equals(":"))
                throw new Exception();
            currTok = st.nextToken();
            if(currTok.equals(":"))
                minutes = 0;
            else
            {
                minutes = Integer.parseInt(currTok);
                currTok = st.nextToken();
            }
            if(!currTok.equals(":"))
                throw new Exception();
            if(st.hasMoreTokens())
            {
                seconds = Integer.parseInt(st.nextToken());
            }
        }
        if(!isPlus)
        {
            hours = -hours;
            minutes = -minutes;
            seconds = -seconds;
        }
        Calendar cal = Calendar.getInstance();
        //cal.setTimeZone(TimeZone.getTimeZone("GMT+00"));
        cal.setTime(new Date());
        cal.add(Calendar.HOUR, hours);
        cal.add(Calendar.MINUTE, minutes);
        cal.add(Calendar.SECOND, seconds);
        long javaTime = cal.getTime().getTime();
        return javaTime;
    }
    
    
    public synchronized double GetFloat(String in) throws IOException
    {
        error = null;

        //First check Whether this is a date
        try {
            Calendar cal = Calendar.getInstance();
            //cal.setTimeZone(TimeZone.getTimeZone("GMT+00"));
            DateFormat df = new SimpleDateFormat("d-MMM-yyyy HH:mm Z");
            //DateFormat df = new SimpleDateFormat("d-MMM-yyyy HH:mm");-
            Date date = df.parse(in + " GMT");
            //Date date = df.parse(in);
            cal.setTime(date);
            long javaTime = cal.getTime().getTime();
            return javaTime;
        }catch(Exception exc)
        { 
            try {
                return GetNow(in);
            }catch(Exception exc1){}
        } //If exception occurs this is not a date, try NOW condtruction



        if (NotYetNumber(in))
        {
            if (!CheckOpen())
                return 0;
            Descriptor desc = mds.MdsValue(in);
            if (desc.error != null)
                error = desc.error;
            switch (desc.dtype)
            {
                case Descriptor.DTYPE_DOUBLE:
                    return desc.double_data[0];
                case Descriptor.DTYPE_FLOAT:
                    return desc.float_data[0];
                case Descriptor.DTYPE_LONG:
                    return (float) desc.int_data[0];
                case Descriptor.DTYPE_BYTE:
                case Descriptor.DTYPE_UBYTE:
                    return (float) desc.byte_data[0];
                case Descriptor.DTYPE_CSTRING:
                    if ( (desc.status & 1) == 0)
                    {
                        error = desc.error;
                        throw (new IOException(error));
                    }
                    return 0;
            }
        }
        else
            return new Float(in).floatValue();
        return 0;
    }

    public WaveData GetWaveData(String in)
    {
        return new SimpleWaveData(in, experiment, shot);
    }

    public WaveData GetWaveData(String in_y, String in_x)
    {
        return new SimpleWaveData(in_y, in_x, experiment, shot);
    }

 

    public float[] GetFloatArray(String in) throws IOException
    {
        RealArray realArray = GetRealArray(in);
        if (realArray == null)
            return null;
        return realArray.getFloatArray();
    }

    public double[] GetDoubleArray(String in) throws IOException
    {
        RealArray realArray = GetRealArray(in);
        if (realArray == null)
            return null;
        return realArray.getDoubleArray();
    }

    public synchronized RealArray GetRealArray(String in) throws IOException
    {
        
        
        RealArray out;
        ConnectionEvent e = new ConnectionEvent(this, 1, 0);
        DispatchConnectionEvent(e);

        if (!CheckOpen())
            return null;

        Descriptor desc = mds.MdsValue(in);
        out = null;
        switch (desc.dtype)
        {
            case Descriptor.DTYPE_FLOAT:
                out = new RealArray(desc.float_data);
                break;
            case Descriptor.DTYPE_DOUBLE:
                out = new RealArray(desc.double_data);
                break;
            case Descriptor.DTYPE_LONG:
            case Descriptor.DTYPE_USHORT:
            {
                float[] outF = new float[desc.int_data.length];
                for (int i = 0; i < desc.int_data.length; i++)
                    outF[i] = (float) desc.int_data[i];
                out = new RealArray(outF);
            }
            break;
            case Descriptor.DTYPE_SHORT:
            {
                float[] outF = new float[desc.short_data.length];
                for (int i = 0; i < desc.short_data.length; i++)
                    outF[i] = (float) desc.short_data[i];
                out = new RealArray(outF);
            }
            break;
            case Descriptor.DTYPE_BYTE:
            case Descriptor.DTYPE_UBYTE:
            {
                float[] outF = new float[desc.byte_data.length];
                for (int i = 0; i < desc.byte_data.length; i++)
                    outF[i] = (float) desc.byte_data[i];
                out = new RealArray(outF);
            }
            break;
            case Descriptor.DTYPE_ULONGLONG:
            case Descriptor.DTYPE_LONGLONG:
            {
               out = new RealArray(desc.long_data);
            }
            break;
            case Descriptor.DTYPE_CSTRING:
                if ( (desc.status & 1) == 0)
                    error = desc.error;
                break;
            default:
                error = "Data type code : " + desc.dtype +
                    " not yet supported ";
        }

        return out;
    }


    public long[] GetShots(String in) throws IOException
    {
        //To shot evaluation don't execute check
        //if a pulse file is open
        CheckConnection();
        //try
        {

            return GetLongArray(in);
        }
    }

    public int[] GetIntArray(String in) throws IOException
    {
        if (!CheckOpen())
            throw new IOException("Tree not open");
        return GetIntegerArray(in);
    }

    private synchronized long[] GetLongArray(String in) throws IOException
    {
        long out_data[];

        Descriptor desc = mds.MdsValue(in);
        switch (desc.dtype)
        {
            case Descriptor.DTYPE_ULONGLONG:
            case Descriptor.DTYPE_LONGLONG:
                return desc.long_data;
            case Descriptor.DTYPE_LONG:
                out_data = new long[desc.int_data.length];
                for (int i = 0; i < desc.int_data.length; i++)
                {
                    out_data[i] = (long) (desc.int_data[i]);
                }
                return out_data;
            case Descriptor.DTYPE_FLOAT:
                out_data = new long[desc.float_data.length];
                for (int i = 0; i < desc.float_data.length; i++)
                    out_data[i] = (long) (desc.float_data[i] + 0.5);
                return out_data;
            case Descriptor.DTYPE_BYTE:
            case Descriptor.DTYPE_UBYTE:
                out_data = new long[desc.byte_data.length];
                for (int i = 0; i < desc.byte_data.length; i++)
                    out_data[i] = (long) (desc.byte_data[i] + 0.5);
                return out_data;
            case Descriptor.DTYPE_CSTRING:
                if ( (desc.status & 1) == 0)
                    error = desc.error;
                throw new IOException(error);
            default:
                error = "Data type code : " + desc.dtype +
                    " not yet supported ";
        }
        throw new IOException(error);
     }

    private synchronized int[] GetIntegerArray(String in) throws IOException
    {
        int out_data[];

        Descriptor desc = mds.MdsValue(in);
        switch (desc.dtype)
        {
            case Descriptor.DTYPE_LONG:
                return desc.int_data;
            case Descriptor.DTYPE_FLOAT:
                out_data = new int[desc.float_data.length];
                for (int i = 0; i < desc.float_data.length; i++)
                    out_data[i] = (int) (desc.float_data[i] + 0.5);
                return out_data;
            case Descriptor.DTYPE_BYTE:
            case Descriptor.DTYPE_UBYTE:
                out_data = new int[desc.byte_data.length];
               for (int i = 0; i < desc.byte_data.length; i++)
                   out_data[i] = (int) (desc.byte_data[i] + 0.5);
               return out_data;
            case Descriptor.DTYPE_CSTRING:
                if ( (desc.status & 1) == 0)
                    error = desc.error;
                throw new IOException(error);
            default:
                error = "Data type code : " + desc.dtype +
                    " not yet supported ";
        }
        throw new IOException(error);
    }

    public synchronized void Dispose()
    {

       if (is_tunneling && ssh_tunneling != null)
       {
           ssh_tunneling.Dispose();
       }

       if (connected)
        {
            connected = false;
            mds.DisconnectFromMds();

            ConnectionEvent ce = new ConnectionEvent(this,
                ConnectionEvent.
                LOST_CONNECTION,
                "Lost connection from : " +
                provider);
            mds.dispatchConnectionEvent(ce);
        }
       
        if( updateWorker != null && updateWorker.isAlive() )
        {
            updateWorker.stopUpdateWorker();
        }
    }

    protected synchronized void CheckConnection() throws IOException
    {
        if (!connected)
        {
            if (mds.ConnectToMds(use_compression) == 0)
            {
                if (mds.error != null)
                    throw new IOException(mds.error);
                else
                    throw new IOException("Could not get IO for " + provider);
            }
            else
            {
                connected = true;
                updateWorker = new UpdateWorker();
                updateWorker.start();
            }
        }
    }

    protected synchronized boolean CheckOpen() throws IOException
    {
        return CheckOpen( this.experiment,  this.shot);
    }
    
    protected synchronized boolean CheckOpen(String experiment, long shot) throws IOException
    {
        int status;
        if (!connected)
        {
            status = mds.ConnectToMds(use_compression);
            if (status == 0)
            {
                if (mds.error != null)
                    throw new IOException("Cannot connect to data server : " +
                                          mds.error);
                else
                    error = "Cannot connect to data server";
                return false;
            }
            connected = true;
            updateWorker = new UpdateWorker();
            updateWorker.start();

        }
        if (!open && experiment != null || this.shot != shot || experiment != null && !experiment.equalsIgnoreCase(this.experiment) )
        {
            //System.out.println("\n-->\nOpen tree "+experiment+ " shot "+ shot +"\n<--\n");
            Descriptor descr = mds.MdsValue("JavaOpen(\"" + experiment + "\"," +
                                            shot + ")");
            if (descr.dtype != Descriptor.DTYPE_CSTRING
                && descr.dtype == Descriptor.DTYPE_LONG && descr.int_data != null
                && descr.int_data.length > 0 && (descr.int_data[0] % 2 == 1))
            {
                open = true;
                def_node_changed = true;
                this.shot = shot;
                this.experiment = experiment;
                
                if( environment_vars != null && environment_vars.length() > 0 )
                {
                    this.SetEnvironmentSpecific(environment_vars);
                    if(error != null)
                    {
                        error = "Public variable evaluation error " + experiment + " shot " +
                        shot + " : " + error;
                      return false;
                    }
                }
            }
            else
            {
                if (mds.error != null)
                    error = "Cannot open experiment " + experiment + " shot " +
                        shot + " : " + mds.error;
                else
                    error = "Cannot open experiment " + experiment + " shot " +
                        shot;
                return false;
            }
        }
        if (open && def_node_changed)
        {
            Descriptor descr;
            if (default_node != null)
            {
                descr = mds.MdsValue("TreeSetDefault(\"\\\\" + default_node + "\")");
                if( (descr.int_data[0] & 1 ) == 0   )
                    mds.MdsValue("TreeSetDefault(\"\\\\" + experiment + "::TOP\")");
            }
            else
                descr = mds.MdsValue("TreeSetDefault(\"\\\\" + experiment + "::TOP\")");

            def_node_changed = false;
        }
        return true;
    }

    protected boolean NotYetString(String in)
    {
        int i;
        if (in.charAt(0) == '\"')
        {
            for (i = 1; i < in.length() && (in.charAt(i) != '\"' ||
                                            (i > 0 && in.charAt(i) == '\"' &&
                                             in.charAt(i - 1) == '\\')); i++)
                ;
            if (i == (in.length() - 1))
                return false;
        }
        return true;
    }

    protected boolean NotYetNumber(String in)
    {
        boolean ris;
        ris = false;
        try
        {
            Float f = new Float(in);
        }
        catch (NumberFormatException e)
        {
            ris = true;
        }

        return ris;
    }

    public synchronized void AddUpdateEventListener(UpdateEventListener l,
        String event_name) throws IOException
    {

        int eventid;
        String error;

        if (event_name == null || event_name.trim().length() == 0)
            return;
        CheckConnection();
        mds.MdsSetEvent(l, event_name);
    }

    public synchronized void RemoveUpdateEventListener(UpdateEventListener l,
        String event_name) throws IOException
    {
        int eventid;
        String error;

        if (event_name == null || event_name.trim().length() == 0)
            return;
        CheckConnection();
        mds.MdsRemoveEvent(l, event_name);
    }

    public synchronized void AddConnectionListener(ConnectionListener l)
    {
        if (mds == null)
        {
            return;
        }
        mds.addConnectionListener(l);
    }

    public synchronized void RemoveConnectionListener(ConnectionListener l)
    {
        if (mds == null)
        {
            return;
        }
        mds.removeConnectionListener(l);
    }

    protected void DispatchConnectionEvent(ConnectionEvent e)
    {
        if (mds == null)
        {
            return;
        }
        mds.dispatchConnectionEvent(e);
    }

    public boolean SupportsTunneling()
    {
        return true;
    }


    public int InquireCredentials(JFrame f, DataServerItem server_item)
    {

        mds.setUser(server_item.user);
        is_tunneling = false;
        if (server_item.tunnel_port != null &&
            server_item.tunnel_port.trim().length() != 0)
        {
            StringTokenizer st = new StringTokenizer(server_item.argument, ":");
            String ip;
            String remote_port = "" + MdsConnection.DEFAULT_PORT;

            ip = st.nextToken();
            if (st.hasMoreTokens())
                remote_port = st.nextToken();

            is_tunneling = true;

            try
            {
                ssh_tunneling = new SshTunneling(f, this, ip, remote_port,
                                                 server_item.user,
                                                 server_item.tunnel_port);
                ssh_tunneling.start();
                tunnel_provider = "127.0.0.1:" + server_item.tunnel_port;
            }
            catch (Throwable exc)
            {
                if (exc instanceof NoClassDefFoundError)
                    JOptionPane.showMessageDialog(f, "The MindTerm.jar library is required for ssh tunneling.You can download it from \nhttp://www.appgate.com/mindterm/download.php\n"+exc,
                                                  "alert",
                                                  JOptionPane.ERROR_MESSAGE);
                return DataProvider.LOGIN_ERROR;
            }
        }
        return DataProvider.LOGIN_OK;
    }

    public boolean SupportsFastNetwork()
    {
        return true;
    }

    protected String GetStringValue(String expr) throws IOException
    {
        String out = GetString(expr);
        if (out == null || out.length() == 0 || error != null)
        {
            error = null;
            return null;
        }
        if(out.indexOf(0) > 0 )
          out = out.substring(0, out.indexOf(0));

        return out;
    }

    protected int[] GetNumDimensions(String in_y) throws IOException
    {
        //return GetIntArray(in_y);
        //Gabriele June 2013: reduce dimension if one component is 1
        int [] fullDims = GetIntArray(in_y);

		if( fullDims == null )
			return null;

        if(fullDims.length == 1) return fullDims;
        //count dimensions == 1
        int numDimensions = 0;
        for(int i = 0; i < fullDims.length; i++)
        {
            if(fullDims[i] != 1)
                numDimensions++;
        }
        int [] retDims = new int[numDimensions];
        int j = 0;
        for(int i = 0; i < fullDims.length; i++)
        {
            if(fullDims[i] != 1)
                retDims[j++] = fullDims[i];
         }
         return retDims;
    }

    static class RealArray
    {
        double doubleArray[] = null;
        float floatArray[] = null;
        long  longArray[] = null;
        boolean isDouble;
        boolean isLong;

        RealArray(float[] floatArray)
        {
            this.floatArray = floatArray;
            isDouble = false;
            isLong = false;
        }

        RealArray(double[] doubleArray)
        {
            this.doubleArray = doubleArray;
            isDouble = true;
            isLong = false;
       }

       RealArray(long[] longArray)
       {
           this.longArray = longArray;
           for(int i = 0; i < longArray.length; i++)
               longArray[i] = jScopeFacade.convertFromSpecificTime(longArray[i]);

           isDouble = false;
           isLong = true;
      }

        boolean isDouble()
        {
            return isDouble;
        }

        boolean isLong()
        {
            return isLong;
        }

        float[] getFloatArray()
        {
            if(isLong) return null;

            if (isDouble && floatArray == null && doubleArray != null)
            {
                floatArray = new float[doubleArray.length];
                for (int i = 0; i < doubleArray.length; i++)
                    floatArray[i] = (float) doubleArray[i];
            }
            return floatArray;
        }

        double[] getDoubleArray()
        {
            if(isLong) return null;

            if (!isDouble && floatArray != null && doubleArray == null)
            {
                doubleArray = new double[floatArray.length];
                for (int i = 0; i < floatArray.length; i++)
                    doubleArray[i] = floatArray[i];
            }
            return doubleArray;
        }

        long[] getLongArray()
        {
            if(isDouble) return null;
            return longArray;
        }

        
    }
    public String getProvider()
    {
        return provider;
    }

<<<<<<< HEAD
}
=======
}
>>>>>>> 2daf36bf
<|MERGE_RESOLUTION|>--- conflicted
+++ resolved
@@ -401,10 +401,6 @@
 
         public SimpleWaveData(String in_y, String experiment, long shot)
         {
-<<<<<<< HEAD
-            this(in_y,null,experiment,shot);
-        }
-=======
             this.wd_experiment = experiment;
             this.wd_shot = shot;
             if(checkForAsynchRequest(in_y))
@@ -445,7 +441,6 @@
                 }
             }
          }
->>>>>>> 2daf36bf
 
         public SimpleWaveData(String in_y, String in_x, String experiment, long shot)
         {
@@ -461,38 +456,24 @@
                 this.in_y = in_y;
                 this.in_x = in_x;
             }
-<<<<<<< HEAD
-            v_idx = var_idx;
-=======
            v_idx = var_idx;
->>>>>>> 2daf36bf
             var_idx += 2;
             if(segmentMode == SEGMENTED_UNKNOWN)
             {
                 Vector args = new Vector();
-<<<<<<< HEAD
-                String fixedY = in_y;
-                fixedY.replaceAll("\\", "\\\\");
-                args.addElement(new Descriptor(null, fixedY));
-=======
                 args.addElement(new Descriptor(null, in_y));
->>>>>>> 2daf36bf
                 try {
                     byte[] retData = GetByteArray("byte(MdsMisc->IsSegmented($))", args);                              
                     if(retData[0] > 0)
                         segmentMode = SEGMENTED_YES;
                     else
                         segmentMode = SEGMENTED_NO;
-<<<<<<< HEAD
-                }catch(Exception exc)
-=======
 /*                    int[] numSegments = GetIntArray("GetNumSegments("+in_y+")");
                     if(numSegments[0] > 0)
                         segmentMode = SEGMENTED_YES;
                     else
                         segmentMode = SEGMENTED_NO;
 */                }catch(Exception exc)
->>>>>>> 2daf36bf
                 {
                     error = null;
                     segmentMode = SEGMENTED_UNKNOWN;
@@ -886,11 +867,7 @@
                 return res;
              }catch(Exception exc)
              {
-<<<<<<< HEAD
-                 //System.out.println("MdsMisc->GetXYSignal Failed: "+exc);
-=======
                  System.out.println("MdsMisc->GetXYSignal Failed: "+exc);
->>>>>>> 2daf36bf
              }
  //If execution arrives here probably MdsMisc->GetXYSignal() is not available on the server, so use the traditional approach
 //            float y[] = GetFloatArray("SetTimeContext(*,*,*); ("+yExpr+");");
@@ -1025,13 +1002,10 @@
                 this.simpleWaveData = simpleWaveData;
                 this.isXLong = isXLong;
                 this.updateTime = updateTime;
-<<<<<<< HEAD
-=======
 System.out.println(updateLowerBound);
 System.out.println(updateUpperBound);
 if(updateLowerBound == updateUpperBound)
     System.out.println("BOMBA");
->>>>>>> 2daf36bf
             }
         }
         boolean enabled = true;
@@ -2230,8 +2204,4 @@
         return provider;
     }
 
-<<<<<<< HEAD
-}
-=======
-}
->>>>>>> 2daf36bf
+}