--- conflicted
+++ resolved
@@ -461,12 +461,8 @@
             if(segmentMode == SEGMENTED_UNKNOWN)
             {
                 Vector args = new Vector();
-<<<<<<< HEAD
                 String fixedY = in_y.replaceAll("\\\\", "\\\\\\\\");
                 args.addElement(new Descriptor(null, fixedY));
-=======
-                args.addElement(new Descriptor(null, in_y));
->>>>>>> 4770fc8b
                 try {
                     byte[] retData = GetByteArray("byte(MdsMisc->IsSegmented($))", args);                              
                     if(retData[0] > 0)
