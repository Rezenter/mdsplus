package jScope;

/* $Id$ */
import jScope.WaveData;
import jScope.SignalBox;
import jScope.Signal;
import jScope.MultiWaveform;
import jScope.DataProvider;
import jScope.Frames;
import jScope.FrameData;
import java.awt.*;
import java.io.*;
import java.awt.image.*;
import java.text.DateFormat;
import java.text.SimpleDateFormat;
import java.util.Calendar;
import java.util.Date;
import java.util.Vector;

public class WaveInterface
{
    static SignalBox sig_box = new SignalBox();

    static final int MAX_NUM_SHOT = 30;
    public Waveform wave;
    public int num_waves;
    public boolean x_log, y_log;
    public String in_label[], in_x[], in_y[], in_up_err[], in_low_err[];

    //Prameter used to evaluate waveform
    public String in_xmin, in_xmax, in_ymax, in_ymin, in_timemax, in_timemin;
    public String in_title, in_xlabel, in_ylabel;
    public String in_def_node;
    public boolean in_upd_limits = true;
    public String experiment;
    public int in_grid_mode;
    public int height;
    
    public boolean isContinuousUpdate = false;

    public String in_shot;
    public int num_shot = 1;
    private boolean modified = true;

    //Used by GetShotArray methods to define
    //if required shots must be evaluate
    //private String shot_str_eval = null;
    //private long shot_list[] = null;

    boolean reversed = false;
    boolean show_legend = false;
    double legend_x, legend_y;

    public int markers_step[];
    public int markers[];
    public int colors_idx[];
    public boolean interpolates[];
    public int mode2D[];
    public int mode1D[];
    public long shots[];
    public String error;
    private String curr_error;
    public String provider;
    public String w_error[];
    public Signal signals[];
    public double xmax, xmin, ymax, ymin, timemax, timemin;
    public String title, xlabel, ylabel, zlabel;
    protected DataProvider dp;

// Used for asynchronous Update
    public boolean asynch_update = true;
    Signal wave_signals[];
    protected boolean evaluated[];


    protected boolean is_image = false;
    boolean keep_ratio = true;
    boolean horizontal_flip = false;
    boolean vertical_flip = false;
    int     signal_select = -1;
    private Frames frames;

    protected boolean is_async_update = false;

    static public boolean auto_color_on_expr = false;

    //True when a signal is added
    protected boolean add_signal = false;
    protected boolean is_signal_added = false;

    boolean cache_enabled = false;
    static boolean brief_error = true;

    ColorMap colorMap = new ColorMap();

    boolean xLimitsLong;
    long xminLong = 0;
    long xmaxLong = 0;


    public WaveInterface()
    {
        CreateWaveInterface(null, null);
    }

    public WaveInterface(Waveform wave)
    {
        CreateWaveInterface(wave, null);
    }

    public WaveInterface(DataProvider dp)
    {
        CreateWaveInterface(null, dp);
    }

    public WaveInterface(Waveform wave, DataProvider dp)
    {
        CreateWaveInterface(wave, dp);
    }

    public void setExperiment(String experiment)
    {
        this.experiment = experiment;
    }
    public void Erase()
    {
        num_waves = 0;
        in_label = null;
        in_x = null;
        in_y = null;
        in_up_err = null;
        in_low_err = null;
        in_xmin = null;
        in_xmax = null;
        in_ymax = null;
        in_ymin = null;
        in_timemax = null;
        in_timemin = null;
        in_title = null;
        in_xlabel = null;
        in_ylabel = null;
        experiment = null;
        in_shot = null;
        num_shot = 1;
        modified = true;
        markers_step = null;
        markers = null;
        colors_idx = null;
        interpolates = null;
        mode2D = null;
        mode1D = null;
        shots = null;
        error = null;
        curr_error = null;
        w_error = null;
        signals = null;
        title = null;
        xlabel = null;
        ylabel = null;
        is_image = false;
        keep_ratio = true;
        horizontal_flip = false;
        vertical_flip = false;
        frames = null;
        show_legend = false;

        wave_signals = null;
        evaluated = null;
    }

    public void SetAsImage(boolean is_image)
    {
        this.is_image = is_image;
    }

    public void EnableCache(boolean state)
    {
    }

    static public void FreeCache()
    {
    }

    static void WriteLine(PrintWriter out, String prompt, String value)
    {
        if (value != null && value.length() != 0)
        {
            out.println(prompt + value);
        }
    }

    static String TrimString(String s)
    {
        String s_new = new String();
        int new_pos = 0, old_pos = 0;
        while ( (new_pos = s.indexOf(" ", old_pos)) != -1)
        {
            s_new = s_new.concat(s.substring(old_pos, new_pos));
            old_pos = new_pos + " ".length();
        }
        s_new = s_new.concat(s.substring(old_pos, s.length()));
        return s_new;
    }

    static String RemoveNewLineCode(String s)
    {
        String y_new = new String();
        int new_pos = 0, old_pos = 0;

        while ( (new_pos = s.indexOf("|||", old_pos)) != -1)
        {
            y_new = y_new.concat(s.substring(old_pos, new_pos));
            old_pos = new_pos + "|||".length();
            y_new += '\n';
        }
        y_new = y_new.concat(s.substring(old_pos, s.length()));
        return y_new;
    }

    static String AddNewLineCode(String s)
    {
        String s_new = new String();
        int new_pos = 0, old_pos = 0;

        if (s == null)
            return null;
        while ( (new_pos = s.indexOf("\n", old_pos)) != -1)
        {
            s_new = s_new.concat(s.substring(old_pos, new_pos));
            old_pos = new_pos + "\n".length();
            s_new += "|||";
        }
        s_new = s_new.concat(s.substring(old_pos, s.length()));
        return s_new;
    }

    private void CreateWaveInterface(Waveform wave, DataProvider dp)
    {
        this.wave = wave;

        this.dp = dp;
        if (dp == null)
        experiment = null;
        shots = null;
        in_xmin = in_xmax = in_ymin = in_ymax = in_title = null;
        in_xlabel = in_ylabel = in_timemax = in_timemin = null;
        markers = null;
        interpolates = null;
        mode2D = null;
        mode1D = null;
        x_log = y_log = false;
        in_upd_limits = true;
        show_legend = false;
        reversed = false;
    }

    public void SetDataProvider(DataProvider _dp)
    {
        dp = _dp;
        error = null;
        curr_error = null;
        w_error = null;
        signals = null;
        modified = true;

        //When change data provide
        //shot variable is reset to
        //assure shot avaluation
        //shot_str_eval = null;
        //shot_list = null;
    }

    public DataProvider getDataProvider()
    {
        return dp;
    }

    public void setSignalState(String name, boolean state)
    {

        if (num_waves != 0)
        {
            int ns = (num_shot == 0) ? 1 : num_shot;
            for (int i = 0; i < num_waves; i++)
                if (name.equals(in_y[i]) || name.equals(in_label[i]))
                {
                    for (int j = i; j < i + ns; j++)
                    {
                        interpolates[j] = state;
                        markers[i] = Signal.NONE;
                    }
                    return;
                }
        }
    }

    public void setColorMap(ColorMap colorMap)
    {
        this.colorMap = colorMap;
    }

    public ColorMap getColorMap()
    {
        return colorMap;
    }


    public void ShowLegend(boolean state)
    {
        show_legend = state;
    }

    public void setModified(boolean state)
    {
        modified = state;
    }

    public boolean getModified()
    {
        return modified;
    }

    
    public void SetLegendPosition(double x, double y)
    {
        legend_x = x;
        legend_y = y;
        show_legend = true;
    }

    private String GetFirstLine(String str)
    {
        int idx = str.indexOf("\n");
        if (idx != -1)
            return str.substring(0, idx);
        else
            return str;
    }

    public int GetNumEvaluatedSignal()
    {
        if (signals == null)
            return 0;
        int i, n = 0;
        for (i = 0; i < signals.length; i++)
            if (signals[i] != null)
                n++;
        return n;
    }

    public boolean IsSignalAdded()
    {
        return is_signal_added;
    }

    public void SetIsSignalAdded(boolean is_signal_added)
    {
        this.is_signal_added = is_signal_added;
    }

    public String getErrorTitle()
    {
        return getErrorTitle(brief_error);
    }

    public String getErrorTitle(boolean brief)
    {
        int n_error = 0;
        String er = error;

        if (num_waves == 0 || (is_image && frames == null))
        {
            if (error != null)
                if (brief)
                    er = GetFirstLine(new String(error));
            return er;
        }

        for (int ii = 0; ii < num_waves; ii++)
        {
            if (w_error != null && w_error[ii] != null)
                n_error++;
        }

        if (error == null && n_error > 1 && n_error == num_waves)
        {
            er = "Evaluation error on all signals";
        }
        else
        {
            if (error != null)
                er = error;
            else
            {
                if (n_error == 1 && num_waves == 1)
                {
                    er = w_error[0];
                }
                else
                if (n_error > 0)
                    er = "< Evaluation error on " + n_error + " signal" +
                        (n_error > 1 ? "s" : "") + " >";
            }
        }

        if (er != null && brief)
        {
            int idx = (er.indexOf('\n') == -1 ? er.length() : er.indexOf('\n'));
            er = er.substring(0, idx);
        }
        return er;
    }

    public boolean GetSignalState(int i)
    {
        boolean state = false;
        //int idx = i * (num_shot > 0 ? num_shot : 1);
        if (i < num_waves)
            state = (interpolates[i] || (markers[i] != Signal.NONE));
        return state;
    }

    public boolean[] GetSignalsState()
    {
        boolean state[] = null;

        if (num_waves != 0)
        {
            int ns = (num_shot > 0 ? num_shot : 1);
            state = new boolean[num_waves / ns];
            for (int i = 0, j = 0; i < num_waves; i += ns)
                state[j++] = (interpolates[i] || (markers[i] != Signal.NONE));
        }
        return state;
    }

    public String[] GetSignalsName()
    {
        String name[] = null, s;

        if (num_waves != 0)
        {
            int ns = (num_shot > 0 ? num_shot : 1);
            name = new String[num_waves / ns];
            for (int i = 0, j = 0; i < num_waves; i += ns)
            {
                s = (in_label[i] != null && in_label[i].length() != 0) ?
                    in_label[i] : in_y[i];
                name[j++] = s;
            }
        }
        return name;
    }

    
    public Frames getFrames()
    {
        return frames;
    }
    
    public void setFrames(Frames f)
    {
        frames = f;
    }
    
    public void AddFrames(String frames)
    {
        AddFrames(frames, null);
    }

    public void AddFrames(String frames, String frames_time)
    {
        SetAsImage(true);
        in_x = new String[1];
        in_y = new String[1];
        in_x[0] = frames_time;
        in_y[0] = frames;
    }

    public boolean AddSignal(String y_expr)
    {
        return AddSignal("", y_expr);
    }

    public boolean AddSignal(String x_expr, String y_expr)
    {
        String x[] = new String[1];
        String y[] = new String[1];
        x[0] = x_expr;
        y[0] = y_expr;
        return AddSignals(x, y);
    }

    public boolean AddSignals(String x_expr[], String y_expr[])
    {

        if (x_expr.length != y_expr.length || x_expr.length == 0)
            return false;

        int new_num_waves;
        int num_sig = x_expr.length;
        boolean is_new[] = null;

        if (num_waves != 0)
        {
            is_new = new boolean[x_expr.length];
            for (int j = 0; j < x_expr.length; j++)
            {
                is_new[j] = true;
                for (int i = 0; i < num_waves; i++)
                {
                    if (y_expr[j].equals(in_y[i]) &&
                        (in_x[i] != null && x_expr[j].equals(in_x[i])))
                    {
                        /*
                             if(evaluated != null && evaluated[i])
                            return true;
                                                 else
                            return false;
                         */
                        is_new[j] = false;
                        num_sig--;
                    }
                }
            }

            if (num_sig == 0)
                return true;

            new_num_waves = num_waves +
                (num_shot != 0 ? num_shot : 1) * num_sig;
        }
        else
            new_num_waves = x_expr.length;

        String new_in_label[] = new String[new_num_waves];
        String new_in_x[] = new String[new_num_waves];
        String new_in_y[] = new String[new_num_waves];
        String new_in_up_err[] = new String[new_num_waves];
        String new_in_low_err[] = new String[new_num_waves];
        int new_markers[] = new int[new_num_waves];
        int new_markers_step[] = new int[new_num_waves];
        int new_colors_idx[] = new int[new_num_waves];
        boolean new_interpolates[] = new boolean[new_num_waves];
        int new_mode2D[] = new int[new_num_waves];
        int new_mode1D[] = new int[new_num_waves];
        long new_shots[] = null;
        if (shots != null)
            new_shots = new long[new_num_waves];

        boolean new_evaluated[] = new boolean[new_num_waves];
        Signal new_signals[] = new Signal[new_num_waves];
        String new_w_error[] = new String[new_num_waves];

        for (int i = 0; i < num_waves; i++)
        {
            new_in_label[i] = in_label[i];
            new_in_x[i] = in_x[i];
            new_in_y[i] = in_y[i];
            new_in_up_err[i] = in_up_err[i];
            new_in_low_err[i] = in_low_err[i];
            new_markers[i] = markers[i];
            new_markers_step[i] = markers_step[i];
            new_colors_idx[i] = colors_idx[i];
            new_interpolates[i] = interpolates[i];
            new_mode2D[i] = mode2D[i];
            new_mode1D[i] = mode1D[i];
            if (shots != null)
                new_shots[i] = shots[i];
            if (evaluated != null)
                new_evaluated[i] = evaluated[i];
            else
                new_evaluated[i] = false;
            if (signals != null)
                new_signals[i] = signals[i];
            if (w_error != null)
                new_w_error[i] = w_error[i];
        }

        for (int i = 0, k = num_waves; i < x_expr.length; i++)
        {
            if (is_new != null && !is_new[i])
                continue;
            for (int j = 0; j < num_shot; j++)
            {
                new_in_label[k] = "";
                new_in_x[k] = new String(x_expr[i]);
                new_in_y[k] = new String(y_expr[i]);
                new_in_up_err[k] = "";
                new_in_low_err[k] = "";
                new_markers[k] = 0;
                new_markers_step[k] = 1;

                if (auto_color_on_expr)
                    new_colors_idx[k] = (k - j) % Waveform.colors.length;
                else
                    new_colors_idx[k] = j % Waveform.colors.length;

                new_interpolates[k] = true;
                new_evaluated[k] = false;
                new_mode2D[k] = Signal.MODE_XZ;
                new_mode1D[k] = Signal.MODE_LINE;
                if (shots != null && shots.length != 0 && num_shot > 0)
                    new_shots[k] = shots[j];
                k++;
            }
        }

        in_label = new_in_label;
        in_x = new_in_x;
        in_y = new_in_y;
        in_up_err = new_in_up_err;
        in_low_err = new_in_low_err;
        markers = new_markers;
        markers_step = new_markers_step;
        colors_idx = new_colors_idx;
        interpolates = new_interpolates;
        mode2D = new_mode2D;
        mode1D = new_mode1D;
        shots = new_shots;
        num_waves = new_num_waves;
        evaluated = new_evaluated;
        signals = new_signals;
        w_error = new_w_error;
        add_signal = true;
        return true;
    }

    public boolean isAddSignal()
    {
        return add_signal;
    }

    public void setAddSignal(boolean add_signal)
    {
        this.add_signal = add_signal;
    }

    public boolean UpdateShot(long curr_shots[]) throws IOException
    {
        int l = 0, curr_num_shot;

        if (curr_shots == null)
        {
            curr_num_shot = 1;
            shots = null;
            if (num_shot == 0)
                return false;
        }
        else
            curr_num_shot = curr_shots.length;


        int num_signal;
        int num_expr;
        if (num_shot == 0)
        {
            num_signal = num_waves * curr_num_shot;
            num_expr = num_waves;
        }
        else
        {
            num_signal = num_waves / num_shot * curr_num_shot;
            num_expr = num_waves / num_shot;
        }


        if (is_image)
        {
            modified = true;
            shots = curr_shots;
            return true;
        }

        if (num_signal == 0)
            return false;

        modified = true;

        String[] in_label = new String[num_signal];
        String[] in_x = new String[num_signal];
        String[] in_y = new String[num_signal];
        String[] in_up_err = new String[num_signal];
        String[] in_low_err = new String[num_signal];
        int[] markers = new int[num_signal];
        int[] markers_step = new int[num_signal];
        int[] colors_idx = new int[num_signal];
        boolean[] interpolates = new boolean[num_signal];
        int[] mode2D = new int[num_signal];
        int[] mode1D = new int[num_signal];
        long[] shots = null;
        if (curr_shots != null)
            shots = new long[num_signal];

        int sig_idx = (this.num_shot == 0) ? 1 : this.num_shot;
        for (int i = 0, k = 0; i < num_expr; i++)
        {
            for (int j = 0; j < curr_num_shot; j++, k++)
            {
                in_label[k] = this.in_label[i * sig_idx];
                in_x[k] = this.in_x[i * sig_idx];
                in_y[k] = this.in_y[i * sig_idx];
                if (j < this.num_shot)
                {
                    markers[k] = this.markers[i * this.num_shot + j];
                    markers_step[k] = this.markers_step[i * this.num_shot + j];
                    interpolates[k] = this.interpolates[i * this.num_shot + j];
                    mode2D[k] = this.mode2D[i * this.num_shot + j];
                    mode1D[k] = this.mode1D[i * this.num_shot + j];
                    if (curr_shots != null)
                        shots[k] = curr_shots[j];
                    in_up_err[k] = this.in_up_err[i * this.num_shot + j];
                    in_low_err[k] = this.in_low_err[i * this.num_shot + j];
                    colors_idx[k] = this.colors_idx[i * this.num_shot + j];
                }
                else
                {
                    markers[k] = this.markers[i * this.num_shot];
                    markers_step[k] = this.markers_step[i * this.num_shot];
                    interpolates[k] = this.interpolates[i * this.num_shot];
                    mode2D[k] = this.mode2D[i * this.num_shot];
                    mode1D[k] = this.mode1D[i * this.num_shot];
                    in_up_err[k] = this.in_up_err[i * this.num_shot];
                    in_low_err[k] = this.in_low_err[i * this.num_shot];

                    if (auto_color_on_expr)
                        colors_idx[k] = i % Waveform.colors.length; //this.colors_idx[i * this.num_shot];
                    else
                        colors_idx[k] = j % Waveform.colors.length;

                    if (curr_shots != null)
                        shots[k] = curr_shots[j];
                }
            }
        }

        this.in_label = in_label;
        this.in_x = in_x;
        this.in_y = in_y;
        this.in_up_err = in_up_err;
        this.in_low_err = in_low_err;
        this.markers = markers;
        this.markers_step = markers_step;
        this.colors_idx = colors_idx;
        this.interpolates = interpolates;
        this.mode2D = mode2D;
        this.mode1D = mode1D;
        this.shots = shots;
        if (shots != null)
            this.num_shot = curr_num_shot;
        else
            this.num_shot = 1;
        num_waves = num_signal;

        return true;
    }

    public synchronized int StartEvaluate() throws IOException
    {
        error = null;

        if (modified)
            evaluated = null;

        if ( (in_y == null || in_x == null))
        {
            error = "Missing Y or X values";
            signals = null;
            return 0;
        }

        if (shots == null && ! ( experiment == null || experiment.trim().length() == 0) )
        {
            error = "Missing shot value";
            signals = null;

        }

        if (shots != null && ( experiment == null || experiment.trim().length() == 0) )
        {
            error = "Missing experiment name";
            signals = null;
        }


        num_waves = in_y.length;

        if (modified)
        {
            if (!is_image)
                signals = new Signal[num_waves];

            evaluated = new boolean[num_waves];
            w_error = new String[num_waves];
        }

        if (in_x != null && num_waves != in_x.length)
        {
            error = "X values are different from Y values";
            return 0;
        }

        if (shots != null && shots.length > 0)
        {
            int i = 0;
            do
            {
                dp.Update(experiment, shots[i]);
                i++;
            }
            while (i < shots.length && dp.ErrorString() != null);
        }
        else
            dp.Update(null, 0);

        if (dp.ErrorString() != null)
        {
            error = dp.ErrorString();
            return 0;
        }

        //Compute title
        if (in_title != null && (in_title.trim()).length() != 0)
        {
            title = dp.GetString(in_title);
            if (title == null)
            {
                error = dp.ErrorString();
                return 0;
            }
        }

        //compute limits
        if (in_xmin != null &&
            (in_xmin.trim()).length() != 0 &&
            in_upd_limits)
        {
            xmin = dp.GetFloat(in_xmin);
            if (dp.ErrorString() != null)
            {
                error = dp.ErrorString();
                return 0;
            }
            long timeLong = getDate(in_xmin);
            if(timeLong != -1)
            {
                xLimitsLong = true;
                xminLong = timeLong;
            }
        }
        else
            xmin = (!is_image) ? -Double.MAX_VALUE : -1;

        if (in_xmax != null &&
            (in_xmax.trim()).length() != 0 &&
            in_upd_limits)
        {
            xmax = dp.GetFloat(in_xmax);
            if (dp.ErrorString() != null)
            {
                error = dp.ErrorString();
                return 0;
            }
            long timeLong = getDate(in_xmax);
            if(timeLong != -1)
            {
                xLimitsLong = true;
                xmaxLong = timeLong;
            }
        }
        else
            xmax = (!is_image) ? Double.MAX_VALUE : -1;

        if (in_ymax != null &&
            (in_ymax.trim()).length() != 0 &&
            in_upd_limits)
        {
            ymax = dp.GetFloat(in_ymax);
            if (dp.ErrorString() != null)
            {
                error = dp.ErrorString();
                return 0;
            }
        }
        else
            ymax = (!is_image) ? Double.MAX_VALUE : -1;

        if (in_ymin != null &&
            (in_ymin.trim()).length() != 0 &&
            in_upd_limits)
        {
            ymin = dp.GetFloat(in_ymin);
            if (dp.ErrorString() != null)
            {
                error = dp.ErrorString();
                return 0;
            }
        }
        else
            ymin = (!is_image) ? -Double.MAX_VALUE : -1;

        if (is_image)
        {
            if (in_timemax != null && (in_timemax.trim()).length() != 0)
            {
                timemax = dp.GetFloat(in_timemax);
                if (dp.ErrorString() != null)
                {
                    error = dp.ErrorString();
                    return 0;
                }
            }
            else
                timemax = Double.MAX_VALUE;

            if (in_timemin != null && (in_timemin.trim()).length() != 0)
            {
                timemin = dp.GetFloat(in_timemin);
                if (dp.ErrorString() != null)
                {
                    error = dp.ErrorString();
                    return 0;
                }
            }
            else
                timemin = -Double.MAX_VALUE;
        }

        //Compute x label, y_label

        if (in_xlabel != null && (in_xlabel.trim()).length() != 0)
        {
            xlabel = dp.GetString(in_xlabel);
            if (xlabel == null)
            {
                error = dp.ErrorString();
                return 0;
            }
        }
        if (in_ylabel != null && (in_ylabel.trim()).length() != 0)
        {
            ylabel = dp.GetString(in_ylabel);
            if (ylabel == null)
            {
                error = dp.ErrorString();
                return 0;
            }
        }
        if (xmin > xmax)
            xmin = xmax;
        if (ymin > ymax)
            ymin = ymax;

        return 1;
    }

    public synchronized void EvaluateShot(long shot) throws Exception
    {
        int curr_wave;

        if (is_image)
            return;

        //dp.enableAsyncUpdate(false);

        for (curr_wave = 0; curr_wave < num_waves; curr_wave++)
        {
            if ( ( shot == 0 ) || ( shots[curr_wave] == shot && !evaluated[curr_wave] &&
                (interpolates[curr_wave] ||
                 markers[curr_wave] != Signal.NONE)) )
            {
                w_error[curr_wave] = null;
                signals[curr_wave] = GetSignal(curr_wave, -Double.MAX_VALUE, Double.MAX_VALUE);
                evaluated[curr_wave] = true;
                if (signals[curr_wave] == null)
                {
                    w_error[curr_wave] = curr_error;
                    evaluated[curr_wave] = false;
                }
                else
                {
                    sig_box.AddSignal(in_x[curr_wave], in_y[curr_wave]);
                    setLimits(signals[curr_wave]);
                }
            }
        }
        //dp.enableAsyncUpdate(true);
   }

    public void setLimits()
    {
        try
        {
            for (int i = 0; i < signals.length; i++)
                if (signals[i] != null)
                    setLimits(signals[i]);
        }
        catch (Exception e)
        {}
    }

    public void setLimits(Signal s) throws Exception
    {
        s.setXLimits(xmin, xmax, Signal.AT_CREATION);
        s.setYmin(ymin, Signal.AT_CREATION);
        s.setYmax(ymax, Signal.AT_CREATION);
    }

    public boolean allEvaluated()
    {
        if (evaluated == null)
            return false;
        for (int curr_wave = 0; curr_wave < num_waves; curr_wave++)
            if (!evaluated[curr_wave])
            {
                modified = true;
                return false;
            }
        modified = false;
        return true;
    }

    public synchronized void EvaluateOthers() throws Exception
    {
        int curr_wave;

        if (is_image)
        {
            if(!evaluated[0])
            {
                InitializeFrames();
                if (frames != null)
                    frames.SetViewRect( (int) xmin, (int) ymin, (int) xmax,
                                   (int) ymax);
                error = curr_error;
            }
            return;
        }

        if (evaluated == null)
        {
            signals = null;
            return;
        }

        for (curr_wave = 0; curr_wave < num_waves; curr_wave++)
        {
            if (!evaluated[curr_wave] &&
                ! (!interpolates[curr_wave] &&
                   this.markers[curr_wave] == Signal.NONE))
            {
                w_error[curr_wave] = null;
                signals[curr_wave] = GetSignal(curr_wave, xmin, xmax);
                evaluated[curr_wave] = true;
                if (signals[curr_wave] == null) {
                    w_error[curr_wave] = curr_error;
                    evaluated[curr_wave] = false;
                } else {
                    sig_box.AddSignal(in_x[curr_wave], in_y[curr_wave]);
                    setLimits(signals[curr_wave]);
                }
            }
        }
        modified = false;
    }

    private void CreateNewFramesClass(int image_type) throws IOException
    {
        if (image_type == FrameData.JAI_IMAGE) {
            try {
                Class cl = Class.forName("jScope.FrameJAI");
                frames = (Frames) cl.newInstance();
            } catch (Exception e) {
                throw (new IOException(
                    "Java Advanced Imaging must be installed to show this type of image"));
            }
        } else {
            frames = new Frames();
            frames.setColorMap(colorMap);
        }
    }

    private void InitializeFrames()
    {
        float f_time[];
        int j = 0, i = 0;
        curr_error = null;
        byte buf[];
        WaveformEvent we;
        int mode = this.wave.GetMode();

        this.wave.SetMode(Waveform.MODE_WAIT);

        if (in_y[0] == null)
        {
            curr_error = "Missing Y value";
            return;
        }

        if (shots != null && shots.length != 0)
            dp.Update(experiment, shots[0]);
        else
            dp.Update(null, 0);

        try
        {
            we = new WaveformEvent(wave, "Loading single or multi frame image");
            wave.dispatchWaveformEvent(we);
            FrameData fd = dp.GetFrameData(in_y[0], in_x[0], (float)timemin, (float)timemax);
            if (fd != null)
            {
                CreateNewFramesClass(fd.GetFrameType());
                /*
                frames.setHorizontalFlip(horizontal_flip);
                frames.setVerticalFlip(vertical_flip);
                */
                frames.SetFrameData(fd);
                if (in_label != null && in_label[0] != null &&
                    in_label[0].length() != 0)
                    frames.setName(in_label[0]);
                else
                    frames.setName(in_y[0]);
                evaluated[0] = true;
            }
            else
            {
                frames = null;
                curr_error = dp.ErrorString();
                evaluated[0] = false;
            }
            //frames.WaitLoadFrame();

            this.wave.SetMode(mode);

        }
        catch (Throwable e)
        {
            //e.printStackTrace();
            this.wave.SetMode(mode);
            frames = null;
            curr_error = " Load Frames error " + e.getMessage();
        }
    }

    public void setShotArray(String in_shot) throws IOException
    {
        this.in_shot = in_shot;
        long curr_shots[] = GetShotArray(in_shot);
        UpdateShot(curr_shots);
    }

    public long[] GetShotArray(String in_shots) throws IOException
    {
        long curr_shots[] = GetShotArray(in_shots, experiment, dp);
        return curr_shots;
    }

    static String processShotExpression(String shotExpr, String exp)
    {
        
        String outStr = "";
        int idx = 0;
        int prevIdx = 0;
        
        shotExpr = shotExpr.trim();
        
        if( exp == null || exp.length() == 0 )
            return shotExpr;
             
        while( (idx = shotExpr.indexOf('0', prevIdx) ) != -1 )
        {
            
            if( ( idx > 0 && Character.isLetterOrDigit( shotExpr.charAt( idx - 1 )) ) ||
                ( idx < ( shotExpr.length() - 1 ) && Character.isLetterOrDigit( shotExpr.charAt( idx + 1 )) ) )
            {
                outStr += shotExpr.substring(prevIdx, idx+1);
            }
            else
            {
                outStr += shotExpr.substring(prevIdx, idx) + "current_shot(\""+exp+"\")";
            }
            prevIdx = idx + 1;                
        }
        if( outStr.length() == 0 )
            return shotExpr;
        else
            outStr += ( prevIdx < shotExpr.length() ? shotExpr.substring(prevIdx, shotExpr.length()) :"" );
        return outStr;
    }
    
    static public long[] GetShotArray(String in_shots, String exp, DataProvider dp) throws
        IOException
    {
        long shot_list[] = null;
        String error;

        if (in_shots == null || in_shots.trim().length() == 0 || dp == null)
            return null;

        String shotExpr = in_shots;
        if( exp != null )
            shotExpr = processShotExpression(in_shots, exp);
        shot_list = dp.GetShots( shotExpr );
        if (shot_list == null || shot_list.length == 0 ||
            shot_list.length > MAX_NUM_SHOT)
        {
            if (shot_list != null && shot_list.length > MAX_NUM_SHOT)
                error = "Too many shots. Max shot list elements " +
                    MAX_NUM_SHOT + "\n";
            else
            {
                if (dp.ErrorString() != null)
                {
                    error = dp.ErrorString();
                    if (error.indexOf("_jScopeMainShots") != -1)
                        error = "Undefined main shot value";

                }
                else
                    error = "Shot syntax error\n";
            }
            throw (new IOException(error));
        }
        return shot_list;
    }

    private Signal GetSignal(int curr_wave, double xmin, double xmax) throws
        Exception
    {
        Signal out_signal = null;
        int mode = this.wave.GetMode();

        try
        {
            this.wave.SetMode(Waveform.MODE_WAIT);

            if (in_y[curr_wave] == null)
            {
                curr_error = "Missing Y value";
                this.wave.SetMode(mode);
                return null;
            }

            synchronized (dp)
            {
                out_signal = GetSignalFromProvider(curr_wave, xmin, xmax);
            }

            if (out_signal != null)
            {
                if (xmin > xmax)
                    xmin = xmax;
                if (ymin > ymax)
                    ymin = ymax;

                out_signal.setXLimits(xmin, xmax,
                                       Signal.AT_CREATION | Signal.FIXED_LIMIT);
 
                if (in_ymax != null && (in_ymax.trim()).length() != 0 &&
                    in_upd_limits)
                    out_signal.setYmax(ymax,
                                       Signal.AT_CREATION | Signal.FIXED_LIMIT);

                if (in_ymin != null && (in_ymin.trim()).length() != 0 &&
                    in_upd_limits)
                    out_signal.setYmin(ymin,
                                       Signal.AT_CREATION | Signal.FIXED_LIMIT);

             }
            this.wave.SetMode(mode);
       }
        catch(IOException exc)
        {
            this.wave.SetMode(mode);
            // 10-2-2009 throw(exc);
        }
        return out_signal;
    }

    private Signal GetSignalFromProvider(int curr_wave, double xmin, double xmax) throws
        IOException
    {
        WaveData up_err = null, low_err = null;
        WaveData wd = null;
        WaveData xwd = null;
        
        int xDimension = 1;
        int yDimension = 1;
        Signal out_signal;
        String xlabel = null, ylabel = null, title = null;

        if (shots != null && shots.length != 0)
            dp.Update(experiment, shots[curr_wave]);
        else
            dp.Update(null, 0);

        if (dp.ErrorString() != null)
        {
            error = dp.ErrorString();
            return null;
        }
        
        if( in_def_node != null && in_def_node.length() > 0 )
        {
            dp.SetEnvironment("__default_node = " + in_def_node);
        } 
        else 
        {
            dp.SetEnvironment("__default_node = " + experiment + "::TOP");
        }
            
        if (dp.ErrorString() != null)
        {
            error = dp.ErrorString();
            return null;
        }
     
        if ( in_x[curr_wave] != null && (in_x[curr_wave].trim()).length() != 0 )
        {

            wd = dp.GetWaveData(in_y[curr_wave], in_x[curr_wave]);
            if (wd != null)
            {
                xlabel = wd.GetXLabel();
                ylabel = wd.GetYLabel();
            }

            if (wd != null && in_up_err != null &&
                in_up_err[curr_wave] != null &&
                (in_up_err[curr_wave].trim()).length() != 0)
            {
                up_err = dp.GetWaveData(in_up_err[curr_wave]);
            }

            if (in_low_err != null &&
                in_low_err[curr_wave] != null &&
                (in_low_err[curr_wave].trim()).length() != 0)
            {
                low_err = dp.GetWaveData(in_low_err[curr_wave]);
            }
        }
        else // X field not defined
        {
            if (wd == null)
                wd = dp.GetWaveData(in_y[curr_wave]);
/*            
            if (yDimension > 1)
            {
                if (wd == null)
                    wd = dp.GetWaveData(in_y[curr_wave]);
            }
            else
            {
                if(wd == null)
                {
                    wd = dp.GetWaveData(in_y[curr_wave]);
                }
            }
*/ 
            if (yDimension == 1)
            {
                if (in_up_err != null &&
                    in_up_err[curr_wave] != null
                    && (in_up_err[curr_wave].trim()).length() != 0)
                {
                    up_err = dp.GetWaveData(in_up_err[curr_wave]);
                }

                if (in_low_err != null &&
                    in_low_err[curr_wave] != null &&
                    (in_low_err[curr_wave].trim()).length() != 0)
                {
                    low_err = dp.GetWaveData(in_low_err[curr_wave]);
                }
            }
        }
        if(wd == null)
        {
            curr_error = dp.ErrorString();
            return null;
        }
        //Check for bidimensional X axis
        if(in_x[curr_wave] != null)
        {
            xwd = dp.GetWaveData(in_x[curr_wave]);
            if(xwd.getNumDimension() == 1)
                xwd = null; //xwd is different from null ONLY for bidimensional X axis 
        }
        
        
        //wd.setContinuousUpdate(isContinuousUpdate);
        boolean hasErrors = up_err != null || low_err != null;
        if( xDimension == 1)
        {
            if(xLimitsLong)
                out_signal = new Signal(wd, xwd, xminLong, xmaxLong, low_err, up_err);
            else
                out_signal = new Signal(wd, xwd, xmin, xmax, low_err, up_err);
        }
        else
<<<<<<< HEAD
        {
           if(xLimitsLong)
                out_signal = new Signal(wd, xwd, xminLong, xmaxLong);
            else
                out_signal = new Signal(wd, xwd, xmin, xmax);
        }
            
        
=======
            out_signal = new Signal(wd, xwd, xmin, xmax);

>>>>>>> 821addcc
        if(yDimension > 1)
            out_signal.setMode2D(mode2D[curr_wave]);
        else
            out_signal.setMode1D(mode1D[curr_wave]);
 
        if (wd != null)
        {
            try {
                title = wd.GetTitle();
            }catch(Exception exc){}
        }

        if (up_err != null && low_err != null)
            out_signal.AddAsymError(up_err, low_err);
        else
        if (up_err != null)
            out_signal.AddError(up_err);

        if (wd != null)
        {
            try {
                xlabel = wd.GetXLabel();
                ylabel = wd.GetYLabel();
            }catch(Exception exc){}
        }
        out_signal.setLabels(title, xlabel, ylabel, null);
        return out_signal;
    }
<<<<<<< HEAD
    
    //Try to convert the passed string to a date. Return the converted time in long format if it succeeds, -1 otherwise
    long getDate(String inVal)
    {
         try {
            Calendar cal = Calendar.getInstance();
            //cal.setTimeZone(TimeZone.getTimeZone("GMT+00"));
//            DateFormat df = new SimpleDateFormat("d-MMM-yyyy HH:mm z");
            DateFormat df = new SimpleDateFormat("d-MMM-yyyy HH:mm");
//            Date date = df.parse(inVal + " GMT");
            Date date = df.parse(inVal);
            cal.setTime(date);
            long javaTime = cal.getTime().getTime();
            return javaTime;
        }catch(Exception exc)
        {
            return -1;
        }
    }
=======
>>>>>>> 821addcc
}<|MERGE_RESOLUTION|>--- conflicted
+++ resolved
@@ -1398,19 +1398,13 @@
                 out_signal = new Signal(wd, xwd, xmin, xmax, low_err, up_err);
         }
         else
-<<<<<<< HEAD
         {
            if(xLimitsLong)
                 out_signal = new Signal(wd, xwd, xminLong, xmaxLong);
             else
                 out_signal = new Signal(wd, xwd, xmin, xmax);
         }
-            
-        
-=======
-            out_signal = new Signal(wd, xwd, xmin, xmax);
-
->>>>>>> 821addcc
+
         if(yDimension > 1)
             out_signal.setMode2D(mode2D[curr_wave]);
         else
@@ -1439,8 +1433,6 @@
         out_signal.setLabels(title, xlabel, ylabel, null);
         return out_signal;
     }
-<<<<<<< HEAD
-    
     //Try to convert the passed string to a date. Return the converted time in long format if it succeeds, -1 otherwise
     long getDate(String inVal)
     {
@@ -1459,6 +1451,4 @@
             return -1;
         }
     }
-=======
->>>>>>> 821addcc
 }