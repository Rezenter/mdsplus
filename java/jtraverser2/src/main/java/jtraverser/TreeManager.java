--- conflicted
+++ resolved
@@ -47,7 +47,6 @@
 import javax.swing.event.ChangeListener;
 import javax.swing.table.DefaultTableModel;
 import javax.swing.tree.DefaultMutableTreeNode;
-
 import jtraverser.dialogs.ActionList;
 import jtraverser.dialogs.DataDialog;
 import jtraverser.dialogs.Dialogs;
@@ -307,13 +306,8 @@
 						} catch (MdsException exc){
 							return;
 						} catch (Exception exc) {
-<<<<<<< HEAD
-						currnode.treeview.scrollRowToVisible(row);
-						currnode.treeview.setSelectionRow(row);
-=======
 							currnode.treeview.scrollRowToVisible(row);
 							currnode.treeview.setSelectionRow(row);
->>>>>>> 5e858cae
 						}
 					}
 				};
@@ -890,12 +884,8 @@
 		this.status.setText(new StringBuilder(64).append("jTaverser started (Version: ").append(version).append(")").toString());
 		this.progress.setLayout(new BorderLayout(0, 0));
 		this.progress.add(this.status, BorderLayout.CENTER);
-<<<<<<< HEAD
-		if(MdsLib.lib_loaded == null) this.addMds(new MdsLib().setActive());
-=======
 		final Mds mdslocal = MdsIp.getLocal();
 		if (mdslocal != null) this.addMds(mdslocal.setActive());
->>>>>>> 5e858cae
 		MdsException.setStatusLabel(this.status);
 	}
 
