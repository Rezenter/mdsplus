package MDSplus;

/**
 * Class TreeNode holds all the node-specific information.
 * @author manduchi
 * @version 1.0
 * @updated 30-mar-2009 13.44.50
 */
public class TreeNode extends Data
{

	protected Tree tree;
	protected int nid;


	static final int NciM_STATE = 0x00000001,
			NciM_PARENT_STATE = 0x00000002,
			NciM_ESSENTIAL = 0x00000004,
			NciM_CACHED = 0x00000008,
			NciM_VERSIONS = 0x00000010,
			NciM_SEGMENTED = 0x00000020,
			NciM_SETUP_INFORMATION = 0x00000040,
			NciM_WRITE_ONCE = 0x00000080,
			NciM_COMPRESSIBLE = 0x00000100,
			NciM_DO_NOT_COMPRESS = 0x00000200,
			NciM_COMPRESS_ON_PUT = 0x00000400,
			NciM_NO_WRITE_MODEL = 0x00000800,
			NciM_NO_WRITE_SHOT = 0x00001000,
			NciM_PATH_REFERENCE = 0x00002000,
			NciM_NID_REFERENCE = 0x00004000,
			NciM_INCLUDE_IN_PULSE = 0x00008000;


	static final int  NciTIME_INSERTED = 4,
			NciOWNER_ID = 5,
			NciCLASS = 6,
			NciDTYPE = 7,
			NciLENGTH = 8,
			NciSTATUS = 9,
			NciCONGLOMERATE_ELT = 10,
			NciGET_FLAGS = 12,
			NciNODE_NAME =  13,
			NciPATH = 14,
			NciDEPTH =  15,
			NciPARENT = 16,
			NciBROTHER = 17,
			NciMEMBER = 18,
			NciCHILD =  19,
			NciPARENT_RELATIONSHIP = 20,
			NciK_IS_CHILD = 1,
			NciK_IS_MEMBER = 2,
			NciCONGLOMERATE_NIDS = 21,
			NciORIGINAL_PART_NAME = 22,
			NciNUMBER_OF_MEMBERS = 23,
			NciNUMBER_OF_CHILDREN = 24,
			NciMEMBER_NIDS = 25,
			NciCHILDREN_NIDS = 26,
			NciFULLPATH = 27,
			NciMINPATH = 28,
			NciUSAGE = 29,
			NciPARENT_TREE = 30,
			NciRLENGTH = 31,
			NciNUMBER_OF_ELTS = 32,
			NciDATA_IN_NCI = 33,
			NciERROR_ON_PUT = 34,
			NciRFA = 35,
			NciIO_STATUS = 36,
			NciIO_STV = 37,
			NciDTYPE_STR = 38,
			NciUSAGE_STR = 39,
			NciCLASS_STR = 40,
			NciVERSION = 41;

	static final int TreeUSAGE_ANY = 0,
			TreeUSAGE_STRUCTURE  = 1,
			TreeUSAGE_ACTION   =   2,
			TreeUSAGE_DEVICE    =  3,
			TreeUSAGE_DISPATCH  =  4,
			TreeUSAGE_NUMERIC  =   5,
			TreeUSAGE_SIGNAL   =   6,
			TreeUSAGE_TASK     =   7,
			TreeUSAGE_TEXT     =   8,
			TreeUSAGE_WINDOW   =   9,
			TreeUSAGE_AXIS    =   10,
			TreeUSAGE_SUBTREE  =  11,
			TreeUSAGE_COMPOUND_DATA =  12;



	public TreeNode(int nid, Data help, Data units, Data error, Data validation) throws MdsException
	{
		super(help, units, error, validation);
		clazz = CLASS_S;
		dtype = DTYPE_NID;
		this.nid = nid;
		tree = Tree.getActiveTree();
	}
	public TreeNode(Data help, Data units, Data error, Data validation) throws MdsException
	{
		super(help, units, error, validation);
		clazz = CLASS_S;
		dtype = DTYPE_NID;
		tree = Tree.getActiveTree();
	}
	public TreeNode(int nid, Tree tree, Data help, Data units, Data error, Data validation)
	{
		super(help, units, error, validation);
		clazz = CLASS_S;
		dtype = DTYPE_NID;
		this.nid = nid;
		this.tree = tree;
	}

	public TreeNode(int nid, Tree tree) throws MdsException
	{
		this(nid, tree, null, null, null, null);
	}
	public TreeNode(int nid)  throws MdsException
	{
		this(nid, null, null, null, null);
	}

	public static TreeNode getData(int nid) throws MdsException
	{
		return getData(nid, null, null, null, null);
	}
	public static TreeNode getData(int nid,  Data help, Data units, Data error, Data validation) throws MdsException
	{
		return new TreeNode(nid,  help,  units, error, validation);
	}

	protected void resolveNid() throws MdsException {}
<<<<<<< HEAD
	static native int getNci(int nid, int ctx1, int ctx2, int nciType) throws MdsException;
	static native long getNciLong(int nid, int ctx1, int ctx2, int nciType) throws MdsException;
	static native java.lang.String getNciString(int nid, int ctx1, int ctx2, int nciType) throws MdsException;
	static native void setNciFlag(int nid, int ctx1, int ctx2, int flagType, boolean flag) throws MdsException;
	static native boolean getNciFlag(int nid, int ctx1, int ctx2, int flagType) throws MdsException;
	static native int[]getNciNids(int nid, int ctx1, int ctx2, int nciNumType, int nciType) throws MdsException;
	static native void turnOn(int nid, int ctx1, int ctx2, boolean on) throws MdsException;
	static native boolean isOn(int nid, int ctx1, int ctx2) throws MdsException;
	static native Data getExtendedAttribute(int nid, int ctx1, int ctx2, java.lang.String name) throws MdsException;
	static native void setExtendedAttribute(int nid, int ctx1, int ctx2, java.lang.String name, Data data) throws MdsException;
	static native Data getData(int nid, int ctx1, int ctx2) throws MdsException;
	static native void putData(int nid, int ctx1, int ctx2, Data data) throws MdsException;
	static native void deleteData(int nid, int ctx1, int ctx2) throws MdsException;
	static native void doMethod(int nid, int ctx1, int ctx2, java.lang.String method) throws MdsException;
	static native java.lang.String[] getTags(int nid, int ctx1, int ctx2) throws MdsException;
	static native void beginSegment(int nid, int ctx1, int ctx2, Data start, Data end, Data dim, Data initData)throws MdsException;
	static native void makeSegment(int nid, int ctx1, int ctx2, Data start, Data end, Data dim, Data initData, int filledRows)throws MdsException;
	static native void putSegment(int nid, int ctx1, int ctx2, Data data, int  offset)throws MdsException;
	static native void updateSegment(int nid, int ctx1, int ctx2, Data start, Data end, Data dim)throws MdsException;
	static native void beginTimestampedSegment(int nid, int ctx1, int ctx2,Data initData)throws MdsException;
	static native void putTimestampedSegment(int nid, int ctx1, int ctx2,Data data, long times[])throws MdsException;
	static native void makeTimestampedSegment(int nid, int ctx1, int ctx2,Data data, long times[])throws MdsException;
	static native void putRow(int nid, int ctx1, int ctx2, Data row, long time, int size)throws MdsException;
	static native int getNumSegments(int nid, int ctx1, int ctx2)throws MdsException;
	static native void acceptSegment(int nid, int ctx1, int ctx2, Data seg, Data time)throws MdsException;
	static native void acceptRow(int nid, int ctx1, int ctx2, Data seg, long time)throws MdsException;
	static native Data getSegmentStart(int nid, int ctx1, int ctx2, int idx)throws MdsException;
	static native Data getSegmentEnd(int nid, int ctx1, int ctx2, int idx)throws MdsException;
	static native Data getSegmentDim(int nid, int ctx1, int ctx2, int idx)throws MdsException;
	static native Data getSegment(int nid, int ctx1, int ctx2, int idx)throws MdsException;
	static native int addNode(int nid, int ctx1, int ctx2, java.lang.String name,  int usage)throws MdsException;
	static native void deleteNode(int nid, int ctx1, int ctx2,  java.lang.String name)throws MdsException;
	static native void renameNode(int nid, int ctx1, int ctx2,  java.lang.String newName)throws MdsException;
	static native void addTag(int nid, int ctx1, int ctx2,  java.lang.String tagname)throws MdsException;
	static native void removeTag(int nid, int ctx1, int ctx2,  java.lang.String tagname)throws MdsException;
	static native int addDevice(int nid, int ctx1, int ctx2,  java.lang.String name,  java.lang.String usage)throws MdsException;
	static native void setSubtree(int nid, int ctx1, int ctx2, boolean isSubtree);
	static native void moveNode(int nid, int ctx1, int ctx2, int parentNid, java.lang.String newName);
	static native int doAction(int nid, int ctx1, int ctx2);
=======
	private static native int getNci(int nid, long ctx, int nciType) throws MdsException;
	private static native long getNciLong(int nid, long ctx, int nciType) throws MdsException;
	private static native java.lang.String getNciString(int nid, long ctx, int nciType) throws MdsException;
	private static native void setNciFlag(int nid, long ctx, int flagType, boolean flag) throws MdsException;
	private static native boolean getNciFlag(int nid, long ctx, int flagType) throws MdsException;
	private static native int[]getNciNids(int nid, long ctx, int nciNumType, int nciType) throws MdsException;
	private static native void turnOn(int nid, long ctx, boolean on) throws MdsException;
	private static native boolean isOn(int nid, long ctx) throws MdsException;
	private static native Data getExtendedAttribute(int nid, long ctx, java.lang.String name) throws MdsException;
	private static native void setExtendedAttribute(int nid, long ctx, java.lang.String name, Data data) throws MdsException;
	private static native Data getData(int nid, long ctx) throws MdsException;
	private static native void putData(int nid, long ctx, Data data) throws MdsException;
	private static native void deleteData(int nid, long ctx) throws MdsException;
	private static native void doMethod(int nid, long ctx, java.lang.String method) throws MdsException;
	private static native java.lang.String[] getTags(int nid, long ctx) throws MdsException;
	private static native void beginSegment(int nid, long ctx, Data start, Data end, Data dim, Data initData)throws MdsException;
	private static native void makeSegment(int nid, long ctx, Data start, Data end, Data dim, Data initData, int filledRows)throws MdsException;
	private static native void putSegment(int nid, long ctx, Data data, int  offset)throws MdsException;
	private static native void updateSegment(int nid, long ctx, int segmentOffset, Data start, Data end, Data dim)throws MdsException;
	private static native void beginTimestampedSegment(int nid, long ctx,Data initData)throws MdsException;
	private static native void putTimestampedSegment(int nid, long ctx,Data data, long times[])throws MdsException;
	private static native void makeTimestampedSegment(int nid, long ctx,Data data, long times[])throws MdsException;
	private static native void putRow(int nid, long ctx, Data row, long time, int size)throws MdsException;
	private static native int getNumSegments(int nid, long ctx)throws MdsException;
	private static native void acceptSegment(int nid, long ctx, Data seg, Data time)throws MdsException;
	private static native void acceptRow(int nid, long ctx, Data seg, long time)throws MdsException;
	private static native Data getSegmentStart(int nid, long ctx, int idx)throws MdsException;
	private static native Data getSegmentEnd(int nid, long ctx, int idx)throws MdsException;
	private static native Data getSegmentDim(int nid, long ctx, int idx)throws MdsException;
	private static native Data getSegment(int nid, long ctx, int idx)throws MdsException;
	private static native int addNode(int nid, long ctx, java.lang.String name,  int usage)throws MdsException;
	private static native void deleteNode(int nid, long ctx,  java.lang.String name)throws MdsException;
	private static native void renameNode(int nid, long ctx,  java.lang.String newName)throws MdsException;
	private static native void addTag(int nid, long ctx,  java.lang.String tagname)throws MdsException;
	private static native void removeTag(int nid, long ctx,  java.lang.String tagname)throws MdsException;
	private static native int addDevice(int nid, long ctx,  java.lang.String name,  java.lang.String usage)throws MdsException;
	private static native void setSubtree(int nid, long ctx, boolean isSubtree);
	private static native void moveNode(int nid, long ctx, int parentNid, java.lang.String newName);
	private static native int doAction(int nid, long ctx);
>>>>>>> 5e858cae

	/**
	 * Return true if data has to be comressed when written.
	 */
	public boolean isCompressOnPut() throws MdsException
	{
		resolveNid();
		return getNciFlag(nid, tree.getCtx(), NciM_COMPRESS_ON_PUT);
	}

	/**
	 * Enable compression then writing data
	 *
	 * @param flag
	 */
	public void setCompressOnPut(boolean flag) throws MdsException
	{
		resolveNid();
		setNciFlag(nid, tree.getCtx(), NciM_COMPRESS_ON_PUT, flag);
	}

	/**
	 * Get index of the node in the corresponding conglomerate
	 */
	public int getConglomerateElt() throws MdsException
	{
		resolveNid();
		return getNci(nid, tree.getCtx(), NciCONGLOMERATE_ELT);
	}

	/**
	 * Return the number of the elements for the conglomerate to which the node belongs
	 */
	public int getNumElts() throws MdsException
	{
		resolveNid();
		return getNci(nid, tree.getCtx(), NciNUMBER_OF_ELTS);
	}

	/**
	 * Return the array of nodes corresponding to the elements of the conglomeate to
	 * which the node belongs
	 */
	public TreeNodeArray getConglomerateNodes() throws MdsException
	{
		resolveNid();
		return new TreeNodeArray(getNciNids(nid, tree.getCtx(), NciNUMBER_OF_ELTS, NciCONGLOMERATE_ELT), tree);
	}

	/**
	 * Return the original path within the conglomerate to thich the node belongs
	 */
	public java.lang.String getOriginalPartName() throws MdsException
	{
		resolveNid();
		return getNciString(nid, tree.getCtx(), NciORIGINAL_PART_NAME);
	}

	/**
	 * eeturn data type as a java.lang.String
	 */
	public java.lang.String getDtype() throws MdsException
	{
		resolveNid();
		return getNciString(nid, tree.getCtx(), NciDTYPE_STR);
	}

	/**
	 * Return true id the node is essential (action necessary in dispatching)
	 */
	public boolean isEssential() throws MdsException
	{
		resolveNid();
		return getNciFlag(nid, tree.getCtx(), NciM_ESSENTIAL);
	}

	/**
	 * Set essential flag
	 *
	 * @param flag
	 */
	public void setEssential(boolean flag) throws MdsException
	{
		resolveNid();
		setNciFlag(nid, tree.getCtx(), NciM_ESSENTIAL, flag);
	}

	/**
	 * Get the full node pathname
	 */
	public java.lang.String getFullPath() throws MdsException
	{
		resolveNid();
		return getNciString(nid, tree.getCtx(), NciFULLPATH);
	}

	/**
	 * Get the minimum path name for this node
	 */
	public java.lang.String getMinPath() throws MdsException
	{
		resolveNid();
		return getNciString(nid, tree.getCtx(), NciMINPATH);
	}

	/**
	 * Get the path name for this node
	 */
	public java.lang.String getPath() throws MdsException
	{
		resolveNid();
		return getNciString(nid, tree.getCtx(), NciPATH);
	}

	/**
	 * Get the name of this node (not its path)
	 */
	public java.lang.String getNodeName() throws MdsException
	{
		resolveNid();
		return getNciString(nid, tree.getCtx(), NciNODE_NAME).trim();
	}

	/**
	 * Return true if the underlying subtree is included in the pulse file
	 */
	public boolean isIncludedInPulse() throws MdsException
	{
		return isIncludeInPulse();
	}
	public boolean isIncludeInPulse() throws MdsException
	{
		resolveNid();
		return getNciFlag(nid, tree.getCtx(), NciM_INCLUDE_IN_PULSE);
	}

	/**
	 * Set includeInPulse flag
	 *
	 * @param flag
	 */
	public void setIncludedInPulse(boolean flag) throws MdsException
	{
		setIncludeInPulse(flag);
	}
	public void setIncludeInPulse(boolean flag) throws MdsException
	{
		resolveNid();
		setNciFlag(nid, tree.getCtx(), NciM_INCLUDE_IN_PULSE, flag);
	}

	/**
	 * Return the depth of the node in the tree
	 */
	public int getDepth() throws MdsException
	{
		resolveNid();
		return getNci(nid, tree.getCtx(), NciDEPTH);
	}

	/**
	 * Return true is the node is a child node
	 */
	public boolean isChild() throws MdsException
	{
		resolveNid();
		int flags = getNci(nid, tree.getCtx(), NciPARENT_RELATIONSHIP);
		return (flags & NciK_IS_CHILD) != 0;
	}

	/**
	 * Get the first child of this node
	 */
	public TreeNode getChild() throws MdsException
	{
		resolveNid();
		return new TreeNode(getNci(nid, tree.getCtx(), NciCHILD), tree);
	}

	/**
	 * Get the number of children for this node
	 */
	public int getNumChildren() throws MdsException
	{
		resolveNid();
		return getNci(nid, tree.getCtx(), NciNUMBER_OF_CHILDREN);
	}

	/**
	 * Get all che child nodes for this node
	 */
	public TreeNodeArray getChildren() throws MdsException
	{
		resolveNid();
		return new TreeNodeArray(getNciNids(nid, tree.getCtx(), NciNUMBER_OF_CHILDREN, NciCHILDREN_NIDS), tree);
	}

	/**
	 * Return true id the node is a member node
	 */
	public boolean isMember() throws MdsException
	{
		resolveNid();
		int flags = getNci(nid, tree.getCtx(), NciPARENT_RELATIONSHIP);
		return (flags & NciK_IS_MEMBER) != 0;
	}

	/**
	 * Get the first member of this node
	 */
	public TreeNode getMember() throws MdsException
	{
		resolveNid();
		return new TreeNode(getNci(nid, tree.getCtx(), NciMEMBER), tree);
	}

	/**
	 * Get the number of members for this node
	 */
	public int getNumMembers() throws MdsException
	{
		resolveNid();
		return getNci(nid, tree.getCtx(), NciNUMBER_OF_MEMBERS);
	}

	/**
	 * Return  all the members of this node
	 */
	public TreeNodeArray getMembers() throws MdsException
	{
		resolveNid();
		return new TreeNodeArray(getNciNids(nid, tree.getCtx(), NciNUMBER_OF_MEMBERS, NciMEMBER_NIDS), tree);
	}

	/**
	 * Get the number of all descendants (members + children)fir this node
	 */
	public int getNumDescendants() throws MdsException
	{
		return getNumMembers() + getNumChildren();
	}

	/**
	 * Get all the descendant (members + children)for this node
	 */
	public TreeNodeArray getDescendants() throws MdsException
	{
		resolveNid();
		int [] memberNids = getNciNids(nid, tree.getCtx(), NciNUMBER_OF_MEMBERS, NciMEMBER_NIDS);
		int [] childrenNids = getNciNids(nid, tree.getCtx(), NciNUMBER_OF_CHILDREN, NciCHILDREN_NIDS);
		int descendantNids[] = new int[memberNids.length + childrenNids.length];
		for(int i = 0; i < memberNids.length; i++)
			descendantNids[i] = memberNids[i];
		for(int i = 0; i < childrenNids.length; i++)
			descendantNids[memberNids.length+i] = childrenNids[i];
		return new TreeNodeArray(descendantNids, tree);
	}

	/**
	 * Get the parent of this node
	 */
	public TreeNode getParent() throws MdsException
	{
		resolveNid();
		return new TreeNode(getNci(nid, tree.getCtx(), NciPARENT), tree);
	}

	/**
	 * Return next sibling.
	 */
	public TreeNode getBrother() throws MdsException
	{
		resolveNid();
		return new TreeNode(getNci(nid, tree.getCtx(), NciBROTHER), tree);
	}

	/**
	 * Return the length in bytes of the contained data
	 */
	public int getLength() throws MdsException
	{
		resolveNid();
		return getNci(nid, tree.getCtx(), NciLENGTH);
	}

	/**
	 * Return the size in bytes of  (possibly compressed) associated data
	 */
	public int getCompressedLength() throws MdsException
	{
		resolveNid();
		return getNci(nid, tree.getCtx(), NciRLENGTH);
	}

	/**
	 * Get Node Identifier
	 */
	public int getNid() throws MdsException
	{
		resolveNid();
		return nid;
	}

	/**
	 * Return true if this node cannot be written in the model
	 */
	public boolean isNoWriteModel() throws MdsException
	{
		resolveNid();
		return getNciFlag(nid, tree.getCtx(), NciM_NO_WRITE_MODEL);
	}

	/**
	 * Set NoWriteModel flag
	 *
	 * @param noWriteModel
	 */
	public void setNoWriteModel(boolean noWriteModel) throws MdsException
	{
		resolveNid();
		setNciFlag(nid, tree.getCtx(), NciM_NO_WRITE_MODEL, noWriteModel);
	}

	/**
	 * Return true if this node cannot be written in pulse files
	 */
	public boolean isNoWriteShot() throws MdsException
	{
		resolveNid();
		return getNciFlag(nid, tree.getCtx(), NciM_NO_WRITE_SHOT);
	}

	/**
	 *
	 * @param noWriteShot
	 */
	public void setNoWriteShot(boolean noWriteShot) throws MdsException
	{
		resolveNid();
		setNciFlag(nid, tree.getCtx(), NciM_NO_WRITE_SHOT, noWriteShot);
	}

	/**
	 * Return true if it is only allowed to write once on this node
	 */
	public boolean isWriteOnce() throws MdsException
	{
		resolveNid();
		return getNciFlag(nid, tree.getCtx(), NciM_WRITE_ONCE);
	}

	/**
	 * Set WriteOnce flag
	 *
	 * @param writeOnce
	 */
	public void setWriteOnce(boolean writeOnce) throws MdsException
	{
		resolveNid();
		setNciFlag(nid, tree.getCtx(), NciM_WRITE_ONCE, writeOnce);
	}

	/**
	 * Return true if the node is On
	 */
	public boolean isOn() throws MdsException
	{
		resolveNid();
		return isOn(nid, tree.getCtx());
	}

	/**
	 * Set Extended Attribute
	 */
	public void setExtendedAttribute(java.lang.String name, Data val) throws MdsException
	{
		resolveNid();
		setExtendedAttribute(nid, tree.getCtx(), name, val);
	}

	/**
	 * Get Extended Attribute
	 */
	public Data getExtendedAttribute(java.lang.String name) throws MdsException
	{
		resolveNid();
		return getExtendedAttribute(nid, tree.getCtx(), name);
	}

	/**
	 * Set on/off for that node
	 *
	 * @param on
	 */
	public void setOn(boolean on) throws MdsException
	{
		resolveNid();
		turnOn(nid, tree.getCtx(), on);
	}

	/**
	 * Return the Group/Id of the last writer for that node
	 */
	public int getOwnerId() throws MdsException
	{
		resolveNid();
		return getNci(nid, tree.getCtx(), NciOWNER_ID);
	}

	/**
	 * Get Data for this node
	 */
	public Data getData() throws MdsException
	{
		resolveNid();
		Data  data = getData(nid, tree.getCtx());
		data.setCtxTree(tree);
		return data;
	}

	/**
	 * Write data for this node
	 *
	 * @param data
	 */
	public void putData(Data data) throws MdsException
	{
		resolveNid();
		putData(nid, tree.getCtx(), data);
	}

	/**
	 * Delete data associaed with this node
	 */
	public void deleteData() throws MdsException
	{
		resolveNid();
		deleteData(nid, tree.getCtx());
	}

	/**
	 * Get the time of the last data insertion
	 */
	public long getTimeInserted() throws MdsException
	{
		resolveNid();
		return getNciLong(nid, tree.getCtx(), NciTIME_INSERTED);
	}

	/**
	 * Do specified method for this node (valid only if it belongs to a conglomerae)
	 *
	 * @param method
	 */
	public void doMethod(java.lang.String method) throws MdsException
	{
		resolveNid();
		doMethod(nid, tree.getCtx(), method);
	}

	/**
	 * Return true if this is setup data (i.e. present in the the model)
	 */
	public boolean isSetup() throws MdsException
	{
		resolveNid();
		return getNciFlag(nid, tree.getCtx(), NciM_SETUP_INFORMATION);
	}

	/**
	 * Return the status of the completed action (if the node contains ActionData)
	 */
	public int getStatus() throws MdsException
	{
		resolveNid();
		return getNci(nid, tree.getCtx(), NciSTATUS);
	}

	/**
	 * Get the node usage as a string
	 */
	public java.lang.String getUsage() throws MdsException
	{
		resolveNid();
		int usage = getNci(nid, tree.getCtx(), NciUSAGE);
		switch(usage)  {
			case TreeUSAGE_ACTION: return "ACTION";
			case TreeUSAGE_ANY: return "ANY";
			case TreeUSAGE_AXIS: return "AXIS";
			case TreeUSAGE_COMPOUND_DATA: return "COMPOUND_DATA";
			case TreeUSAGE_DEVICE: return "DEVICE";
			case TreeUSAGE_DISPATCH: return "DISPATCH";
			case TreeUSAGE_STRUCTURE: return "STRUCTURE";
			case TreeUSAGE_NUMERIC: return "NUMERIC";
			case TreeUSAGE_SIGNAL: return "SIGNAL";
			case TreeUSAGE_SUBTREE: return "SUBTREE";
			case TreeUSAGE_TASK: return "TASK";
			case TreeUSAGE_TEXT: return "TEXT";
			case TreeUSAGE_WINDOW: return "WINDOW";
		}
		return "";
	}


	/**
	 * Get the (list of) tags for this node
	 */
	public java.lang.String[] findTags() throws MdsException
	{
		resolveNid();
		return getTags(nid, tree.getCtx());
	}

	/**
	 * Return true if the node contains versions
	 */
	public boolean containsVersions() throws MdsException
	{
		resolveNid();
		return getNciFlag(nid, tree.getCtx(), NciVERSION);
	}

	/**
	 * Return true if the node contains segmented data
	 */
	public boolean isSegmented() throws MdsException
	{
		return getNumSegments() == 0;
	}

	/**
	 * Begin a new data segment
	 *
	 * @param start
	 * @param end
	 * @param dim
	 * @param initData
	 */
	public void beginSegment(Data start, Data end, Data dim, Array initData) throws MdsException
	{
		resolveNid();
		beginSegment(nid, tree.getCtx(), start, end, dim, initData);
	}
	public void makeSegment(Data start, Data end, Data dim, Array initData) throws MdsException
	{
		resolveNid();
		int []shape = initData.getShape();
		makeSegment(nid, tree.getCtx(), start, end, dim, initData, shape[shape.length - 1]);
	}

	/**
	 * Write (part of) data segment
	 *
	 * @param data
	 * @param offset
	 */
	public void putSegment(Array data, int offset) throws MdsException
	{
		resolveNid();
		putSegment(nid, tree.getCtx(), data, offset);
	}


	/**
	 * Update start, end time and dimension for the specified segment
	 *
	 * @param segmentOffset (-1 fpr last segment)
	 * @param start
	 * @param end
	 * @param dim
	 */
	public void updateSegment(int segmentOffset, Data start, Data end, Data dim) throws MdsException
	{
		resolveNid();
		updateSegment(nid, tree.getCtx(), segmentOffset, start, end, dim);
	}

	/**
	 * Begin a timestamted segment
	 *
	 * @param initData
	 */
	public void beginTimestampedSegment(Array initData) throws MdsException
	{
		resolveNid();
		beginTimestampedSegment(nid, tree.getCtx(),initData);
	}

	/**
	 * Write (part of)data in a timestamped segment
	 *
	 * @param data
	 * @param times
	 */
	public void putTimestampedSegment(Data data, long times[]) throws MdsException
	{
		resolveNid();
		putTimestampedSegment(nid, tree.getCtx(),data, times);
	}
	public void makeTimestampedSegment(Data data, long times[]) throws MdsException
	{
		resolveNid();
		makeTimestampedSegment(nid, tree.getCtx(),data, times);
	}

	/**
	 * Writre a single row of timestamped data
	 *
	 * @param row
	 * @param time
	 */

	public void putRow(Data row, long time, int size) throws MdsException
	{
		resolveNid();
		putRow(nid, tree.getCtx(), row, time, size);
	}

	public void putRow(Data row, long time) throws MdsException
	{
		putRow(row, time, 1024);
	}


	/**
	 * Get the num,ber of segments
	 */
	public int getNumSegments() throws MdsException
	{
		resolveNid();
		return getNumSegments(nid, tree.getCtx());
	}

	/**
	 * Get start time fopr that segment
	 *
	 * @param idx
	 */
	public Data getSegmentStart(int idx) throws MdsException
	{
		resolveNid();
		return getSegmentStart(nid, tree.getCtx(), idx);
	}

	/**
	 * Get end time for that segment
	 *
	 * @param idx
	 */
	public Data getSegmentEnd(int idx) throws MdsException
	{
		resolveNid();
		return getSegmentEnd(nid, tree.getCtx(), idx);
	}

	/**
	 *
	 * @param idx
	 */
	public Data getSegmentDim(int idx) throws MdsException
	{
		resolveNid();
		return getSegmentDim(nid, tree.getCtx(), idx);
	}

	/**
	 * Get data form the selectede segment
	 *
	 * @param idx
	 */
	public Array getSegment(int idx) throws MdsException
	{
		resolveNid();
		return (Array)getSegment(nid, tree.getCtx(), idx);
	}

	/**
	 * Get the associated tree instance
	 */
	public Tree getTree()
	{
		return tree;
	}

	/**
	 * set the associated Tree instance
	 *
	 * @param tree
	 */
	public void setTree(Tree tree)
	{
		this.tree = tree;
	}

	/**
	 * Add a node to the tree open for edit. The name is relative to this node
	 * instance.
	 *
	 * @param name
	 * @param usage
	 */
	public TreeNode addNode(java.lang.String name, java.lang.String usage) throws MdsException
	{
		resolveNid();
		int newNid = addNode(nid, tree.getCtx(), name, Tree.convertUsage(usage));
		return new TreeNode(newNid, tree);
	}

	/**
	 * Removes a node and its descendands from the tree open for edit. The name is
	 * relative to this node instance.
	 *
	 * @param name
	 */
	public void remove(java.lang.String name) throws MdsException
	{
		resolveNid();
		TreeNode defNode = tree.getDefault();
		tree.setDefault(this);
		deleteNode(nid, tree.getCtx(), name);
		tree.setDefault(defNode);
	}

	/**
	 * Rename a node in edit.
	 *
	 * @param oldName
	 * @param newName
	 */
	public void rename(java.lang.String newName) throws MdsException
	{
		resolveNid();
		renameNode(nid, tree.getCtx(), newName);
	}

	public void move(TreeNode parent, java.lang.String newName) throws MdsException
	{
		resolveNid();
		TreeNode defNode = tree.getDefault();
		tree.setDefault(parent);
		moveNode(nid, tree.getCtx(), parent.nid, newName);
		tree.setDefault(defNode);
	}
	public void move(TreeNode parent) throws MdsException
	{
		resolveNid();
		TreeNode defNode = tree.getDefault();
		tree.setDefault(parent);
		moveNode(nid, tree.getCtx(), parent.nid, getNodeName());
		tree.setDefault(defNode);
	}

	/**
	 * Add a tag to this node in the tree open for edit.
	 *
	 * @param tagName
	 */
	public void addTag(java.lang.String tagName) throws MdsException
	{
		resolveNid();
		addTag(nid, tree.getCtx(), tagName);

	}

	/**
	 * Remove a tag to this node in the tree open for edit.
	 *
	 * @param tagName
	 */
	public void removeTag(java.lang.String tagName) throws MdsException
	{
		resolveNid();
		removeTag(nid, tree.getCtx(), tagName);
	}

	/**
	 * Add a devive intance to the tree open for edit. The name is relative to this
	 * node instance.
	 *
	 * @param name
	 * @param usage
	 */
	public TreeNode addDevice(java.lang.String name, java.lang.String type) throws MdsException
	{
		resolveNid();
		int devNid = addDevice(nid, tree.getCtx(), name, type);
		return new TreeNode(devNid, tree);
	}

	/**
	 * Derclare this node to be a reference to a (separate) subtree in the tree open
	 * for edit.
	 *
	 * @param isSubtree
	 */
	public void setSubtree(boolean isSubtree) throws MdsException
	{
		resolveNid();
		setSubtree(nid, tree.getCtx(), isSubtree);
	}

	public int doAction() throws MdsException
	{
		resolveNid();
		return doAction(nid, tree.getCtx());
	}
	
	public int doAction() throws MdsException
	{
	    resolveNid();
	    return doAction(nid, tree.getCtx1(), tree.getCtx2());
	}

	public void putData(byte d) throws MdsException {putData(new Int8(d));}
	public void putData(short d) throws MdsException {putData(new Int16(d));}
	public void putData(int d) throws MdsException {putData(new Int32(d));}
	public void putData(long d) throws MdsException {putData(new Int64(d));}
	public void putData(float d) throws MdsException {putData(new Float32(d));}
	public void putData(double d) throws MdsException {putData(new Float64(d));}
	public void putData(java.lang.String d) throws MdsException {putData(new MDSplus.String(d));}
	public void putData(byte []d) throws MdsException {putData(new Int8Array(d));}
	public void putData(short [] d) throws MdsException {putData(new Int16Array(d));}
	public void putData(int []d) throws MdsException {putData(new Int32Array(d));}
	public void putData(long []d) throws MdsException {putData(new Int64Array(d));}
	public void putData(float []d) throws MdsException {putData(new Float32Array(d));}
	public void putData(double []d) throws MdsException {putData(new Float64Array(d));}
	public void putData(java.lang.String []d) throws MdsException {putData(new MDSplus.StringArray(d));}
}<|MERGE_RESOLUTION|>--- conflicted
+++ resolved
@@ -130,47 +130,6 @@
 	}
 
 	protected void resolveNid() throws MdsException {}
-<<<<<<< HEAD
-	static native int getNci(int nid, int ctx1, int ctx2, int nciType) throws MdsException;
-	static native long getNciLong(int nid, int ctx1, int ctx2, int nciType) throws MdsException;
-	static native java.lang.String getNciString(int nid, int ctx1, int ctx2, int nciType) throws MdsException;
-	static native void setNciFlag(int nid, int ctx1, int ctx2, int flagType, boolean flag) throws MdsException;
-	static native boolean getNciFlag(int nid, int ctx1, int ctx2, int flagType) throws MdsException;
-	static native int[]getNciNids(int nid, int ctx1, int ctx2, int nciNumType, int nciType) throws MdsException;
-	static native void turnOn(int nid, int ctx1, int ctx2, boolean on) throws MdsException;
-	static native boolean isOn(int nid, int ctx1, int ctx2) throws MdsException;
-	static native Data getExtendedAttribute(int nid, int ctx1, int ctx2, java.lang.String name) throws MdsException;
-	static native void setExtendedAttribute(int nid, int ctx1, int ctx2, java.lang.String name, Data data) throws MdsException;
-	static native Data getData(int nid, int ctx1, int ctx2) throws MdsException;
-	static native void putData(int nid, int ctx1, int ctx2, Data data) throws MdsException;
-	static native void deleteData(int nid, int ctx1, int ctx2) throws MdsException;
-	static native void doMethod(int nid, int ctx1, int ctx2, java.lang.String method) throws MdsException;
-	static native java.lang.String[] getTags(int nid, int ctx1, int ctx2) throws MdsException;
-	static native void beginSegment(int nid, int ctx1, int ctx2, Data start, Data end, Data dim, Data initData)throws MdsException;
-	static native void makeSegment(int nid, int ctx1, int ctx2, Data start, Data end, Data dim, Data initData, int filledRows)throws MdsException;
-	static native void putSegment(int nid, int ctx1, int ctx2, Data data, int  offset)throws MdsException;
-	static native void updateSegment(int nid, int ctx1, int ctx2, Data start, Data end, Data dim)throws MdsException;
-	static native void beginTimestampedSegment(int nid, int ctx1, int ctx2,Data initData)throws MdsException;
-	static native void putTimestampedSegment(int nid, int ctx1, int ctx2,Data data, long times[])throws MdsException;
-	static native void makeTimestampedSegment(int nid, int ctx1, int ctx2,Data data, long times[])throws MdsException;
-	static native void putRow(int nid, int ctx1, int ctx2, Data row, long time, int size)throws MdsException;
-	static native int getNumSegments(int nid, int ctx1, int ctx2)throws MdsException;
-	static native void acceptSegment(int nid, int ctx1, int ctx2, Data seg, Data time)throws MdsException;
-	static native void acceptRow(int nid, int ctx1, int ctx2, Data seg, long time)throws MdsException;
-	static native Data getSegmentStart(int nid, int ctx1, int ctx2, int idx)throws MdsException;
-	static native Data getSegmentEnd(int nid, int ctx1, int ctx2, int idx)throws MdsException;
-	static native Data getSegmentDim(int nid, int ctx1, int ctx2, int idx)throws MdsException;
-	static native Data getSegment(int nid, int ctx1, int ctx2, int idx)throws MdsException;
-	static native int addNode(int nid, int ctx1, int ctx2, java.lang.String name,  int usage)throws MdsException;
-	static native void deleteNode(int nid, int ctx1, int ctx2,  java.lang.String name)throws MdsException;
-	static native void renameNode(int nid, int ctx1, int ctx2,  java.lang.String newName)throws MdsException;
-	static native void addTag(int nid, int ctx1, int ctx2,  java.lang.String tagname)throws MdsException;
-	static native void removeTag(int nid, int ctx1, int ctx2,  java.lang.String tagname)throws MdsException;
-	static native int addDevice(int nid, int ctx1, int ctx2,  java.lang.String name,  java.lang.String usage)throws MdsException;
-	static native void setSubtree(int nid, int ctx1, int ctx2, boolean isSubtree);
-	static native void moveNode(int nid, int ctx1, int ctx2, int parentNid, java.lang.String newName);
-	static native int doAction(int nid, int ctx1, int ctx2);
-=======
 	private static native int getNci(int nid, long ctx, int nciType) throws MdsException;
 	private static native long getNciLong(int nid, long ctx, int nciType) throws MdsException;
 	private static native java.lang.String getNciString(int nid, long ctx, int nciType) throws MdsException;
@@ -210,7 +169,6 @@
 	private static native void setSubtree(int nid, long ctx, boolean isSubtree);
 	private static native void moveNode(int nid, long ctx, int parentNid, java.lang.String newName);
 	private static native int doAction(int nid, long ctx);
->>>>>>> 5e858cae
 
 	/**
 	 * Return true if data has to be comressed when written.
@@ -1017,12 +975,6 @@
 		resolveNid();
 		return doAction(nid, tree.getCtx());
 	}
-	
-	public int doAction() throws MdsException
-	{
-	    resolveNid();
-	    return doAction(nid, tree.getCtx1(), tree.getCtx2());
-	}
 
 	public void putData(byte d) throws MdsException {putData(new Int8(d));}
 	public void putData(short d) throws MdsException {putData(new Int16(d));}
