package mds.mdsip;

import java.io.IOException;
import java.io.InputStream;
import java.net.SocketException;
import java.nio.ByteBuffer;
import java.nio.ByteOrder;
import java.nio.channels.ReadableByteChannel;
import java.nio.channels.WritableByteChannel;
import java.nio.charset.StandardCharsets;
import java.util.Set;
import java.util.zip.InflaterInputStream;
import mds.MdsException;
import mds.TransferEventListener;
import mds.data.DTYPE;
import mds.data.descriptor.ARRAY;
import mds.data.descriptor.Descriptor;

public final class Message extends Object{
	private static class CompressedChannel implements ReadableByteChannel{
		final byte					buf[]	= new byte[1024];
		final ReadableByteChannel	rbc;
		final InflaterInputStream	zis;

		public CompressedChannel(ReadableByteChannel rbc){
			this.rbc = rbc;
			InputStream is = new InputStream(){
				ByteBuffer bb = ByteBuffer.allocate(1);

				@Override
				public int read() throws IOException {
					CompressedChannel.this.rbc.read(bb);
					return bb.get();
				}
			};
			zis = new InflaterInputStream(is);
		}

		@Override
		public void close() throws IOException {
			zis.skip(1);
		}

		@Override
		public boolean isOpen() {
			return rbc.isOpen();
		}

		@Override
		public int read(ByteBuffer dst) throws IOException {
			final int read = zis.read(buf, 0, dst.remaining());
			dst.put(buf, 0, read);
			return read;
		}
	}
	public static final int			_clntB					= 14;
	public static final int			_dmctB					= 15;
	public static final int			_dmsI					= 16;
	public static final int			_idxB					= 11;
	public static final int			_lenS					= 8;
	public static final int			_midB					= 12;
	public static final int			_mlenI					= 0;
	public static final int			_nargsB					= 10;
	public static final int			_statI					= 4;
	public static final int			_typB					= 13;
	public static final byte		BIG_ENDIAN_MASK			= (byte)0x80;
	private static final byte		COMPRESSED				= (byte)0x20;
	protected static final String	EVENTASTREQUEST			= "---EVENTAST---REQUEST---";
	protected static final String	EVENTCANREQUEST			= "---EVENTCAN---REQUEST---";
	static final private int		HEADER_CTYPE_B			= 14;
	static final private int		HEADER_DIM0_I			= 16;
	static final private int		HEADER_DSCIDX_B			= 11;
	static final private int		HEADER_DTYPE_B			= 13;
	static final private int		HEADER_LENGTH_S			= 8;
	static final private int		HEADER_MSGIDX_B			= 12;
	static final private int		HEADER_MSGLEN_I			= 0;
	static final private int		HEADER_NARGS_B			= 10;
	static final private int		HEADER_NDIMS_B			= 15;
	public static final int			HEADER_SIZE				= 48;
	static final private int		HEADER_STATUS_I			= 4;
	public static final byte		JAVA_CLIENT				= (byte)(Message.JAVA_CLIENT_LITTLE | Message.BIG_ENDIAN_MASK);	// | Message.SWAP_ENDIAN_ON_SERVER_MASK);
	private static final byte		JAVA_CLIENT_LITTLE		= (byte)0x3;
	// private static final byte SENDCAPABILITIES = (byte)0xF;
	private static final int		SUPPORTS_COMPRESSION	= 0x8000;

<<<<<<< HEAD
	public final static Message receive(final InputStream dis, final Set<TransferEventListener> listeners) throws IOException {
		final ByteBuffer header = ByteBuffer.wrap(Message.readBuf(Message.HEADER_SIZE, dis, null));
		final byte c_type = header.get(Message._clntB);
		if((c_type & Message.BIG_ENDIAN_MASK) == 0) header.order(ByteOrder.LITTLE_ENDIAN);
		final int msglen = header.getInt(Message._mlenI);
		final ByteBuffer body;
		if(msglen > Message.HEADER_SIZE){
			if((c_type & Message.COMPRESSED) != 0) body = ByteBuffer.wrap(Message.readCompressedBuf(dis, header.order(), listeners));
			else body = ByteBuffer.wrap(Message.readBuf(msglen - Message.HEADER_SIZE, dis, listeners));
		}else body = ByteBuffer.allocate(0);
		body.order(Descriptor.BYTEORDER);
		final Message msg = new Message(header, body);
		return msg;
=======
	private static final synchronized void dispatchTransferEvent(final Set<TransferEventListener> mdslisteners, final ReadableByteChannel dis, String info, int read, int to_read) {
		if(mdslisteners != null) for(final TransferEventListener listener : mdslisteners)
			listener.handleTransferEvent(dis, info, read, to_read);
>>>>>>> 5e858cae
	}

	protected static boolean isRoprand(final byte arr[], final int idx) {
		return(arr[idx] == 0 && arr[idx + 1] == 0 && arr[idx + 2] == -128 && arr[idx + 3] == 0);
	}

<<<<<<< HEAD
	protected static final byte[] readCompressedBuf(final InputStream dis, final ByteOrder byteOrder, final Set<TransferEventListener> listeners) throws IOException {
		final byte[] unflattened_length = new byte[4];
		dis.read(unflattened_length);
		final int bytes_to_read = ByteBuffer.wrap(unflattened_length).order(byteOrder).getInt() - Message.HEADER_SIZE;
		final InflaterInputStream zis = new InflaterInputStream(dis);
		final byte[] buf = Message.readBuf(bytes_to_read, zis, listeners);
		zis.skip(1); // EOF
		return buf;
	}

	private static final synchronized void dispatchTransferEvent(final Set<TransferEventListener> mdslisteners, final InputStream source, String info, int read, int to_read) {
		if(mdslisteners != null) for(final TransferEventListener listener : mdslisteners)
			listener.handleTransferEvent(source, info, read, to_read);
	}

	private static final byte[] readBuf(int bytes_to_read, final InputStream dis, final Set<TransferEventListener> mdslisteners) throws IOException {
		final byte[] buf = new byte[bytes_to_read];
		int read_bytes = 0, curr_offset = 0;
		final boolean event = (bytes_to_read > 2000);
		try{
			while(bytes_to_read > 0){
				read_bytes = dis.read(buf, curr_offset, bytes_to_read);
				if(read_bytes == -1) throw new SocketException("connection lost");
				curr_offset += read_bytes;
				bytes_to_read -= read_bytes;
				if(event) Message.dispatchTransferEvent(mdslisteners, dis, null, buf.length, curr_offset);
=======
	private static final ByteBuffer readBuf(int bytes_to_read, final ReadableByteChannel dis, final Set<TransferEventListener> mdslisteners, final long abstimeout) throws IOException {
		final ByteBuffer buf = ByteBuffer.allocateDirect(bytes_to_read);
		final boolean event = (bytes_to_read > 2000);
		try{
			while(buf.hasRemaining()){
				final int read = dis.read(buf);
				if(read == -1) throw new SocketException("connection lost");
				else if (read == 0) {
					if (abstimeout==0
							|| buf.position() > 0
							|| (abstimeout>0 && System.currentTimeMillis()>abstimeout))
						throw new SocketException("connection timeout");
				}
				if(event) Message.dispatchTransferEvent(mdslisteners, dis, null, bytes_to_read, buf.position());
>>>>>>> 5e858cae
			}
		}catch(final IOException e){
			Message.dispatchTransferEvent(mdslisteners, dis, e.getMessage(), 0, 0);
			throw e;
		}
		buf.rewind();
		return buf;
	}

	protected static final ByteBuffer readCompressedBuf(final ReadableByteChannel rbc, final ByteOrder byteOrder, final Set<TransferEventListener> listeners) throws IOException {
		final ByteBuffer unflattened_length = ByteBuffer.allocate(Integer.BYTES).order(byteOrder);
		rbc.read(unflattened_length);
		final int bytes_to_read = unflattened_length.getInt(0) - Message.HEADER_SIZE;
		try(CompressedChannel cc = new Message.CompressedChannel(rbc);){
			return Message.readBuf(bytes_to_read, cc, listeners, 0);
		}
	}

	public final static Message receive(final ReadableByteChannel rbc, final Set<TransferEventListener> listeners, final int timeout) throws IOException {
		final long abstimeout = timeout >= 0 ? System.currentTimeMillis() + timeout : -1;
		final ByteBuffer header = Message.readBuf(Message.HEADER_SIZE, rbc, null, abstimeout);
		final byte c_type = header.get(Message._clntB);
		if((c_type & Message.BIG_ENDIAN_MASK) == 0) header.order(ByteOrder.LITTLE_ENDIAN);
		final int msglen = header.getInt(Message._mlenI);
		final ByteBuffer body;
		if(msglen > Message.HEADER_SIZE){
			if((c_type & Message.COMPRESSED) != 0) body = Message.readCompressedBuf(rbc, header.order(), listeners);
			else body = Message.readBuf(msglen - Message.HEADER_SIZE, rbc, listeners, 0);
		}else body = ByteBuffer.allocateDirect(0);
		body.order(header.order());
		final Message msg = new Message(header, body);
		return msg;
	}
	private final ByteBuffer	body;
	private final ByteBuffer	header;

	public Message(final byte mid){
		this('\0', mid);
		this.verify();
	}

	public Message(final byte descr_idx, final DTYPE dtype, final byte nargs, final int dims[], final byte ndims_in, final ByteBuffer body, final byte client_type, final int status, final byte mid){
		this.header = ByteBuffer.allocateDirect(HEADER_SIZE);
		this.body = body.slice();
		if((client_type & Message.BIG_ENDIAN_MASK) == 0){
			this.header.order(ByteOrder.LITTLE_ENDIAN);
			this.body.order(ByteOrder.LITTLE_ENDIAN);
		}
		final int body_size = body == null ? 0 : body.remaining();
		ByteBuffer h = this.getHeader();// 4
		final byte ndims = (ndims_in > ARRAY.MAX_DIMS) ? ARRAY.MAX_DIMS : ndims_in;
		h.putInt(Message.HEADER_SIZE + body_size).putInt(status);// 8
		h.putShort(Descriptor.getDataSize(dtype, body_size)).put(nargs).put(descr_idx);// 12
		h.put(mid).put(dtype.toByte()).put(client_type).put(ndims);// 16
		if(ndims > 0) h.asIntBuffer().put(dims, 0, ndims);
	}

	public Message(final byte descr_idx, final DTYPE bu, final byte nargs, final int dims[], final byte ndims, final ByteBuffer body, final int status, final byte mid){
		this(descr_idx, bu, nargs, dims, ndims, body, (body == null || body.order() == ByteOrder.BIG_ENDIAN) ? Message.JAVA_CLIENT : Message.JAVA_CLIENT_LITTLE, status, mid);
	}

	public Message(final byte descr_idx, final DTYPE bu, final byte nargs, final int dims[], final ByteBuffer body, final byte mid){
		this(descr_idx, bu, nargs, dims, (dims == null) ? (byte)0 : (byte)dims.length, body, 0, mid);
	}

	public Message(final byte descr_idx, final DTYPE bu, final byte nargs, final int dims[], final String body, final byte mid){
		this(descr_idx, bu, nargs, dims, StandardCharsets.UTF_8.encode(body).order(Descriptor.BYTEORDER), mid);
	}

	public Message(final ByteBuffer header, final ByteBuffer body){
		this.header = header.slice().order(header.order());
		this.body = body.slice().order(header.order());
	}

	protected Message(final char c, final byte mid){
		this(String.valueOf(c), mid);
	}

	protected Message(final String s, final byte mid){
		this((byte)0, DTYPE.T, (byte)1, null, s, mid);
	}

	public final byte[] asByteArray() {
		final ByteBuffer b = this.getBody();
		return b.array();
	}

	protected final double[] asDoubleArray() {
		final ByteBuffer b = this.getBody();
		final double[] out = new double[b.position(0).remaining() / Double.BYTES];
		b.asDoubleBuffer().get(out);
		return out;
	}

	protected final float[] asFloatArray() {
		final ByteBuffer b = this.getBody();
		final float out[] = new float[b.position(0).remaining() / Float.BYTES];
		b.asFloatBuffer().get(out);
		return out;
	}

	public final int[] asIntArray() {
		final ByteBuffer b = this.getBody();
		final int out[] = new int[b.position(0).remaining() / Integer.BYTES];
		b.asIntBuffer().get(out);
		return out;
	}

	public final long[] asLongArray() {
		final ByteBuffer b = this.getBody();
		final long out[] = new long[b.position(0).remaining() / Long.BYTES];
		b.asLongBuffer().get(out);
		return out;
	}

	public final short[] asShortArray() {
		final ByteBuffer b = this.getBody();
		final short out[] = new short[b.position(0).remaining() / Short.BYTES];
		b.asShortBuffer().get(out);
		return out;
	}

	public final String asString() {
		return StandardCharsets.UTF_8.decode(this.getBody()).toString();
	}

	public final long[] asUIntArray() {
		final ByteBuffer b = this.getBody();
		final long out[] = new long[b.position(0).remaining() / Integer.BYTES];
		for(int i = 0; i < out.length; i++)
			out[i] = b.getInt() & 0xFFFFFFFFl;
		return out;
	}

	public final int[] asUShortArray() {
		final ByteBuffer b = this.getBody();
		final int out[] = new int[b.position(0).remaining() / Short.BYTES];
		for(int i = 0; i < out.length; i++)
			out[i] = b.getShort() & 0xFFFF;
		return out;
	}

	public final ByteBuffer getBody() {
		return this.body.duplicate().order(this.body.order());
	}

	public final byte getCType() {
		return (byte)(header.get(HEADER_CTYPE_B) & 0x1F);
	}

	public final int getDescIdx() {
		return header.get(HEADER_DSCIDX_B) & 0xFF;
	}

	public final int[] getDims() {
		final int dims[] = new int[ARRAY.MAX_DIMS];
		ByteBuffer h = this.getHeader();
		h.position(HEADER_DIM0_I);
		h.asIntBuffer().get(dims, 0, getNDims());
		return dims;
	}

	public final DTYPE getDType() {
		return DTYPE.get(header.get(HEADER_DTYPE_B));
	}

	public final ByteBuffer getHeader() {
		return this.header.duplicate().order(this.header.order());
	}

	public final int getLength() {
		return header.getShort(HEADER_LENGTH_S) & 0xFFFF;
	}

	public final int getMsgIdx() {
		return header.get(HEADER_MSGIDX_B) & 0xFF;
	}

	public final int getMsgLen() {
		return header.getInt(HEADER_MSGLEN_I);
	}

	public final int getNArgs() {
		return header.get(HEADER_NARGS_B) & 0xFF;
	}

	public final int getNDims() {
		return header.get(HEADER_NDIMS_B);
	}

	public final int getStatus() {
		return header.getInt(HEADER_STATUS_I);
	}

	public final boolean isLittleEndian() {
		return((this.getCType() & Message.BIG_ENDIAN_MASK) == 0);
	}

	public final void send(final WritableByteChannel wbc) throws MdsException {
		try{
			synchronized(wbc){
				final ByteBuffer h = this.getHeader();
				while(h.hasRemaining())
					if(wbc.write(h) < 0) throw new IOException("failed to write");
				final ByteBuffer b = this.getBody();
				while(b.hasRemaining()){
					if(wbc.write(b) < 0) throw new IOException("failed to write");
				}
				// wbc.flush(); TODO: interface?
			}
		}catch(final IOException e){
			throw new MdsException(e.getMessage());
		}
	}

	@Override
	public final String toString() {
		try{
			return Descriptor.readMessage(this).toString();
		}catch(final Exception e){
			return this.getDType().label + "(" + this.getMsgLen() + "Bytes)";
		}
	}

	protected final void useCompression(final boolean use_cmp) {
		this.header.putInt(HEADER_STATUS_I, (use_cmp ? Message.SUPPORTS_COMPRESSION | 5 : 0));
	}

	public final void verify() {
		this.header.putInt(HEADER_STATUS_I, this.header.getInt(HEADER_STATUS_I) | 1);
	}
}<|MERGE_RESOLUTION|>--- conflicted
+++ resolved
@@ -83,59 +83,15 @@
 	// private static final byte SENDCAPABILITIES = (byte)0xF;
 	private static final int		SUPPORTS_COMPRESSION	= 0x8000;
 
-<<<<<<< HEAD
-	public final static Message receive(final InputStream dis, final Set<TransferEventListener> listeners) throws IOException {
-		final ByteBuffer header = ByteBuffer.wrap(Message.readBuf(Message.HEADER_SIZE, dis, null));
-		final byte c_type = header.get(Message._clntB);
-		if((c_type & Message.BIG_ENDIAN_MASK) == 0) header.order(ByteOrder.LITTLE_ENDIAN);
-		final int msglen = header.getInt(Message._mlenI);
-		final ByteBuffer body;
-		if(msglen > Message.HEADER_SIZE){
-			if((c_type & Message.COMPRESSED) != 0) body = ByteBuffer.wrap(Message.readCompressedBuf(dis, header.order(), listeners));
-			else body = ByteBuffer.wrap(Message.readBuf(msglen - Message.HEADER_SIZE, dis, listeners));
-		}else body = ByteBuffer.allocate(0);
-		body.order(Descriptor.BYTEORDER);
-		final Message msg = new Message(header, body);
-		return msg;
-=======
 	private static final synchronized void dispatchTransferEvent(final Set<TransferEventListener> mdslisteners, final ReadableByteChannel dis, String info, int read, int to_read) {
 		if(mdslisteners != null) for(final TransferEventListener listener : mdslisteners)
 			listener.handleTransferEvent(dis, info, read, to_read);
->>>>>>> 5e858cae
 	}
 
 	protected static boolean isRoprand(final byte arr[], final int idx) {
 		return(arr[idx] == 0 && arr[idx + 1] == 0 && arr[idx + 2] == -128 && arr[idx + 3] == 0);
 	}
 
-<<<<<<< HEAD
-	protected static final byte[] readCompressedBuf(final InputStream dis, final ByteOrder byteOrder, final Set<TransferEventListener> listeners) throws IOException {
-		final byte[] unflattened_length = new byte[4];
-		dis.read(unflattened_length);
-		final int bytes_to_read = ByteBuffer.wrap(unflattened_length).order(byteOrder).getInt() - Message.HEADER_SIZE;
-		final InflaterInputStream zis = new InflaterInputStream(dis);
-		final byte[] buf = Message.readBuf(bytes_to_read, zis, listeners);
-		zis.skip(1); // EOF
-		return buf;
-	}
-
-	private static final synchronized void dispatchTransferEvent(final Set<TransferEventListener> mdslisteners, final InputStream source, String info, int read, int to_read) {
-		if(mdslisteners != null) for(final TransferEventListener listener : mdslisteners)
-			listener.handleTransferEvent(source, info, read, to_read);
-	}
-
-	private static final byte[] readBuf(int bytes_to_read, final InputStream dis, final Set<TransferEventListener> mdslisteners) throws IOException {
-		final byte[] buf = new byte[bytes_to_read];
-		int read_bytes = 0, curr_offset = 0;
-		final boolean event = (bytes_to_read > 2000);
-		try{
-			while(bytes_to_read > 0){
-				read_bytes = dis.read(buf, curr_offset, bytes_to_read);
-				if(read_bytes == -1) throw new SocketException("connection lost");
-				curr_offset += read_bytes;
-				bytes_to_read -= read_bytes;
-				if(event) Message.dispatchTransferEvent(mdslisteners, dis, null, buf.length, curr_offset);
-=======
 	private static final ByteBuffer readBuf(int bytes_to_read, final ReadableByteChannel dis, final Set<TransferEventListener> mdslisteners, final long abstimeout) throws IOException {
 		final ByteBuffer buf = ByteBuffer.allocateDirect(bytes_to_read);
 		final boolean event = (bytes_to_read > 2000);
@@ -150,7 +106,6 @@
 						throw new SocketException("connection timeout");
 				}
 				if(event) Message.dispatchTransferEvent(mdslisteners, dis, null, bytes_to_read, buf.position());
->>>>>>> 5e858cae
 			}
 		}catch(final IOException e){
 			Message.dispatchTransferEvent(mdslisteners, dis, e.getMessage(), 0, 0);
