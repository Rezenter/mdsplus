package mds.mdsip;

import java.io.Closeable;
import java.io.EOFException;
import java.io.IOException;
import java.net.SocketException;
import java.nio.ByteBuffer;
import java.nio.channels.ReadableByteChannel;
import java.nio.channels.WritableByteChannel;
import java.nio.charset.StandardCharsets;
import java.util.Arrays;
import java.util.Collections;
import java.util.HashSet;
import java.util.Set;
import java.util.Vector;
import java.util.regex.Matcher;
import debug.DEBUG;
import mds.ContextEventListener;
import mds.Mds;
import mds.MdsException;
import mds.MdsException.MdsAbortException;
import mds.TransferEventListener;
import mds.UpdateEventListener;
import mds.data.CTX;
import mds.data.DTYPE;
import mds.data.descriptor.Descriptor;
import mds.data.descriptor_apd.List;
import mds.data.descriptor_s.Int32;
import mds.data.descriptor_s.Missing;
import mds.data.descriptor_s.Pointer;

public class MdsIp extends Mds{


	public interface Connection extends Closeable, ReadableByteChannel, WritableByteChannel{}
	private final class MRT extends Thread // mds Receive Thread
	{
		private boolean	killed	= false;
		private Message	message;

		public MRT(){
			super(MdsIp.this.getName("MRT"));
			this.setDaemon(true);
			this.message = null;
		}

		public Message getMessage() throws MdsAbortException {
			if(DEBUG.D) System.out.println("getMessage()");
			long time;
			if(DEBUG.D) time = System.nanoTime();
			Message msg = null;
			try{
				synchronized(this){
					for(;;){
						if(this.killed) return null;
						msg = this.message;
						this.message = null;
						if(msg != null) break;
						this.wait(1000);
					}
				}
			}catch(final InterruptedException e){
				MdsIp.this.lostConnection();
				throw new MdsException.MdsAbortException();
			}
			if(DEBUG.D) if(msg != null){
				final int cap = msg.getBody().capacity();
				System.out.println(msg.getMsgLen() + "B in " + (System.nanoTime() - time) / 1e9 + "sec" + (cap == 0 ? "" : " (" + msg.asString().substring(0, (cap < 64) ? cap : 64) + ")"));
			}
			return msg;
		}

		@Override
		public final void run() {
			try{
				for(;;){
<<<<<<< HEAD
					final Message new_message = Message.receive(MdsIp.this.dis, MdsIp.this.translisteners);
					if(new_message.dtype == DTYPE.EVENT){
=======
					final Message new_message = Message.receive(MdsIp.this.connection, MdsIp.this.translisteners, -1);
					if(new_message.getDType() == DTYPE.EVENT){
>>>>>>> 5e858cae
						final PMET PmdsEvent = new PMET();
						PmdsEvent.setEventid(new_message.getBody().get(12));
						PmdsEvent.start();
					}else synchronized(this){
						this.message = new_message;
						this.notifyAll();
					}
				}
			}catch(final IOException e){
				synchronized(this){
					this.killed = true;
					this.notifyAll();
				}
				if(MdsIp.this.connected){
					MdsIp.this.lostConnection();
					if(!(e instanceof SocketException || e instanceof EOFException))// EOF if socket shuts down on abort
						e.printStackTrace();
				}
			}
		}

		synchronized public final void waitExited() {
			this.interrupt();
			while(!this.killed)
				try{
					this.wait(300);
				}catch(final InterruptedException exc){
					System.err.println(this.getName() + ": isInterrupted");
				}
		}
	} // End MRT class
	private final class PMET extends Thread // Process mds Event Thread
	{
		int		eventId	= -1;
		String	eventName;

		public PMET(){
			super(MdsIp.this.getName("PMET"));
			this.setDaemon(true);
		}

		@Override
		public void run() {
			if(this.eventName != null) MdsIp.this.dispatchUpdateEvent(this.eventName);
			else if(this.eventId != -1) MdsIp.this.dispatchUpdateEvent(this.eventId);
		}

		public void setEventid(final int id) {
			if(DEBUG.M) System.out.println("Received Event ID " + id);
			this.eventId = id;
			this.eventName = null;
		}
		/*
		public void setEventName(final String name) {
			if(DEBUG.M) System.out.println("Received Event Name " + name);
			this.eventId = -1;
			this.eventName = name;
		}*/
	}// end PMET class
	public final static class Provider{
		private static final String DEFAULT_LOCAL   = "local";
		private static final int	DEFAULT_PORT	= 8000;
		private static final String	DEFAULT_USER	= System.getProperty("user.name");
		private static final String PREFIX_LOCAL	= "local://";
		private static final String PREFIX_SSH		= "ssh://";
		private final String		host;
		private final int			port;
		private boolean				use_local;
		private boolean				use_ssh;
		private final String		user;

		public Provider(final String provider){
			this(provider, false);
		}

		public Provider(String provider, final boolean use_ssh){
			if(provider == null || provider.length() == 0){
				this.user = Provider.DEFAULT_USER;
				this.host = Provider.DEFAULT_LOCAL;
				this.port = 0;
				this.use_ssh = false;
				this.use_local = true;
			}else{
				this.use_local = provider.toLowerCase().startsWith(PREFIX_LOCAL);
				if (this.use_local) {
					provider = provider.substring(8);
					this.use_ssh = false;
				} else {
					final boolean sshstr = provider.toLowerCase().startsWith(PREFIX_SSH);
					if(sshstr) provider = provider.substring(6);
					this.use_ssh = sshstr || use_ssh;
				}
				final int at = provider.indexOf("@");
				final int cn = provider.indexOf(":");
				this.user = at < 0 ? Provider.DEFAULT_USER : provider.substring(0, at);
				this.host = cn < 0 ? provider.substring(at + 1).toLowerCase() : provider.substring(at + 1, cn).toLowerCase();
				this.port = cn < 0 ? 0 : Short.parseShort(provider.substring(cn + 1));
			}
		}

		public Provider(final String host, final int port){
			this(host, port, Provider.DEFAULT_USER, false);
		}

		public Provider(final String host, final int port, final String user){
			this(host, port, user, user != null);
		}

		public Provider(String host, final int port, final String user, final boolean use_ssh){
			this.user = user;
			if(host == null){
				this.use_ssh = false;
				this.use_local = true;
			}else{
				host = host.toLowerCase();
				this.use_local = host.startsWith(PREFIX_LOCAL);
				if(this.use_local){
					this.use_ssh = false;
					host = host.substring(8);
				}else{
					final boolean sshstr = host.startsWith(PREFIX_SSH);
					if(sshstr){
						host = host.substring(6);
						this.use_ssh = true;
					}else this.use_ssh = use_ssh;
				}
			}
			this.host = host;
			this.port = port;
		}

		public Provider(){
			this(null);// local
		}

		@Override
		public final boolean equals(final Object obj) {
			if(this == obj) return true;
			if(obj == null || !(obj instanceof Provider)) return false;
			final Provider provider = (Provider)obj;
			return this.host.equals(provider.host) && this.port == provider.port && this.user.equals(provider.user) && this.use_ssh == provider.use_ssh;
		}

		public final MdsIp getConnection() {
			return new MdsIp(this);
		}

		public int getPort() {
			return this.port != 0 ? this.port : (this.use_ssh ? 22 : Provider.DEFAULT_PORT);
		}

		@Override
		public final String toString() {
			if (this.use_local) return this.host;
			final StringBuilder sb = new StringBuilder(this.user.length() + this.host.length() + 16);
			if(this.use_ssh) sb.append(PREFIX_SSH);
			sb.append(this.user).append('@').append(this.host);
			if(this.port != 0) sb.append(':').append(this.port);
			return sb.toString();
		}

		public boolean useLocal() {
			return use_local;
		}

		public final boolean useSSH() {
			return this.use_ssh;
		}

		public final void useSSH(final boolean usessh) {
			this.use_ssh = usessh;
		}
	}
	public static final int			LOGIN_OK			= 1, LOGIN_ERROR = 2, LOGIN_CANCEL = 3;
	private static final byte		MAX_MSGS			= 8;
	private static final String		NOT_CONNECTED		= "Not Connected.";
	private static final Set<MdsIp>	open_connections	= Collections.synchronizedSet(new HashSet<MdsIp>());

	public static final boolean addSharedConnection(final MdsIp con) {
		synchronized(MdsIp.open_connections){
			return MdsIp.open_connections.add(con);
		}
	}

	public static final int closeSharedConnections() {
		for(final MdsIp con : MdsIp.open_connections)
			con.close();
		final int size = MdsIp.open_connections.size();
		MdsIp.open_connections.clear();
		return size;
	}

<<<<<<< HEAD
	protected final void dispatchContextEvent(String msg, boolean ok) {
		if(this.ctxlisteners != null) synchronized(this.ctxlisteners){
			for(final ContextEventListener l : this.ctxlisteners)
				l.handleContextEvent(this, msg, ok);
		}
	}

	protected final void dispatchTransferEvent(final String info, int pos, int total) {
		if(this.translisteners != null) synchronized(this.translisteners){
			for(final TransferEventListener l : this.translisteners)
				l.handleTransferEvent(this.dis, info, pos, total);
		}
	}

	public static final boolean removeSharedConnection(final MdsIp con) {
		synchronized(MdsIp.open_connections){
			return MdsIp.open_connections.remove(con);
		}
	}

	public static MdsIp sharedConnection(final Provider provider) {
		synchronized(MdsIp.open_connections){
			for(final MdsIp con : MdsIp.open_connections)
				if(con.provider.equals(provider)){
					con.useSSH(provider.useSSH());
					con.connect();
					return con;
				}
			final MdsIp con = new MdsIp(provider);
			if(con.connect()) MdsIp.open_connections.add(con);
			else con.close();
			return con;
		}
	}

	public static MdsIp sharedConnection(final String provider) {
		return MdsIp.sharedConnection(new Provider(provider));
	}

	public static MdsIp sharedConnection(final String provider, final boolean usessh) {
		return MdsIp.sharedConnection(new Provider(provider, usessh));
	}

=======
>>>>>>> 5e858cae
	private final static StringBuilder getMessageNestExpr(final StringBuilder cmd, final Descriptor<?>[] args, final Request<?> req) {
		if(req.args != null && req.args.length > 0){
			/** replace $ with deserializer for non-atomic arguments **/
			final boolean[] notatomic = new boolean[args.length];
			for(int i = 0; i < req.args.length; i++)
				if(req.args[i] == null) args[i] = Missing.NEW;
				else{
					notatomic[i] = !req.args[i].isAtomic();
					if(notatomic[i]) args[i] = req.args[i].serializeDsc();
					else args[i] = req.args[i];
				}
			final Matcher m = Mds.dollar.matcher(req.expr);
			int pos = 0;
			for(int i = 0; i < args.length && m.find(); i++){
				cmd.append(req.expr.substring(pos, m.start())).append(notatomic[i] ? "`__$si(($;))" : "($;)");
				pos = m.end();
			}
			cmd.append(req.expr.substring(pos));
		}else cmd.append(req.expr);
		return cmd;
	}

	private static final StringBuilder getMessageNestSerial(final StringBuilder cmd, final Descriptor<?>[] args, final Request<?> req, final boolean serialize) {
		if(!serialize) return MdsIp.getMessageNestExpr(cmd, args, req);
		cmd.append("__$so((");
		MdsIp.getMessageNestExpr(cmd, args, req);
		cmd.append(";))");
		return cmd;
	}

	public static final boolean removeSharedConnection(final MdsIp con) {
		synchronized(MdsIp.open_connections){
			return MdsIp.open_connections.remove(con);
		}
	}

	public static MdsIp sharedConnection(final Provider provider) {
		synchronized(MdsIp.open_connections){
			for(final MdsIp con : MdsIp.open_connections)
				if(con.provider.equals(provider)){
					con.provider.use_ssh = provider.use_ssh;
					con.connect();
					return con;
				}
			final MdsIp con = new MdsIp(provider);
			if(con.connect()) MdsIp.open_connections.add(con);
			else con.close();
			return con;
		}
	}
	private boolean			connected		= false;
	private Connection		connection		= null;
	private boolean			isLowLatency	= false;
	private String			last_error;
	private byte			msg_id			= 0;
	private final Object	mutex			= new Object();
	private final Provider	provider;
	private MRT				receiveThread	= null;
	private boolean			use_compression	= false;

	public MdsIp(){
		this(new Provider(), null, null);
		this.connect();
	}

	public MdsIp(final Provider provider){
		this(provider, null, null);
	}

	/** main constructor of the Connection class **/
	public MdsIp(final Provider provider, final ContextEventListener cl, final TransferEventListener tl){
		this.addContextEventListener(cl);
		this.addTransferEventListener(tl);
		this.provider = provider;
	}

	public MdsIp(final String provider){
		this(new Provider(provider));
	}

	public MdsIp(final String provider, final ContextEventListener cl){
		this(new Provider(provider), cl, null);
	}

	public MdsIp(final String provider, final TransferEventListener tl){
		this(new Provider(provider), null, tl);
<<<<<<< HEAD
=======
	}

	@Override
	@SuppressWarnings({"rawtypes", "unchecked"})
	protected final <T extends Descriptor> T _getDescriptor(final CTX ctx, final Request<T> req) throws MdsException {
		if(ctx == null){
			final boolean serialize = ((req.props & Request.PROP_ATOMIC_RESULT) == 0);
			final Message msg = this.getMessage(req, serialize);
			if(serialize){
				if(msg.getDType() == DTYPE.T) throw new MdsException(msg.toString());
				return Mds.bufferToClass(msg.getBody(), req.cls);
			}
			return (T)new Int32(msg.asIntArray()[0]);
		}
		final StringBuilder sb = new StringBuilder().append("List(*,EXECUTE(($;)");
		for(int i = 0; i < req.args.length; i++)
			sb.append(",($;)");
		sb.append("),__$sw(`_$c_=__$sw(($;))))");
		final Vector<Descriptor<?>> vec = new Vector<Descriptor<?>>();
		vec.add(Descriptor.valueOf(req.expr));
		vec.addAll(Arrays.asList(req.args));
		vec.add(ctx.getDbid());
		final Request<List> nreq = new Request<List>(List.class, sb.toString(), vec.toArray(req.args));
		if(DEBUG.N) System.err.println(">>> " + nreq);
		long tictoc;
		if(DEBUG.N) tictoc = System.currentTimeMillis();
		final Message msg = this.getMessage(nreq, true);
		if(DEBUG.N) System.err.println(String.format(">>> %.3f <<<", Float.valueOf(((float)(System.currentTimeMillis() - tictoc)) / 1000)));
		if(msg.getDType() == DTYPE.T){
			if(DEBUG.N) System.err.println("<<< Exc: " + msg.toString());
			final Message ans = this.getMessage(new Request<Pointer>(Pointer.class, "__$sw(_$c_)"), false);
			ctx.getDbid().setAddress(ans.getBody());
			throw new MdsException(msg.toString());
		}
		final Descriptor<?> dsc = Mds.bufferToClass(msg.getBody(), nreq.cls);
		if(DEBUG.N) System.err.println("<<< " + dsc.toString());
		final Pointer nctx = (Pointer)((List)dsc).get(1);
		ctx.getDbid().setAddress(nctx.getAddress());
		return (T)((List)dsc).get(0);
>>>>>>> 5e858cae
	}

	/** disconnect from server and close **/
	@Override
	public final boolean close() {
		this.disconnectFromServer();
		return true;
	}

	/** re-/connects to the servers mdsip service **/
	private final boolean connect() {
		if(this.connected) return true;
		try{
			this.connectToServer();
		}catch(final IOException e){
			this.last_error = "connect: " + e.getMessage();
			return false;
		}
		return this.connected;
	}

	synchronized private final void connectToServer() throws IOException {
		if(this.connected) return;
		/* connect to server */
		this.defined_funs.clear();
		if(this.provider.useLocal()){
			this.connection = new MdsIpTunnel();
		}else if(this.provider.useSSH()){
			this.connection = new MdsIpJsch(this.provider.user, this.provider.host, provider.getPort());
		}else{
			this.connection = new MdsIpTcp(this.provider.host, this.provider.getPort());
		}
		if(DEBUG.D) System.out.println(this.connection.toString());
		/* connect to mdsip */
		final Message message = new Message(this.provider.user, this.getMsgId());
		message.useCompression(this.use_compression);
		long tictoc = -System.nanoTime();
		message.send(this.connection);
		final Message msg = Message.receive(this.connection, null, 3000);
		tictoc += System.nanoTime();
		if(DEBUG.N) System.out.println(tictoc);
		this.isLowLatency = tictoc < 50000000;// if response is faster than 50ms
		if(msg.getStatus() == 0){
			this.close();
			throw new IOException("Server responded status == 0");
		}
		this.receiveThread = new MRT();
		this.connected = true;
		this.receiveThread.start();
		this.setup();
		this.dispatchContextEvent("Connected to " + this.provider.toString(), false);
	}

	private final void disconnectFromServer() {
		try{
			if(this.connection != null) this.connection.close();
		}catch(final IOException e){
			System.err.println("The closing of connection failed:\n" + e.getMessage());
		}
		if(this.receiveThread != null) this.receiveThread.waitExited();
		this.connected = false;
	}

	protected final void dispatchContextEvent(String msg, boolean ok) {
		if(this.ctxlisteners != null) synchronized(this.ctxlisteners){
			for(final ContextEventListener l : this.ctxlisteners)
				l.handleContextEvent(this, msg, ok);
		}
	}

	protected final void dispatchTransferEvent(final String info, int pos, int total) {
		if(this.translisteners != null) synchronized(this.translisteners){
			for(final TransferEventListener l : this.translisteners)
				l.handleTransferEvent(this.connection, info, pos, total);
		}
	}

	@Override
	public final void execute(final String expr, final Descriptor<?>... args) throws MdsException {
		this.getMessage(new Request<Int32>(Int32.class, expr + ";1", args), false);
	}

	@Override
	protected void finalize() throws Throwable {
		if(this.connected) System.err.println(this + " was still connected.");
		this.close();
	}

	private final Message getAnswer() throws MdsException {
		final Message message = this.receiveThread.getMessage();
		if(message == null) throw new MdsException("Null response from server", 0);
		final int status = message.getStatus();
		if((status & 1) == 0 && status != 0 && message.getDType() == DTYPE.T){
			final String msg = message.asString();
			throw new MdsException((msg == null || msg.isEmpty()) ? "<empty>" : msg, status);
		}
		return message;
	}

	public final String getLastError() {
		final String out = this.last_error;
		this.last_error = null;
		return out;
	}

	private final Message getMessage(final Request<?> req, final boolean serialize) throws MdsException {
		if(DEBUG.M) System.out.println("MdsIp.getMessage(\"" + req.expr + "\", " + req.args + ", " + serialize + ")");
		if(!this.connected) throw new MdsException(MdsIp.NOT_CONNECTED);
		final Message msg;
		byte idx = 0;
		final StringBuilder cmd = new StringBuilder(req.expr.length() + 128);
		final Descriptor<?>[] args = new Descriptor<?>[req.args.length];
		MdsIp.getMessageNestSerial(cmd, args, req, serialize);
		synchronized(this.mutex){
			final byte mid = this.getMsgId();
			final byte totalarg = (byte)(args.length + 1);
			/** enter exclusive communication **/
			try{
				if(totalarg > 1){ /** execute main request **/
					this.sendArg(idx++, DTYPE.T, totalarg, null, cmd.toString(), mid);
					for(final Descriptor<?> d : args)
<<<<<<< HEAD
						d.toMessage(idx++, totalarg, mid).send(this.dos);
				}else new Message(cmd.toString(), mid).send(this.dos);
=======
						d.toMessage(idx++, totalarg, mid).send(this.connection);
				}else new Message(cmd.toString(), mid).send(this.connection);
>>>>>>> 5e858cae
				this.dispatchTransferEvent("waiting for server", 0, 0);
				msg = this.getAnswer();
				if(msg == null) throw new MdsException("Could not get IO for " + this.provider.host, 0);
			}finally{
				this.dispatchTransferEvent(null, 0, 0);
			}
		}
		return msg;
	}

	private final byte getMsgId() {
		if(++this.msg_id >= MdsIp.MAX_MSGS) this.msg_id = 1;
		return this.msg_id;
	}

	private final String getName(final String classname) {
		if (this.isLocal()) return Provider.DEFAULT_LOCAL;
		return new StringBuilder(128).append(classname).append('(').append(this.provider.toString()).append(')').toString();
	}

	public final Provider getProvider() {
		return this.provider;
	}

	public final boolean isConnected() {
		return this.connected;
	}

	@Override
	public boolean isLowLatency() {
		return this.isLowLatency;
	}

	@Override
	public final String isReady() {
		if(this.isConnected()) return null;
		return MdsIp.NOT_CONNECTED;
	}

	private void lostConnection() {
		this.disconnectFromServer();
		this.dispatchContextEvent(this.provider.host, false);
	}

	synchronized public final void mdsRemoveEvent(final UpdateEventListener l, final String event) {
		int eventid;
		if((eventid = this.removeEvent(l, event)) == -1) return;
		final byte mid = this.getMsgId();
		try{
			this.sendArg((byte)0, DTYPE.T, (byte)2, null, Message.EVENTCANREQUEST, mid);
			this.sendArg((byte)1, DTYPE.BU, (byte)2, null, (byte)eventid, mid);
		}catch(final IOException e){
			System.err.print("Could not get IO for " + this.provider.host + ":\n" + e.getMessage());
		}
	}

	@Override
	protected synchronized final void mdsSetEvent(final String event, final int eventid) {
		final byte mid = this.getMsgId();
		try{
			this.sendArg((byte)0, DTYPE.T, (byte)3, null, Message.EVENTASTREQUEST, mid);
			this.sendArg((byte)1, DTYPE.T, (byte)3, null, event, mid);
			this.sendArg((byte)2, DTYPE.BU, (byte)3, null, (byte)eventid, mid);
		}catch(final IOException e){
			System.err.print("Could not get IO for " + this.provider.host + ":\n" + e.getMessage());
		}
	}

<<<<<<< HEAD
	@SuppressWarnings("resource")
	synchronized private final void connectToServer() throws IOException {
		if(this.connected) return;
		/* connect to server */
		this.defined_funs.clear();
		if(this.provider.useSSH()){
			if(this.userinfo == null) this.userinfo = new SSHSocket.SshUserInfo();
			SSHSocket sshcon;
			this.connection = sshcon = MdsIp.newSSHSocket(this.userinfo, this.provider);
			this.dis = sshcon.channel.getInputStream();
			this.dos = sshcon.channel.getOutputStream();
		}else{
			Socket sock;
			this.connection = sock = new Socket(this.provider.host, this.provider.getPort());
			this.dis = sock.getInputStream();
			this.dos = sock.getOutputStream();
			sock.setTcpNoDelay(true);
			sock.setSoTimeout(3000);
		}
		if(DEBUG.D) System.out.println(this.connection.toString());
		/* connect to mdsip */
		final Message message = new Message(this.provider.user, this.getMsgId());
		message.useCompression(this.use_compression);
		long tictoc = -System.nanoTime();
		message.send(this.dos);
		final Message msg = Message.receive(this.dis, null);
		tictoc += System.nanoTime();
		if(DEBUG.N) System.out.println(tictoc);
		this.isLowLatency = tictoc < 50000000;// if response is faster than 50ms
		if(this.connection instanceof Socket) ((Socket)this.connection).setSoTimeout(0);
		if(msg.header.get(4) == 0){
			this.close();
			return;
		}
		this.receiveThread = new MRT();
		this.connected = true;
		this.receiveThread.start();
		this.setup();
		this.dispatchContextEvent("Connected to " + this.provider.toString(), false);
	}

	private final void disconnectFromServer() {
		try{
			this.connected = false;
			this.defined_funs.clear();
			if(this.dos != null) this.dos.close();
		}catch(final IOException e){
			System.err.println("The closing of data output stream failed:\n" + e.getMessage());
		}
		try{
			if(this.dis != null) this.dis.close();
		}catch(final IOException e){
			System.err.println("The closing of data input stream failed:\n" + e.getMessage());
		}
		try{
			if(this.connection != null) this.connection.close();
		}catch(final IOException e){
			System.err.println("The closing of socket failed:\n" + e.getMessage());
		}
		if(this.receiveThread != null) this.receiveThread.waitExited();
		this.connected = false;
	}

	private final Message getAnswer() throws MdsException {
		final Message message = this.receiveThread.getMessage();
		if(message == null) throw new MdsException("Null response from server", 0);
		if((message.status & 1) == 0 && message.status != 0 && message.dtype == DTYPE.T){
			final String msg = message.asString();
			throw new MdsException((msg == null || msg.isEmpty()) ? "<empty>" : msg, message.status);
		}
		return message;
	}

	private final byte getMsgId() {
		if(++this.msg_id >= MdsIp.MAX_MSGS) this.msg_id = 1;
		return this.msg_id;
=======
	public final void removeFromShare() {
		if(MdsIp.open_connections.contains(this)) MdsIp.open_connections.remove(this);
>>>>>>> 5e858cae
	}

	private void sendArg(final byte descr_idx, final DTYPE bu, final byte nargs, final int dims[], final byte bodyb, final byte mid) throws MdsException {
		ByteBuffer body = ByteBuffer.allocate(1).order(Descriptor.BYTEORDER);
		body.put(0, (bodyb));
		this.sendArg(descr_idx, bu, nargs, dims, body, mid);
	}

	private final void sendArg(final byte descr_idx, final DTYPE bu, final byte nargs, final int dims[], final ByteBuffer body, final byte msgid) throws MdsException {
		final Message msg = new Message(descr_idx, bu, nargs, dims, body, msgid);
		try{
			msg.send(this.connection);
		}catch(final IOException e){
			this.lostConnection();
			throw new MdsException("MdsIp.sendArg", e);
		}
	}

	private final void sendArg(final byte descr_idx, final DTYPE bu, final byte nargs, final int dims[], final String body, final byte msgid) throws MdsException {
		this.sendArg(descr_idx, bu, nargs, dims, StandardCharsets.UTF_8.encode(body).order(Descriptor.BYTEORDER), msgid);
	}

	private final void setup() throws MdsException {
		this.defineFunctions(//
				"public fun __$sw(in _in){return(TreeShr->TreeSwitchDbid:P(val(_in)));}", // compatible with almost every server
				"public fun __$so(optional in _in){_out=*;MdsShr->MdsSerializeDscOut(xd(_in),xd(_out));return(_out);}", // 'optional' to support $Missing
				"public fun __$si(in _in){_out=*;MdsShr->MdsSerializeDscIn(ref(_in),xd(_out));return(_out);}");
		this.getAPI().treeUsePrivateCtx(true);
	}

	@Override
	public final String toString() {
		if (this.provider.use_local) {
			return provider.host;
		}
		final String provider_str = this.provider.toString();
		return new StringBuilder(provider_str.length() + 12).append("MdsIp(").append(provider_str).append(")").toString();
	}
}<|MERGE_RESOLUTION|>--- conflicted
+++ resolved
@@ -74,13 +74,8 @@
 		public final void run() {
 			try{
 				for(;;){
-<<<<<<< HEAD
-					final Message new_message = Message.receive(MdsIp.this.dis, MdsIp.this.translisteners);
-					if(new_message.dtype == DTYPE.EVENT){
-=======
 					final Message new_message = Message.receive(MdsIp.this.connection, MdsIp.this.translisteners, -1);
 					if(new_message.getDType() == DTYPE.EVENT){
->>>>>>> 5e858cae
 						final PMET PmdsEvent = new PMET();
 						PmdsEvent.setEventid(new_message.getBody().get(12));
 						PmdsEvent.start();
@@ -273,52 +268,6 @@
 		return size;
 	}
 
-<<<<<<< HEAD
-	protected final void dispatchContextEvent(String msg, boolean ok) {
-		if(this.ctxlisteners != null) synchronized(this.ctxlisteners){
-			for(final ContextEventListener l : this.ctxlisteners)
-				l.handleContextEvent(this, msg, ok);
-		}
-	}
-
-	protected final void dispatchTransferEvent(final String info, int pos, int total) {
-		if(this.translisteners != null) synchronized(this.translisteners){
-			for(final TransferEventListener l : this.translisteners)
-				l.handleTransferEvent(this.dis, info, pos, total);
-		}
-	}
-
-	public static final boolean removeSharedConnection(final MdsIp con) {
-		synchronized(MdsIp.open_connections){
-			return MdsIp.open_connections.remove(con);
-		}
-	}
-
-	public static MdsIp sharedConnection(final Provider provider) {
-		synchronized(MdsIp.open_connections){
-			for(final MdsIp con : MdsIp.open_connections)
-				if(con.provider.equals(provider)){
-					con.useSSH(provider.useSSH());
-					con.connect();
-					return con;
-				}
-			final MdsIp con = new MdsIp(provider);
-			if(con.connect()) MdsIp.open_connections.add(con);
-			else con.close();
-			return con;
-		}
-	}
-
-	public static MdsIp sharedConnection(final String provider) {
-		return MdsIp.sharedConnection(new Provider(provider));
-	}
-
-	public static MdsIp sharedConnection(final String provider, final boolean usessh) {
-		return MdsIp.sharedConnection(new Provider(provider, usessh));
-	}
-
-=======
->>>>>>> 5e858cae
 	private final static StringBuilder getMessageNestExpr(final StringBuilder cmd, final Descriptor<?>[] args, final Request<?> req) {
 		if(req.args != null && req.args.length > 0){
 			/** replace $ with deserializer for non-atomic arguments **/
@@ -405,8 +354,6 @@
 
 	public MdsIp(final String provider, final TransferEventListener tl){
 		this(new Provider(provider), null, tl);
-<<<<<<< HEAD
-=======
 	}
 
 	@Override
@@ -446,7 +393,6 @@
 		final Pointer nctx = (Pointer)((List)dsc).get(1);
 		ctx.getDbid().setAddress(nctx.getAddress());
 		return (T)((List)dsc).get(0);
->>>>>>> 5e858cae
 	}
 
 	/** disconnect from server and close **/
@@ -568,13 +514,8 @@
 				if(totalarg > 1){ /** execute main request **/
 					this.sendArg(idx++, DTYPE.T, totalarg, null, cmd.toString(), mid);
 					for(final Descriptor<?> d : args)
-<<<<<<< HEAD
-						d.toMessage(idx++, totalarg, mid).send(this.dos);
-				}else new Message(cmd.toString(), mid).send(this.dos);
-=======
 						d.toMessage(idx++, totalarg, mid).send(this.connection);
 				}else new Message(cmd.toString(), mid).send(this.connection);
->>>>>>> 5e858cae
 				this.dispatchTransferEvent("waiting for server", 0, 0);
 				msg = this.getAnswer();
 				if(msg == null) throw new MdsException("Could not get IO for " + this.provider.host, 0);
@@ -643,87 +584,8 @@
 		}
 	}
 
-<<<<<<< HEAD
-	@SuppressWarnings("resource")
-	synchronized private final void connectToServer() throws IOException {
-		if(this.connected) return;
-		/* connect to server */
-		this.defined_funs.clear();
-		if(this.provider.useSSH()){
-			if(this.userinfo == null) this.userinfo = new SSHSocket.SshUserInfo();
-			SSHSocket sshcon;
-			this.connection = sshcon = MdsIp.newSSHSocket(this.userinfo, this.provider);
-			this.dis = sshcon.channel.getInputStream();
-			this.dos = sshcon.channel.getOutputStream();
-		}else{
-			Socket sock;
-			this.connection = sock = new Socket(this.provider.host, this.provider.getPort());
-			this.dis = sock.getInputStream();
-			this.dos = sock.getOutputStream();
-			sock.setTcpNoDelay(true);
-			sock.setSoTimeout(3000);
-		}
-		if(DEBUG.D) System.out.println(this.connection.toString());
-		/* connect to mdsip */
-		final Message message = new Message(this.provider.user, this.getMsgId());
-		message.useCompression(this.use_compression);
-		long tictoc = -System.nanoTime();
-		message.send(this.dos);
-		final Message msg = Message.receive(this.dis, null);
-		tictoc += System.nanoTime();
-		if(DEBUG.N) System.out.println(tictoc);
-		this.isLowLatency = tictoc < 50000000;// if response is faster than 50ms
-		if(this.connection instanceof Socket) ((Socket)this.connection).setSoTimeout(0);
-		if(msg.header.get(4) == 0){
-			this.close();
-			return;
-		}
-		this.receiveThread = new MRT();
-		this.connected = true;
-		this.receiveThread.start();
-		this.setup();
-		this.dispatchContextEvent("Connected to " + this.provider.toString(), false);
-	}
-
-	private final void disconnectFromServer() {
-		try{
-			this.connected = false;
-			this.defined_funs.clear();
-			if(this.dos != null) this.dos.close();
-		}catch(final IOException e){
-			System.err.println("The closing of data output stream failed:\n" + e.getMessage());
-		}
-		try{
-			if(this.dis != null) this.dis.close();
-		}catch(final IOException e){
-			System.err.println("The closing of data input stream failed:\n" + e.getMessage());
-		}
-		try{
-			if(this.connection != null) this.connection.close();
-		}catch(final IOException e){
-			System.err.println("The closing of socket failed:\n" + e.getMessage());
-		}
-		if(this.receiveThread != null) this.receiveThread.waitExited();
-		this.connected = false;
-	}
-
-	private final Message getAnswer() throws MdsException {
-		final Message message = this.receiveThread.getMessage();
-		if(message == null) throw new MdsException("Null response from server", 0);
-		if((message.status & 1) == 0 && message.status != 0 && message.dtype == DTYPE.T){
-			final String msg = message.asString();
-			throw new MdsException((msg == null || msg.isEmpty()) ? "<empty>" : msg, message.status);
-		}
-		return message;
-	}
-
-	private final byte getMsgId() {
-		if(++this.msg_id >= MdsIp.MAX_MSGS) this.msg_id = 1;
-		return this.msg_id;
-=======
 	public final void removeFromShare() {
 		if(MdsIp.open_connections.contains(this)) MdsIp.open_connections.remove(this);
->>>>>>> 5e858cae
 	}
 
 	private void sendArg(final byte descr_idx, final DTYPE bu, final byte nargs, final int dims[], final byte bodyb, final byte mid) throws MdsException {
