package jScope;

/* $Id$ */
import jScope.ContourSignal;
import java.awt.Color;
import java.awt.geom.Point2D;
import java.text.*;

import java.util.*;
import java.io.*;

/**
 * The DataSignal class encapsulates a description of a
 *
 * are : name, marker, point step of marker, color index from an external
 * color pallet, measure point error, offset and gain values.
 * DataSignal is defined in a rectangular region.
 *
 * @see Waveform
 * @see MultiWaveform
 */
public class Signal implements WaveDataListener
{
    static final int TYPE_1D = 0;
    static final int TYPE_2D = 1;

    static final int MODE_XZ      = 0;
    static final int MODE_YZ      = 1;
    static final int MODE_CONTOUR = 2;
    static final int MODE_IMAGE   = 3;
    static final int MODE_ONDINE  = 4;
    static final int MODE_PROFILE = 5;


    static final int MODE_LINE   = 0;
    static final int MODE_NOLINE = 2;
    static final int MODE_STEP   = 3;

    static final int DEFAULT_CONTOUR_LEVEL = 20;
    static final int FUSO = 0;


    boolean debug = false;

    /**
     * String vector of markers name.
     */
    static final String[] markerList = new String[]
	{
	"None",
	"Square",
	"Circle",
	"Cross",
	"Triangle",
	"Point"};

    /**
     * Integer vector of predefined marker step.
     */

    static final int[] markerStepList = new int[]
	{
	1, 5, 10, 20, 50, 100};

    /**
     * No marker
     */

    public static final int NONE = 0;

    /**
     * Square marker
     */
    public static final int SQUARE = 1;

    /**
     * Circle marker
     */
    public static final int CIRCLE = 2;

    /**
     * Cross marker
     */
    public static final int CROSS = 3;

    /**
     * Triangle marker
     */
    public static final int TRIANGLE = 4;

    /**
     * Point marker
     */
    public static final int POINT = 5;


    /**
     * data object
    */
    private WaveData data;


    /**
     * X data object
    */
    private WaveData x_data;


   /**
     * up error object
    */
    private WaveData up_errorData;

   /**
     * low error object
    */
    private WaveData low_errorData;


    private boolean xLimitsInitialized = false;
    /**
     * x min signal region
     */
    private double xmin;

    /**
     * x max signal region
     */
    private double xmax;

    /**
     * y min signal region
     */
    private double ymin;

    /**
     * y max signal region
     */
    private double ymax;

    /**
     * x min region value saved at signal creation
     */

    private double saved_xmin = -Double.MAX_VALUE;

    /**
     * x max region value saved at signal creation
     */
    private double saved_xmax = Double.MAX_VALUE;

    /**
     * y min region value saved at signal creation
     */
    private double saved_ymin = -Double.MAX_VALUE;

    /**
     * y max region value saved at signal creation
     */
    private double saved_ymax = Double.MAX_VALUE;;

    /**
     * true if symmetrical error defines
     */
    private boolean error;

    /**
     * true if asymmetrical error defines
     */
    private boolean asym_error;


    /**
     * index of NaN in x,y  vector
     */
    private int nans[];

    /**
     * number of NaN in signal x, y vector
     */
    private int n_nans = 0;
    private int prev_idx = 0;

    /**
     * Translate x max signal region
     */
    private double t_xmax;

    /**
     * Translate x min signal region
     */
    private double t_xmin;

    /**
     * Translate y max signal region
     */
    private double t_ymax;

    /**
     * Translate y min signal region
     */
    private double t_ymin;

    /**
     * true if x vector point are increasing
     */
    private boolean increasing_x = true;

    /**
     * Signal name
     */
    protected String name;

    /**
     * Signal marker
     */
    protected int marker = NONE;

    /**
     * Signal marker step
     */
    protected int marker_step = 1;

    /**
     * Color index
     */
    protected int color_idx = 0;

    /**
     * Color index
     */
    protected Color color = null;

    /**
     * Interpolate flag
     */
    protected boolean interpolate = true;

    /**
     * Gain value
     */
    protected float gain = 1.0F;

    /**
     * Offset value
     */
    protected float offset = 0.0F;

    protected int type = TYPE_1D;

    protected int mode2D;

    protected int mode1D;

    protected double curr_x_yz_plot = Double.NaN;
    protected float curr_y_xz_plot = Float.NaN;

    private int curr_y_xz_idx = -1;
    private int curr_x_yz_idx = -1;

    /*
     * X and Y arrays when mode is MODE_XZ or MODE_YZ
     */
    private double[] sliceX;
    private float[]  sliceY;


    protected double z2D_max;
    protected double z2D_min;
    protected double y2D_max;
    protected double y2D_min;
    protected double x2D_max;
    protected double x2D_min;
    protected double curr_xmax;
    protected double curr_xmin;

    protected String xlabel;
    protected String ylabel;
    protected String zlabel;
    protected String title;

    //Legend associated with this signal
    private String legend = null;


    //True if signal is resampled on server side to
    //reduce net load
    private boolean full_load = false;

    private boolean longXLimits = false;
    private long xMinLong, xMaxLong;
    ContourSignal cs;
    private double contourLevels[];
    Vector<Vector> contourSignals = new Vector<>();
    Vector<Double> contourLevelValues = new Vector<>();

    final int NOT_FREEZED = 0, FREEZED_BLOCK = 1, FREEZED_SCROLL = 2;
    int freezeMode = NOT_FREEZED;
    double freezedXMin, freezedXMax;

    Vector<XYData> pendingUpdatesV = new Vector<>();
    Vector<SignalListener> signalListeners = new Vector<>();
/** Private caches of the signal (only for 1D Signals)
 *
 */
    //2D management
    double x2D[];
    long   x2DLong[];
    float y2D[];
    float z[];

    double xY2D[];
    float yY2D[];
    float zY2D[];

    //1D management
    double x[] = null;
    float y[] = null;
    long  xLong[] = null;
    float upError[];
    float lowError[];
    boolean upToDate = false;
    static final int NUM_POINTS = 2000;

    static class RegionDescriptor
    {
	double lowerBound, upperBound;
	double  resolution;
	RegionDescriptor(double lowerBound, double upperBound, double resolution)
	{
	    this.lowerBound = lowerBound;
	    this.upperBound = upperBound;
	    this.resolution = resolution; //Number of points for this region / (upperBound - lowerBound)
	}
    }
    class ResolutionManager
    {
	Vector<RegionDescriptor> lowResRegions = new Vector<RegionDescriptor>();
	ResolutionManager(){}
	ResolutionManager(ResolutionManager rm)
	{
	    for(int i = 0; i < rm.lowResRegions.size(); i++)
	        lowResRegions.addElement(rm.lowResRegions.elementAt(i));
	}
	//Check if the passed interval intersects any low resolution region
	Vector<RegionDescriptor>  getLowerResRegions(double lowerInt, double upperInt, double resolution)
	{
	    Vector<RegionDescriptor> retRegions = new Vector<RegionDescriptor>();
	    for(int i = 0; i < lowResRegions.size(); i++)
	    {
	        //3 cases to be handled
	        RegionDescriptor currReg = lowResRegions.elementAt(i);
	        //1) Lower bound is within interval
	        if(currReg.lowerBound < upperInt && currReg.lowerBound > lowerInt)
	        {
	            if(debug) System.out.println("CASE 1: Lower bound is within interval for region "+i +"  its resolution: " + currReg.resolution + " in resolution: "+resolution);
	            if(currReg.resolution < resolution)
	            {
	                //Adjust upper bound
	                double currUpper = currReg.upperBound;
	                if(currUpper > upperInt)
	                    currUpper = upperInt;
	                if(debug) System.out.println("Added Region lower: "+currReg.lowerBound + "  upper: " + currUpper + " resoluton: " + resolution);
	                retRegions.addElement(new RegionDescriptor(currReg.lowerBound, currUpper, resolution));
	            }
	        }
	        //2) Upper bound is within interval
	        else if (currReg.upperBound < upperInt && currReg.upperBound > lowerInt)
	        {
	            if(debug) System.out.println("CASE 2: Upper bound is within interval for region "+i);
	            if(currReg.resolution < resolution)
	            {
	                //Adjust lower bound
	                double currLower = currReg.lowerBound;
	                if(currLower < lowerInt)
	                    currLower = lowerInt;
	                retRegions.addElement(new RegionDescriptor(currLower, currReg.upperBound, resolution));
	            }
	        }
	        //3) The interval is fully within the current region
	        else if(currReg.lowerBound < lowerInt && currReg.upperBound > upperInt)
	        {
	            if(debug) System.out.println("CASE 3: UThe interval is fully within the current region for region "+i);
	            if(currReg.resolution < resolution)
	            {
	               retRegions.addElement(new RegionDescriptor(lowerInt, upperInt, resolution));
	            }
	        }
	    }
	    return retRegions;
	}
	void addRegion(RegionDescriptor newReg)
	{
	    //New regions can only have increased resolution in case they intersect previous regions
	    //Skip disjoint regions with lower bounds
	    if(newReg.upperBound < newReg.lowerBound)
	    {
	        System.err.println("INTERNAL ERROR: LOWER BOUND > UPPER BOUND!!!!!");
	    }


	    int idx;
	    RegionDescriptor currRegion;
	    for(idx = 0; idx < lowResRegions.size(); idx++)
	    {
	        currRegion = lowResRegions.elementAt(idx);
	        if(currRegion.upperBound > newReg.lowerBound)
	            break;
	    }
	    if(idx == lowResRegions.size()) //All regions with lower bounds
	    {
	        if(debug) System.out.println("Added region ("+newReg.lowerBound+","+newReg.upperBound+","+newReg.resolution+") at bottom");
	        lowResRegions.addElement(newReg);
	        return;
	    }
	    //Check if the first region which is not all before this region has any intersection
	    currRegion = lowResRegions.elementAt(idx);
	    if(currRegion.lowerBound < newReg.lowerBound)
	    {
	        if(currRegion.upperBound <= newReg.upperBound)
	        {
	            currRegion.upperBound = newReg.lowerBound;
	            if(debug) System.out.println("updated region ("+currRegion.lowerBound+","+currRegion.upperBound+") ");
	            idx++;
	        }
	        else //The new region is completely contained in currRegion
	        {
	            double prevUpper = currRegion.upperBound;
	            currRegion.upperBound = newReg.lowerBound;
	            if(debug) System.out.println("Updated region ("+currRegion.lowerBound+","+currRegion.upperBound+") ");
	            idx++;
	            lowResRegions.insertElementAt(newReg, idx);
	            if(debug) System.out.println("Added region ("+newReg.lowerBound+","+newReg.upperBound+","+newReg.resolution+")");
	            idx++;
	            lowResRegions.insertElementAt(
	                    new RegionDescriptor(newReg.upperBound, prevUpper, currRegion.resolution), idx);
	            if(debug) System.out.println("Added region ("+newReg.upperBound+","+prevUpper+","+currRegion.resolution+")");
	            return; //done in this case
	        }
	    }
	    //Remove regions completely contained in the new one
	    while(idx < lowResRegions.size() && lowResRegions.elementAt(idx).upperBound <= newReg.upperBound)
	    {
	        if(debug) System.out.println("Removed region ("+lowResRegions.elementAt(idx).lowerBound+","+lowResRegions.elementAt(idx).upperBound+")");
	        lowResRegions.removeElementAt(idx);
	    }
	    //In case there is a overlapped region, adjust its lower bound
	    if(idx < lowResRegions.size() && lowResRegions.elementAt(idx).lowerBound < newReg.upperBound)
	    {
	        lowResRegions.elementAt(idx).lowerBound = newReg.upperBound;
	        if(debug) System.out.println("Updated region ("+lowResRegions.elementAt(idx).lowerBound+","+lowResRegions.elementAt(idx).upperBound+")");
	    }
	    lowResRegions.insertElementAt(newReg, idx);
	    if(debug) System.out.println("Added region ("+newReg.lowerBound+","+newReg.upperBound+","+newReg.resolution+")");

//Merge adjacent regions with same resolution (may happens due to the inteval enlargements which occur in zooms)
	    idx = 1;
	    while(idx < lowResRegions.size())
	    {
	        RegionDescriptor currReg = lowResRegions.elementAt(idx);
	        RegionDescriptor prevReg = lowResRegions.elementAt(idx-1);
	        if(prevReg.upperBound == currReg.lowerBound && prevReg.resolution == currReg.resolution)
	        {
	            if(debug) System.out.println("Regions at ("+prevReg.lowerBound+","+prevReg.upperBound+")  ("+currReg.lowerBound+","+currReg.upperBound+") merged");
	            prevReg.upperBound = currReg.upperBound;
	            lowResRegions.removeElementAt(idx);
	        }
	        else
	            idx++;

	    }


	}

	void appendRegion(RegionDescriptor newReg)
	{
	    if(newReg.upperBound < newReg.lowerBound)
	    {
	        System.err.println("INTERNAL ERROR IN APPEND: LOWER BOUND > UPPER BOUND!!!!!");
	    }
	    if(lowResRegions.size() == 0)
	    {
	        lowResRegions.addElement(newReg);
	        return;
	    }
	    RegionDescriptor lastReg = lowResRegions.elementAt(lowResRegions.size() - 1);
	    if(lastReg.resolution == newReg.resolution)
	        lastReg.upperBound = newReg.upperBound;
	    else
	    {
	        if(lastReg.upperBound > newReg.lowerBound)
	        {
	            //System.err.println("Warning: INTERNAL ERROR IN APPEND: NEW.LOWERBOUND < LAST.UPPERBOUND");
	            newReg.lowerBound = lastReg.upperBound;
	        }
	        lowResRegions.addElement(newReg);
	    }

	}
	void resetRegions()
	{
	    lowResRegions.clear();
	}
	double[]getMinMaxX()
	{
	    double limits[] = new double[2];
	    limits[0] = lowResRegions.elementAt(0).lowerBound;
	    limits[1] = lowResRegions.elementAt(lowResRegions.size() - 1).upperBound;
	    return limits;
	}
	boolean isEmpty()
	{
	    return lowResRegions.size() == 0;
	}
    } //End inner class ResolutionManager

    ResolutionManager resolutionManager = new ResolutionManager();

    /**
     * Constructs and initializes a Signal from the specified parameters.
     *
     * @param _x an array of x coordinates
     * @param _y an array of x coordinates
     * @param _n_points the total number of points in the Signal
     */

   public Signal(WaveData data, WaveData x_data, double xminVal, double xmaxVal) throws IOException
   {
       this(data, x_data, xminVal, xmaxVal, null, null);
   }

   public Signal(WaveData data, WaveData x_data, long xminVal, long xmaxVal)  throws IOException
   {
       this(data, x_data, xminVal, xmaxVal, null, null);
   }

   public Signal(WaveData data, WaveData x_data, double xminVal, double xmaxVal, WaveData lowErrData, WaveData upErrData) throws IOException
   {
	error = (lowErrData != null || upErrData != null);
	asym_error = (lowErrData != null && upErrData != null);
	up_errorData = upErrData;
	low_errorData = lowErrData;
	if(xminVal != -Double.MAX_VALUE)
	{
	    xLimitsInitialized = true;
	    saved_xmin = this.xmin = curr_xmin = xminVal;
	}
	if(xmaxVal != Double.MAX_VALUE)
	{
	    saved_xmax = this.xmax = curr_xmax = xmaxVal;
	}
	this.data = data;
	this.x_data = x_data;

	data.addWaveDataListener(this);

        checkData(saved_xmin, saved_xmax);

        if(saved_xmin == -Double.MAX_VALUE)
            saved_xmin = this.xmin;
        if(saved_xmax == Double.MAX_VALUE)
            saved_xmax = this.xmax;
   }
    public Signal(WaveData data, WaveData x_data, long xminVal, long xmaxVal, WaveData lowErrData, WaveData upErrData) throws IOException
   {
	xMinLong = xminVal;
	xMaxLong = xmaxVal;
	longXLimits = true;
	error = (lowErrData != null || upErrData != null);
	asym_error = (lowErrData != null && upErrData != null);
	up_errorData = upErrData;
	low_errorData = lowErrData;
	if(xminVal != -Double.MAX_VALUE)
	{
	    xLimitsInitialized = true;
	    saved_xmin = this.xmin = curr_xmin = xminVal;
	}
	if(xmaxVal != Double.MAX_VALUE)
	{
	    saved_xmax = this.xmax = curr_xmax = xmaxVal;
	}
	this.data = data;
	this.x_data = x_data;


	try {
	    checkData(saved_xmin, saved_xmax);

	    if(saved_xmin == -Double.MAX_VALUE)
	        saved_xmin = this.xmin;
	    if(saved_xmax == Double.MAX_VALUE)
	        saved_xmax = this.xmax;


	}catch(Exception exc)
	{
	    System.out.println("Signal exception: " + exc);
	}
	data.addWaveDataListener(this);
   }

    public Signal(WaveData data, double xmin, double xmax) throws IOException
   {
       this(data, null, xmin, xmax);
   }

    public Signal(float _x[], float _y[], int _n_points) throws IOException
    {
	error = asym_error = false;
	data = new XYWaveData(_x, _y, _n_points);
	setAxis();
	xLimitsInitialized = true;
	saved_xmin = curr_xmin = xmin;
	saved_xmax = curr_xmax = xmax;
	saved_ymin = ymin;
	saved_ymax = ymax;

	checkIncreasingX();
    }

    public Signal(double _x[], float _y[], int _n_points) throws IOException
    {
	error = asym_error = false;
	 data = new XYWaveData(_x, _y, _n_points);
	setAxis();
	saved_xmin = curr_xmin = xmin;
	saved_xmax = curr_xmax = xmax;
	saved_ymin = ymin;
	saved_ymax = ymax;
	checkIncreasingX();
    }
    public Signal(double _x[], float _y[])
    {
	error = asym_error = false;
	data = new XYWaveData(_x, _y, (_x.length <_y.length)?_x.length:_y.length);
	setAxis();
	saved_xmin = curr_xmin = xmin;
	saved_xmax = curr_xmax = xmax;
	saved_ymin = ymin;
	saved_ymax = ymax;
	checkIncreasingX();
    }

    public Signal(long _x[], float _y[], int _n_points)
    {
	error = asym_error = false;
	data = new XYWaveData(_x, _y);
	setAxis();
	saved_xmin = curr_xmin = xmin;
	saved_xmax = curr_xmax = xmax;
	saved_ymin = ymin;
	saved_ymax = ymax;
	checkIncreasingX();
     }


    /**
     * Constructs and initialize a Signal with x and y array.
     *
     * @param _x an array of x coordinates
     * @param _y an array of y coordinates
     */

    public Signal(float _x[], float _y[])
    {
	error = asym_error = false;
	data = new XYWaveData(_x, _y, (_x.length <_y.length)?_x.length:_y.length);
	setAxis();
	saved_xmin = curr_xmin = xmin;
	saved_xmax = curr_xmax = xmax;
	saved_ymin = ymin;
	saved_ymax = ymax;
	checkIncreasingX();
    }

    /**
     * Constructs a Signal with x and y array and name.
     *
     * @param _x an array of x coordinates
     * @param _y an array of y coordinates
     * @param name signal name
     */
    public Signal(float _x[], float _y[], String name)
    {
	this(_x, _y);
	setName(new String(name));
    }

     /**
     * Constructs a Signal with x and y array, with n_points
     * in a defined two-dimensional region.
     *
     * @param _x an array of x coordinates
     * @param _y an array of y coordinates
     * @param _n_points number of Signal points
     * @param _xmin x minimum of region space
     * @param _xmax x maximum of region space
     * @param _ymin y minimum of region space
     * @param _ymax y maximum of region space
     */

    public Signal(float _x[], float _y[], int _n_points,
	          double _xmin, double _xmax, double _ymin, double _ymax)
    {
	error = asym_error = false;
	data = new XYWaveData(_x, _y, _n_points);
	xLimitsInitialized = true;
	xmin = _xmin;
	xmax = _xmax;
	if (xmax - xmin < _x[1] - _x[0])
	    xmax = xmin + _x[1] - _x[0];
//        saved_xmin = curr_xmax = xmin;
//        saved_xmax = curr_xmin = xmax;
	saved_xmin = curr_xmin = xmin;
	saved_xmax = curr_xmax = xmax;
	if (xmax <= xmin)
	    saved_xmax = xmax = xmin + (float) 1E-6;
	if (_ymin > _ymax)
	    _ymin = _ymax;
	saved_ymin = ymin = _ymin;
	saved_ymax = ymax = _ymax;
	curr_xmax = xmax;
	curr_xmin = xmin;
	setAxis();
	//Here xmin and xmax have been passed, so override values computed by setAxis()
	ymin = saved_ymin;
	ymax = saved_ymax;

	saved_xmin = curr_xmin = xmin;
	saved_xmax = curr_xmax = xmax;
	//saved_ymin = ymin;
	//saved_ymax = ymax;
	checkIncreasingX();
    }

    /**
     * Constructs a zero Signal with 100 points.
     */
    public Signal()
    {
	error = asym_error = false;
	double x[] = new double[]{0.,1.};
	float y[] = new float[]{0,0};
	data = new XYWaveData(x, y);
	setAxis();
	saved_xmin = curr_xmin = xmin;
	saved_xmax = curr_xmax = xmax;
	saved_ymin = ymin = 0;
	saved_ymax = ymax = 0;
	increasing_x = true;
    }

    /**
     * Constructs a zero Signal with name.
     */
    public Signal(String name)
    {
	this();
	this.name = name;
    }

    /**
     * Constructs a Signal equal to argument Signal
     *
     * @param s a Signal
     */

    public Signal(Signal s)
    {
	error = s.error;
	if (error)
	{
	    upError = s.upError;
	}
	asym_error = s.asym_error;
	if (asym_error)
	{
	    lowError = s.lowError;
	}
	nans = s.nans;
	n_nans = s.n_nans;
	gain = s.gain;
	offset = s.offset;

	cs = s.cs;
	contourLevels = s.contourLevels;
	contourSignals = s.contourSignals;
	contourLevelValues = s.contourLevelValues;

	data = s.data;  //WaveData is stateless!!
	data.addWaveDataListener(this);
	resolutionManager = new ResolutionManager(s.resolutionManager);

	xLimitsInitialized = s.xLimitsInitialized;


	saved_ymax = s.saved_ymax;
	ymax = s.ymax;
	saved_ymin = s.saved_ymin;
	ymin = s.ymin;
	saved_xmin = s.saved_xmin;
	curr_xmin = s.curr_xmin;
	xmin = s.xmin;
	saved_xmax = s.saved_xmax;
	curr_xmax = s.curr_xmax;
	xmax = s.xmax;
	fix_xmin = s.fix_xmin;
	fix_xmax = s.fix_xmax;
	fix_ymin = s.fix_ymin;
	fix_ymax = s.fix_ymax;


	x2D_max = s.x2D_max;
	x2D_min = s.x2D_min;
	y2D_max = s.y2D_max;
	y2D_min = s.y2D_min;
	z2D_max = s.z2D_max;
	z2D_min = s.z2D_min;

	if (xmax <= xmin)
	    saved_xmax = xmax = xmin + 1E-6;
	increasing_x = s.increasing_x;

	marker = s.marker;
	marker_step = s.marker_step;
	color_idx = s.color_idx;
	color = s.color;
	interpolate = s.interpolate;


	name = s.name;
	type = s.type;
	mode1D = s.mode1D;
	mode2D = s.mode2D;
	xlabel = s.xlabel;
	ylabel = s.ylabel;
	zlabel = s.zlabel;
	title = s.title;
	//Deep copy buffered signals
	if(s.x != null)
	{
	    x = new double[s.x.length];
	    System.arraycopy(s.x, 0, x, 0, x.length);
	}
	if(s.y != null)
	{
	    y = new float[s.y.length];
	    System.arraycopy(s.y, 0, y, 0, y.length);
	}
	if(s.xLong != null)
	{
	    xLong  = new long[s.xLong.length];
	    System.arraycopy(s.xLong, 0, xLong, 0, xLong.length);
	}

	x_data = s.x_data;
	if(s.x2D != null )
	{
	    x2D = new double[s.x2D.length];
	    System.arraycopy(s.x2D, 0, x2D, 0, x2D.length);
	}

	if(s.x2DLong != null )
	{
	    x2DLong = new long[s.x2DLong.length];
	    System.arraycopy(s.x2DLong, 0, x2DLong, 0, x2DLong.length);
	}

	if(s.y2D != null )
	{
	    y2D = new float[s.y2D.length];
	    System.arraycopy(s.y2D, 0, y2D, 0, y2D.length);
	}

	if(s.z != null )
	{
	    z = new float[s.z.length];
	    System.arraycopy(s.z, 0, z, 0, z.length);
	}

	if(s.xY2D != null )
	{
	    xY2D = new double[s.xY2D.length];
	    System.arraycopy(s.xY2D, 0, xY2D, 0, xY2D.length);
	}

	if(s.yY2D != null )
	{
	    yY2D = new float[s.yY2D.length];
	    System.arraycopy(s.yY2D, 0, yY2D, 0, yY2D.length);
	}

	if(s.zY2D != null )
	{
	    zY2D = new float[s.zY2D.length];
	    System.arraycopy(s.zY2D, 0, zY2D, 0, zY2D.length);
	}

	startIndexToUpdate = s.startIndexToUpdate;
	//signalListeners = s.signalListeners;
	freezeMode = s.freezeMode;

	longXLimits = s.longXLimits;
	xMinLong = s.xMinLong;
	xMaxLong = s.xMaxLong;
     }



      /**
     * Constructs a Signal equal to argument Signal within a defined
     * two-dimensional region
     *
     * @param s Signal
     * @param start_x x start point
     * @param end_x x end point
     * @param start_y y start point
     * @param end_y y end point
     */

    public Signal(Signal s, double start_x, double end_x,
	          double start_y, double end_y)
    {
	xLimitsInitialized = true;
	this.data = s.data;
	nans = s.nans;
	n_nans = s.n_nans;
	error = s.error;
	if (error)
	{
	    upError = s.upError;
	}
	asym_error = s.asym_error;
	if (asym_error)
	{
	    lowError = s.lowError;
	}
	increasing_x = s.increasing_x;
	saved_ymax = s.saved_ymax;
	ymax = end_y;
	saved_ymin = s.saved_ymin;
	ymin = start_y;
	saved_xmin = curr_xmin = s.saved_xmin;
	xmin = start_x;
	saved_xmax = curr_xmax = s.saved_xmax;
	xmax = end_x;
	if (xmax <= xmin)
	    saved_xmax = curr_xmax = xmax = xmin + 1E-6;

	marker = s.marker;
	marker_step = s.marker_step;
	color_idx = s.color_idx;
	color = s.color;
	interpolate = s.interpolate;
	name = s.name;
    }

    void dispose()
    {
        if(data != null)
            data.removeWaveDataListener(this);
    }
    boolean hasError() {return error;}
    boolean hasAsymError() {return asym_error;}
    public final boolean hasX()
    {
	return true;
       // return data.hasX();
    }
    public int getNumNaNs(){return n_nans;}
    public int[] getNaNs(){return nans;}
    public double getX(int idx)
    {
	try {
	    if (this.type == Signal.TYPE_2D && (mode2D == Signal.MODE_YZ || mode2D == Signal.MODE_XZ))
	        return sliceX[idx];
	    return x[idx];
       }catch(Exception exc){return 0;}
     }

    public float getY(int idx)
    {
      try {
	if (this.type == Signal.TYPE_2D && (mode2D == Signal.MODE_YZ || mode2D == Signal.MODE_XZ))
	    return sliceY[idx];
	return y[idx];
       }catch(Exception exc){return 0;}
    }
    public float getZ(int idx)
    {
	if(z == null)
	    z = data.getZ();
	return z[idx];
    }

    public double[] getX() throws IOException
    {
	if(type == TYPE_2D && (mode2D == MODE_XZ || mode2D == MODE_YZ))
	    return sliceX;
	 return x;
    }
    public float[] getY() throws IOException
    {
       if(type == TYPE_2D && (mode2D == MODE_XZ || mode2D == MODE_YZ))
	    return sliceY;
       return y;
    }

    public float[] getZ()
    {
	if(z == null)
	    z = data.getZ();
	return z;
    }

    public double[] getX2D()
    {
	if(x2D == null)
	    x2D = data.getX2D();
	return x2D;
    }

    public float[] getY2D()
    {
	if(y2D == null)
	    y2D = data.getY2D();
	return y2D;
    }

    Vector<Vector> getContourSignals() { return contourSignals; }
    Vector<Double> getContourLevelValues() { return contourLevelValues;}

    public boolean isFullLoad()
    {
	return full_load;
    }

    public void setFullLoad(boolean full_load)
    {
	this.full_load = full_load;
    }

    static String toStringTime(long time)
    {
	DateFormat df = new SimpleDateFormat("HH:mm:sss");
	return df.format(new Date(time));
    }

    public String getStringOfXinYZplot()
    {
	if( this.isLongX() )
	    return toStringTime( (long) curr_x_yz_plot);
	else
	    return ""+curr_x_yz_plot;
    }

    public double getXinYZplot()
    {
	return curr_x_yz_plot;
    }

    public float getYinXZplot()
    {
	return curr_y_xz_plot;
    }

    public int getNumPoints()
    {
	if (this.type == Signal.TYPE_2D && (mode2D == Signal.MODE_YZ || mode2D == Signal.MODE_XZ)&& sliceX != null)
	    return sliceX.length;
	if(data != null)
	{
	    try{
	        return (x.length < y.length)?x.length:y.length;
	   }catch(Exception exc){}
	}
	 return 0;
    }

    public void setXinYZplot(float curr_x_yz_plot)
    {
	this.curr_x_yz_plot = curr_x_yz_plot;
    }

    public void setYinXZplot(float curr_y_xz_plot)
    {
	this.curr_y_xz_plot = curr_y_xz_plot;
    }

    private double z_value = Double.NaN;

    public double getZValue()
    {
	if (this.type == Signal.TYPE_2D)
	{
	    switch (mode2D)
	    {
	        case Signal.MODE_IMAGE:
	            float y[] = y2D;
	            int idx = img_xprev * y.length + img_yprev;
	            if (z != null && idx < z.length)
	            {
	                return z[idx];
	            }
	         case Signal.MODE_CONTOUR:
	            return z_value;
	    }
	}

	return Float.NaN;
    }

     private int getArrayIndex(double arr[], double d)
    {
	int i = -1;

	if (i == -1)
	{
	    for (i = 0; i < arr.length - 1; i++)
	    {
	        if ( (d > arr[i] && d < arr[i + 1]) || d == arr[i])
	            break;
	    }
	}
	return i;
    }
    private int getArrayIndex(float arr[], double d)
    {
	int i = -1;

	if (i == -1)
	{
	    for (i = 0; i < arr.length - 1; i++)
	    {
	        if ( (d > arr[i] && d < arr[i + 1]) || d == arr[i])
	            break;
	    }
	}
	 return i;
    }


    public void showYZ(double t)
    {
	if (curr_x_yz_plot == t && mode2D == MODE_YZ)
	    return;
	int i = getArrayIndex(x2D, t);
	showYZ(i);
    }


    public void showYZ(int idx)
    {
	float[] y2d = y2D;
	double[] x2d = x2D;

	if ( (idx >= x2d.length || idx == curr_x_yz_idx) &&
	    mode2D == MODE_YZ)
	    return;

	prev_idx = 0;

	curr_x_yz_plot = x2d[idx];
	curr_x_yz_idx = idx;
	curr_y_xz_plot = Float.NaN;
	curr_y_xz_idx = -1;

	if( zY2D != null && idx < zY2D.length)
	{
	    ymin = ymax = zY2D[idx];
	    for (int j = 0; j < y2d.length; j++)
	    {
	        int k = x2d.length * j + idx;
	        y2d[j] = zY2D[k];
	        if(ymin > y2d[j])
	            ymin = y2d[j];
	        if(ymax < y2d[j])
	            ymax = y2d[j];
	    }
	}

	sliceX = new double[y2d.length];
	sliceY = new float[y2d.length];

	int zLen = z.length;
	if(idx >= zLen)
	    return;

	float sliceMin, sliceMax;
	sliceMin = sliceMax = z[idx];
	for (int j = 0; j < y2d.length; j++)
	{
	    int k = x2d.length * j + idx;
	    sliceX[j] = y2d[j];

	    if (k >= zLen)
	        break;
	    sliceY[j] = z[k];
	    if(sliceMin > z[k])
	        sliceMin = z[k];
	    if(sliceMax < z[k])
	        sliceMax = z[k];
	}
	error = asym_error = false;
	mode2D = Signal.MODE_YZ;
	if(!fix_xmin)
	    saved_xmin = curr_xmin = xmin = y2D_min;
	    //saved_xmin = curr_xmin = ymin;
	if(!fix_xmax)
	    saved_xmax = curr_xmax = xmax = y2D_max;
	    //saved_xmax = curr_xmax = ymax;
	if(!fix_ymin)
	    saved_ymin = ymin = sliceMin;
	if(!fix_ymax)
	    saved_ymax = ymax = sliceMax;
	//Assumed that for 2D data, dimensions are increasing
	increasing_x = true;
    }

    public void incShow()
    {
	if (type == TYPE_2D)
	{
	    switch (mode2D)
	    {
	        case Signal.MODE_XZ:
	            incShowXZ();
	            break;
	        case Signal.MODE_YZ:
	            incShowYZ();
	            break;
	        case Signal.MODE_PROFILE :
	            //incShowProfile();
	            break;
	    }
	}
    }

    public void decShow()
    {
	if (type == TYPE_2D)
	{
	    switch (mode2D)
	    {
	        case Signal.MODE_XZ:
	            decShowXZ();
	            break;
	        case Signal.MODE_YZ:
	            decShowYZ();
	            break;
	        case Signal.MODE_PROFILE :
	            //decShowProfile();
	            break;
	    }
	}
    }

    public void incShowXZ()
    {
	if (type == TYPE_2D && mode2D == Signal.MODE_XZ)
	    showXZ((curr_y_xz_idx + 1) % y2D.length);
    }

    public void decShowXZ()
    {
	if (type == TYPE_2D && mode2D == Signal.MODE_XZ)
	{
	    int idx = curr_y_xz_idx - 1;
	    if (idx < 0)
	        idx = y2D.length - 1;
	    showXZ(idx);
	}
    }

    public void incShowYZ()
    {
	if ( type == TYPE_2D && mode2D == Signal.MODE_YZ )
	    showYZ((curr_x_yz_idx + 1) % x2D.length);
    }

    public void decShowYZ()
    {
	if ( type == TYPE_2D && mode2D == Signal.MODE_YZ )
	{
	    int idx = curr_x_yz_idx - 1;
	    if (idx < 0)
	        idx = x2D.length - 1;
	    showYZ(idx);
	}
    }

    public void showXZ(double xd)
    {
	if (curr_y_xz_plot == xd)
	    return;
	int i = getArrayIndex(y2D, xd);
	showXZ(i);
    }

    public void showXZ(int idx)
    {
	float[] y2d = y2D;
	double[] x2d = x2D;


	//if ( (idx >= x2d.length || idx == curr_y_xz_idx) &&
	if ( (idx >= y2d.length || idx == curr_y_xz_idx) &&
	    mode2D == MODE_XZ)
	    return;

	prev_idx = 0;

	curr_y_xz_plot = y2d[idx];
	curr_y_xz_idx = idx;
	curr_x_yz_plot = Float.NaN;
	curr_x_yz_idx = -1;

	if(zY2D != null)
	{
	    x2d = new double[x2D.length];
	    curr_xmin =  curr_xmax = zY2D[x2D.length * idx];
	    for (int j = 0; j < x2D.length; j++)
	    {
	        x2d[j] = zY2D[x2D.length * idx + j];
	        if(x2d[j] > curr_xmax ) curr_xmax = x2d[j];
	        else
	            if(x2d[j] < curr_xmin ) curr_xmin = x2d[j];
	    }
	}

	sliceX = new double[x2d.length];
	sliceY = new float[x2d.length];
	int zLen = z.length;
	float sliceMin, sliceMax;
	//sliceMin = sliceMax = z[ y2d.length * idx];
	sliceMin = sliceMax = z[ x2d.length * idx];
	for (int j = 0; j < x2d.length; j++)
	{
	    sliceX[j] = x2d[j];
	    //int k = y2d.length * idx + j;
	    int k = x2d.length * idx + j;
	    if (k >= zLen)
	        break;
	    sliceY[j] = z[k];
	    if(sliceMin > z[k])
	        sliceMin = z[k];
	    if(sliceMax < z[k])
	        sliceMax = z[k];
	}
	error = asym_error = false;
	mode2D = Signal.MODE_XZ;
	if(!fix_xmin)
	    saved_xmin = curr_xmin = xmin = x2D_min;
	    //saved_xmin = curr_xmin;
	if(!fix_xmax)
	    saved_xmax = curr_xmax = xmax = x2D_max;
	    //saved_xmax = curr_xmax;
	if(!fix_ymin)
	    saved_ymin = ymin = sliceMin;
	if(!fix_ymax)
	    saved_ymax = ymax = sliceMax;
	//Assumed that for 2D data, dimensions are increasing
	increasing_x = true;
    }

    public void setMode1D(int mode)
    {
	this.mode1D = mode;
	switch (mode)
	{
	    case MODE_LINE:
	        this.interpolate = true;
	        break;
	    case MODE_NOLINE:
	        this.interpolate = false;
	        break;
	    case MODE_STEP:
	        this.interpolate = true;
	        break;
	}
    }

    public void setMode2D(int mode)
    {
	if (this.type == Signal.TYPE_1D)
	    return;

	switch (mode)
	{
	    case MODE_IMAGE:
	        setMode2D(mode, 0);
	        break;
	    case MODE_XZ:
	        if(y2D != null && y2D.length > 0)
	            setMode2D(mode, y2D[0]);
	        break;
	    case MODE_YZ:
	        double v = x2D[0];
	        if (!Double.isNaN(curr_x_yz_plot))
	            v = curr_x_yz_plot;
	        setMode2D(mode, v);
	        break;
	    case MODE_CONTOUR:
	        setMode2D(mode, 0);
	        break;
	    case MODE_PROFILE:
	        /*if(z2D != null && z2D.length > 0)
	        {
	            float v1 = z2D[0];
	            if (!Float.isNaN(curr_x_yz_plot))
	                v1 = curr_x_yz_plot;
	            setMode2D(mode, v1);
	        }*/
	        break;
	}
    }

    public void setMode2D(int mode, double value)
    {

	if (this.type == Signal.TYPE_1D)
	    return;

	curr_x_yz_plot = Float.NaN;
	curr_y_xz_plot = Float.NaN;
	curr_x_yz_idx = -1;
	curr_y_xz_idx = -1;

	switch (mode)
	{
	    case MODE_IMAGE:
	        /*
	        saved_ymin = ymin = y2D_min;
	        saved_ymax = ymax = y2D_max;
	        saved_xmin = xmin = x2D_min;
	        saved_xmax = xmax = x2D_max;
	        */
	        if( saved_ymin == -Double.MAX_VALUE )
	            saved_ymin = ymin = y2D_min;
	        else
	            ymin = saved_ymin;

	        if( saved_ymax == Double.MAX_VALUE )
	            saved_ymax = ymax = y2D_max;
	        else
	            ymax = saved_ymax;

	        if( saved_xmin == -Double.MAX_VALUE )
	            saved_xmin = xmin = x2D_min;
	        else
	            xmin = saved_xmin;

	        if( saved_xmax == Double.MAX_VALUE )
	            saved_xmax = xmax = x2D_max;
	        else
	            xmax = saved_xmax;
	        break;
	    case MODE_XZ:
	        showXZ((float)value);
	        break;
	    case MODE_YZ:
	        prev_idx = 0;
	        showYZ((float)value);
	        break;
	    case MODE_CONTOUR:
	        initContour();
	        break;
	    case MODE_PROFILE:
	        /*prev_idx = 0;
	        showProfile(mode, value); */
	        break;
	}
	this.mode2D = mode;
    }

    public void initContour()
    {
      saved_ymin = ymin = y2D_min;
      saved_ymax = ymax = y2D_max;
      saved_xmin = xmin = x2D_min;
      saved_xmax = xmax = x2D_max;

      //x = x2D;
      //y = y2D;

      cs = new ContourSignal(this);

      if (contourLevels == null || contourLevels.length == 0)
      {
	contourLevels = new double[DEFAULT_CONTOUR_LEVEL];
	double dz = (z2D_max - z2D_min) / (DEFAULT_CONTOUR_LEVEL + 1);

	for (int i = 0; i < contourLevels.length; i++)
	{
	  contourLevels[i] = z2D_min + dz * (i + 1);
	}
      }

      for (int k = 0; k < contourLevels.length; k++)
      {
	addContourLevel(contourLevels[k]);
      }
    }

    public Vector<Vector<Point2D.Double>> addContourLevel(double level)
    {
      if (cs == null)
      {
	cs = new ContourSignal(this);
      }

      Vector<Vector<Point2D.Double>> v = cs.contour(level);
      if (v.size() != 0)
      {
	contourSignals.addElement(v);
	contourLevelValues.addElement(new Double(level));
      }
      return v;
    }

    /**
     * Sets all signal attributes.
     *
     * @param name signal name
     * @param color_idx color index from an external color table
     * @param marker marker type
     * @param marker_step marker step
     * @param interpolate interpolate flag
     */
    public void setAttributes(String name, int color_idx, int marker,
	                      int marker_step, boolean interpolate)
    {
	this.marker = marker;
	this.marker_step = marker_step;
	this.interpolate = interpolate;
	this.color_idx = color_idx;
	this.name = new String(name);
    }

    /**
     * Set market type.
     *
     * @param marker marker type
     */
    public void setMarker(int marker)
    {
	this.marker = marker;
    }

    /**
     * Set market type by name.
     *
     * @param marker marker type name
     */
    public void setMarker(String name)
    {
	if (name == null)
	    return;
	for (int i = 0; i < markerList.length; i++)
	    if (name.toLowerCase().equals(markerList[i].toLowerCase()))
	    {
	        setMarker(i);
	        return;
	    }
	setMarker(0);
    }

    public void setType(int type)
    {
	this.type = type;
    }

    /**
     * Set marker step.
     *
     * @param marker_step number of signal points between two marker
     */
    public void setMarkerStep(int marker_step)
    {
	this.marker_step = marker_step;
    }

    /**
     * Set interpolate flag.
     *
     * @param interpolate define if is a point or line signal
     */
    public void setInterpolate(boolean interpolate)
    {
	this.interpolate = interpolate;
    }

    /**
     * Set color index. Index  color is a reference to an external
     * color palette
     *
     * @param color_idx index of the color
     */
    public void setColorIdx(int color_idx)
    {
	color = null;
	this.color_idx = color_idx;
    }

    /**
     * Set color value
     *
     * @param color color value
     */
    public void setColor(Color color)
    {
	this.color = color;
    }

    /**
     * Set Signal name.
     *
     * @param name signal name
     */
    public void setName(String name)
    {
	if (name != null && name.length() != 0)
	    this.name = new String(name);
    }

    /**
     * Get marker type.
     *
     * @return marker type
     */

    public int getMarker()
    {
	return marker;
    }

    /**
     * Get marker step.
     *
     * @return marker step
     */
    public int getMarkerStep()
    {
	if (marker == POINT)
	    return 1;
	return marker_step;
    }

    /**
     * Get interpolate flag
     *
     * @return Interpolate flag
     */
    public boolean getInterpolate()
    {
	return interpolate;
    }

    /**
     * Get color index.
     *
     * @return Color index
     */
    public int getColorIdx()
    {
	return color_idx;
    }

    /**
     * Get color.
     *
     * @return Color the color
     */
    public Color getColor()
    {
	return color;
    }

    /**
     * Get signal name.
     *
     * @return Signal name
     */
    public String getName()
    {
	return name;
    }
    public void setCalibrate(float gain, float offset)
    {
	this.gain = gain;
	this.offset = offset;
	setAxis();
    }


    public int getType()
    {
	return type;
    }

    public int getMode1D()
    {
	return mode1D;
    }

    public int getMode2D()
    {
	return mode2D;
    }

    /**
     * Get gain parameter.
     */
    public float getGain()
    {
	return gain;
    }

    /**
     * Get offset parameter
     */
    public float getOffset()
    {
	return offset;
    }

    public double getCurrentXmin()
    {
	return curr_xmin;
    }

    public double getCurrentXmax()
    {
	return curr_xmax;
    }

    public double getOriginalYmin()
    {
	return saved_ymin;
    }

    public double getOriginalYmax()
    {
	return saved_ymax;
    }

    public float[] getLowError()
    {
	return lowError;
    }

    public float[] getUpError()
    {
	return upError;
    }

    /**
     * Check if x array coordinates are increasing.
     */
    void checkIncreasingX()
    {
	if(type == TYPE_2D)
	{
	    checkIncreasingX2D();
	    return;
	}
	increasing_x = true;
	for (int i = 1; i < x.length; i++)
	{
	   if (x[i] < x[i - 1])
	   {
	       increasing_x = false;
	       return;
	   }
	}
    }
    void checkIncreasingX2D()
    {
	increasing_x = true;
	double x[] = x2D;
	for (int i = 1; i < x.length; i++)
	{
	   if (x[i] < x[i - 1])
	   {
	       increasing_x = false;
	       return;
	   }
	}
    }


    /**
     * Add a symmetric error bar.
     *
     * @param _error an array of y measure error
     */

    public void AddError(WaveData in_error)
    {
	error = true;
	up_errorData = low_errorData = in_error;
    }



    public void setAttributes(Signal s)
    {
	this.color = s.getColor();
	this.color_idx = s.getColorIdx();
	this.gain = s.getGain();
	this.interpolate = s.getInterpolate();
	this.marker = s.getMarker();
	this.marker_step = s.getMarkerStep();
	this.offset = s.getOffset();
	this.name = s.getName();
    }

    /**
     * Add a asymmetric error bar.
     *
     * @param _up_error an array of y up measure error
     * @param _low_error an array of y low measure error
     */

    public void AddAsymError(WaveData up_error, WaveData low_error)
    {
	 error = asym_error = true;
	 up_errorData = up_error;
	 low_errorData = low_error;
    }

       /**
     * Set y minimum and maximum of two-dimensional region.
     *
     * @param ymin y minimum
     * @param ymax y maximum
     */
    public void setYlimits(double ymin, double ymax)
    {
	if (ymax != Double.MAX_VALUE)
	{
	    this.ymax =  ymax;
 //           this.ymax = saved_ymax = ymax;
	    this.fix_ymax = true;
	}
	else
	    this.fix_ymax = false;

	if (ymin != -Double.MAX_VALUE)
	{
//            this.ymin = saved_ymin = ymin;
	    this.ymin = ymin;
	    this.fix_ymin = true;
	}
	else
	    this.fix_ymin = false;

    }

    /**
     * Reset x scale, return to original x range two dimensional region
     */
    public void ResetXScale()
    {
	xmax = freezedXMax = curr_xmax = saved_xmax;
	xmin = freezedXMin = curr_xmin = saved_xmin;
    }

    /**
     * Reset x scale, return to the initial y range two dimensional region
     */
    public void ResetYScale()
    {
	ymax = saved_ymax;
	ymin = saved_ymin;
    }

    /**
     * Reset scale, return to the initial two dimensional region
     */
    public void ResetScales()
    {
	xmax = freezedXMax = curr_xmax = saved_xmax;
	xmin = freezedXMin = curr_xmin = saved_xmin;
	ymax = saved_ymax;
	ymin = saved_ymin;
	unfreeze();
    }

    /**
     * Autoscale x coordinates.
     */
    public void AutoscaleX()
    {
	if (type == TYPE_2D  && (mode2D == Signal.MODE_IMAGE || mode2D == Signal.MODE_CONTOUR))
	{
	    xmax = this.x2D_max;
	    xmin = this.x2D_min;
	    return;
	}

	double currX[];
	if(type == TYPE_2D && (mode2D == MODE_XZ || mode2D == MODE_YZ))
	    currX = sliceX;
	else
	    currX = x;
	if(x == null || x.length == 0) return;
	xmin = xmax = currX[0];
	for(int i = 0; i < currX.length; i++)
	{
	    if(currX[i] < xmin)
	        xmin = currX[i];
	    if(currX[i] > xmax)
	        xmax = currX[i];
	}
	if (xmin == xmax)
	    xmax = xmin + (float) 1E-10;
        
    }

    /**
     * Autoscale y coordinates.
     */
    public void AutoscaleY()
    {
	if (type == TYPE_2D)
	{
	    if(mode2D == Signal.MODE_IMAGE || mode2D == Signal.MODE_CONTOUR)
	    {
	        ymax = this.y2D_max;
	        ymin = this.y2D_min;
	        return;
	    }
	    else
	    {
	        ymax = ymin = sliceY[0];
	        for(int i = 0; i < sliceY.length; i++)
	         {
	             if(sliceY[i] < ymin)
	                 ymin = sliceY[i];
	             if(sliceY[i] > ymax)
	                 ymax = sliceY[i];
	         }
	         if (ymin == ymax)
	             ymax = ymin + ymin / 4;
	    }
	    return;
	}

	if(y == null || y.length == 0)
	    return;
	float currY[];
	 if(type == TYPE_2D && (mode2D == MODE_XZ || mode2D == MODE_YZ))
	    currY = sliceY;
	else
	    currY = y;
	int startIdx;
	 //Check for initial NaN Y values
	if(currY == null || y == null) return; //To avoid nullpointer exceptions in any condition
	for(startIdx = 0; startIdx < currY.length && Float.isNaN(y[startIdx]); startIdx++);
	ymin = ymax = y[startIdx];
	for(int i = startIdx; i < currY.length; i++)
	{
	    if (Float.isNaN(y[startIdx])) continue;
	    if(currY[i] < ymin)
	        ymin = currY[i];
	    if(currY[i] > ymax)
	        ymax = currY[i];
	}
	if (ymin == ymax)
	    ymax = ymin + ymin / 4;
    }

    /**
     * Autoscale y coordinates between min and max x coordinates.
     *
     * @param min x minimum coordinates
     * @param max x maximum coordinates
     */
    public void AutoscaleY(double min, double max)
    {
	if (type == TYPE_2D && (mode2D == Signal.MODE_IMAGE || mode2D == Signal.MODE_CONTOUR))
	{
	    ymin = this.y2D_min;
	    ymax = this.y2D_max;
	    return;
	}

	float currY[];
	double currX[];
	if(type == TYPE_2D && (mode2D == MODE_XZ || mode2D == MODE_YZ))
	{
	    currY = sliceY;
	    currX = sliceX;
	}
	else
	{
	    currY = y;
	    currX = x;
	}

	if(currX == null || currY == null) return;

	int len = (currX.length < currY.length)? currX.length: currY.length;
	for(int i = 0; i < len; i++)
	{
	    if(currX[i] >= min && currX[i] <= xmax)
	    {
	        ymin = ymax = currY[i];
	        break;
	    }
	}
	for(int i = 0; i < len; i++)
	{
	    if(currX[i] >= min && currX[i] <= max)
	    {
	        if(currY[i] < ymin)
	            ymin = currY[i];
	        if(currY[i] > ymax)
	            ymax = currY[i];
	    }
	}

/******************************************************************
	int len = (x.length < y.length)?x.length:y.length;
	for(int i = 0; i < len; i++)
	{
	    if(x[i] >= min && x[i] <= xmax)
	    {
	        ymin = ymax = y[i];
	        break;
	    }
	}
	for(int i = 0; i < len; i++)
	{
	    if(x[i] >= min && x[i] <= max)
	    {
	        if(y[i] < ymin)
	            ymin = y[i];
	        if(y[i] > ymax)
	            ymax = y[i];
	    }
	}
********************************************************************/
    }


    void checkData(double xMin, double xMax) throws IOException
    {
	int numDimensions;
	try {
	    numDimensions = data.getNumDimension();
	}catch(Exception exc){numDimensions = 1;}
	if(numDimensions == 1)
	{
	    type = TYPE_1D;
	    if(x == null)//Only if data not present
	    {
	        XYData xyData;
	        if(!error)
	        {
	            if(longXLimits)
	                xyData = data.getData(xMinLong, xMaxLong, NUM_POINTS);
	            else
	                xyData = data.getData(xMin, xMax, NUM_POINTS);
	        }
	        else
	        {
	            if(longXLimits)
	                xyData = data.getData(xMinLong, xMaxLong, Integer.MAX_VALUE);
	            else
	                xyData = data.getData(xMin, xMax, Integer.MAX_VALUE);
	        }
	        if(xyData == null) return; //empty signal
	        x = xyData.x;
	        y = xyData.y;
	        adjustArraySizes();
	        increasing_x = xyData.increasingX;

	        if(longXLimits)
	        {
	            if(xMin == 0)
	                this.xmin = curr_xmin = xyData.xMin;
	            else
	                this.xmin = curr_xmin = xMin;
	            if(xMax == 0)
	                this.xmax = curr_xmax = xyData.xMax;
	            else
	                this.xmax = curr_xmax = xMax;
	        }
	        else
	        {
	            if(xMin == -Double.MAX_VALUE)
	                this.xmin = curr_xmin = xyData.xMin;
	            else
	                this.xmin = curr_xmin = xMin;
	            if(xMax == Double.MAX_VALUE)
	                this.xmax = curr_xmax = xyData.xMax;
	            else
	                this.xmax = curr_xmax = xMax;
	        }
//Autoscale Y, ymin and ymax are possibly changed afterwards
		if(y.length > 0)
		{
		    this.ymin = this.ymax = y[0];
		    for(int i = 0; i < y.length; i++)
		    {
			if(y[i] < this.ymin)
			    this.ymin = y[i];
			if(y[i] > this.ymax)
			    this.ymax = y[i];
		    }

		    if(data.isXLong())
		    {
			xLong = xyData.xLong;
		    }
		    resolutionManager.addRegion(new RegionDescriptor(xMin, xMax, xyData.resolution));
		}
	    }
	    if(up_errorData != null && upError == null)
	    {
	       // XYData xyData = up_errorData.getData(xMin, xMax, NUM_POINTS);
	        XYData xyData = up_errorData.getData(xMin, xMax, Integer.MAX_VALUE);
	        upError = xyData.y;
	    }
	    if(low_errorData != null && lowError == null)
	    {
	       // XYData xyData = low_errorData.getData(xMin, xMax, NUM_POINTS);
	        XYData xyData = low_errorData.getData(xMin, xMax, Integer.MAX_VALUE);
	        lowError = xyData.y;
	    }

	    if(saved_ymin == -Double.MAX_VALUE)
	        saved_ymin = ymin;

	    if(saved_ymax == Double.MAX_VALUE)
	        saved_ymax = ymax;

	}
	else if(numDimensions == 2)
	{
	    type = TYPE_2D;
	    x2D = data.getX2D();
	    if(x2D == null && data.isXLong())
	    {
	       x2DLong = data.getX2DLong();
	       x2D = new double[x2DLong.length];
	       for( int i = 0; i < x2DLong.length; i++)
	           x2D[i] = (double) x2DLong[i];
	    }
	    y2D = data.getY2D();
	    z = data.getZ();

	    if( x_data != null)  //This holds ONLY for bidimensional X axis, used to draw x-Y images over time
	    {
	        xY2D = x_data.getX2D();
	        yY2D = x_data.getY2D();
	        zY2D = x_data.getZ();


	        if( ( xY2D == null || yY2D == null || zY2D == null) ||
                    ( xY2D != null && yY2D != null && zY2D != null && 
                     ((x2D != null && x2D.length != xY2D.length) || (x2DLong != null && x2DLong.length != xY2D.length) && 
                     y2D.length != yY2D.length && z.length != zY2D.length) )
                  )
	        {
	            xY2D = null;
	            yY2D = null;
	            zY2D = null;
	            x_data = null;
	        }
	    }

	    double x2DVal[];
	    x2DVal = x2D;

	    x2D_min = x2D_max = x2DVal[0];
	    for(int i = 0; i < x2D.length; i++)
	    {
	        if(x2DVal[i] < x2D_min)
	            x2D_min = x2DVal[i];
	        if(x2DVal[i] > x2D_max)
	            x2D_max = x2DVal[i];
	    }

	    if(y2D != null && y2D.length > 0)
	    {
	        y2D_min = y2D_max = y2D[0];
	        for(int i = 0; i < y2D.length; i++)
	        {
	            if(y2D[i] < y2D_min)
	                y2D_min = y2D[i];
	            if(y2D[i] > y2D_max)
	                y2D_max = y2D[i];
	        }
	    }
	    else
	    {
	        y2D_min = y2D_max = 0;
	    }
	    if(z != null && z.length > 0)
	    {
	        z2D_min = z2D_max = z[0];
	        for(int i = 0; i < z.length; i++)
	        {
	            if(z[i] < z2D_min)
	                z2D_min = z[i];
	            if(z[i] > z2D_max)
	                z2D_max = z[i];
	        }
	    }
	    else
	    {
	        z2D_min = z2D_max = 0;
	    }

	    if(xMin == -Double.MAX_VALUE)
	        this.xmin = curr_xmin = x2D_min;
	    else
	        this.xmin = curr_xmin = xMin;
	    if(xMax == Double.MAX_VALUE)
	        this.xmax = curr_xmax = x2D_max;
	    else
	        this.xmax = curr_xmax = xMax;

	}
	else
	{
	    System.out.println("ERROR: UP TO 2 Dimensions supported");
	}
    }

    /**
     * Autoscale Signal.
     */
    public void Autoscale()
    {
	freezeMode = NOT_FREEZED;
	setAxis();
	AutoscaleX();
	AutoscaleY();
    }

    private boolean find_NaN = false;
    public boolean findNaN()
    {
	return find_NaN;
    }

    public float getClosestX(double x)
    {
	if (this.type == Signal.TYPE_2D && (mode2D == Signal.MODE_IMAGE || mode2D == Signal.MODE_CONTOUR))
	{
	    img_xprev = FindIndex(x2D, x, img_xprev);
	    return (float)x2D[img_xprev];
	}
	return 0;
    }

    public float getClosestY(double y)
    {
	if (this.type == Signal.TYPE_2D && (mode2D == Signal.MODE_IMAGE || mode2D == Signal.MODE_CONTOUR))
	{
	    img_yprev = FindIndex(y2D, y, img_yprev);
	    return y2D[img_yprev];
	}
	return 0;
    }

    private int FindIndex(float d[], double v, int pIdx)
    {
	double[] o = new double[d.length];
	for (int i = 0; i < d.length; i++)
	{
	    o[i] = d[i];
	}
	return FindIndex(  o,  v,  pIdx) ;
    }

    private int FindIndex(double d[], double v, int pIdx)
    {
	int i;

	if (v > d[pIdx])
	{
	    for (i = pIdx; i < d.length && d[i] < v; i++)
	        ;
	    if (i > 0)
	        i--;
	    return i;
	}
	if (v < d[pIdx])
	{
	    for (i = pIdx; i > 0 && d[i] > v; i--)
	        ;
	    return i;
	}
	return pIdx;
    }

    /**
     * Return index of nearest signal point to argument
     * (curr_x, curr_y) point.
     *
     * @param curr_x value
     * @param curr_y value
     * @return index of signal point
     */
    private int img_xprev = 0;
    private int img_yprev = 0;
    public int FindClosestIdx(double curr_x, double curr_y)
    {
	double min_dist, curr_dist;
	int min_idx;
	int i = 0;
	if (this.type == Signal.TYPE_2D &&
	    (mode2D == Signal.MODE_IMAGE || mode2D == Signal.MODE_CONTOUR))
	{
	    img_xprev = FindIndex(x2D, curr_x, img_xprev);
	    img_yprev = FindIndex(y2D, curr_y, img_yprev);
	    if (img_xprev > y2D.length)
	        return img_xprev - 6;
	    return img_xprev;
	}

	double currX[];
	if(type == Signal.TYPE_1D)
	    currX = x;
	else
	{
	    if(mode2D == MODE_XZ || mode2D == MODE_YZ)
	        currX = sliceX;
	    else
	    {
	        double xf[] = x2D;
	        currX = new double[xf.length];
	        for(int idx = 0; idx < xf.length; idx++)
	            currX[idx] = xf[idx];
	    }
	}
	if (increasing_x || type == Signal.TYPE_2D)
	{
	    if(currX == null || currX.length == 0) return -1;
	    if(prev_idx >= currX.length)
	        prev_idx = currX.length - 1;
	    if (curr_x > currX[prev_idx])
	    {
	        for (i = prev_idx; i < currX.length && currX[i] < curr_x; i++)
	            ;
	        if (i > 0)
	            i--;
	        prev_idx = i;
	        return i;
	    }
	    if (curr_x < currX[prev_idx])
	    {
	        for (i = prev_idx; i > 0 && currX[i] > curr_x; i--)
	            ;
	        prev_idx = i;
	        return i;
	    }
	    return prev_idx;
	}

	// Handle below x values not in ascending order

	if (curr_x > curr_xmax)
	{
	    for (min_idx = 0;
	         min_idx < currX.length && currX[min_idx] != curr_xmax; min_idx++)
	        ;
	    if (min_idx == currX.length)
	        min_idx--;
	    return min_idx;
	}

	if (curr_x < curr_xmin)
	{
	    for (min_idx = 0;
	         min_idx < currX.length && currX[min_idx] != curr_xmin; min_idx++)
	        ;
	    if (min_idx == currX.length)
	        min_idx--;
	    return min_idx;
	}

	min_idx = 0;
	min_dist = Double.MAX_VALUE;
	find_NaN = false;
	for (i = 0; i < x.length - 1; i++)
	{
	    if (Float.isNaN(y[i]))
	    {
	        find_NaN = true;
	        continue;
	    }

	    if (curr_x > currX[i] && curr_x < currX[i + 1] ||
	        curr_x < currX[i] && curr_x > currX[i + 1]
	        || currX[i] == currX[i + 1])
	    {
	        curr_dist = (curr_x - currX[i]) * (curr_x - currX[i]) +
	            (curr_y - y[i]) * (curr_y - y[i]);
	        //Patch to elaborate strange RFX signal (roprand bar error signal)
	        if (currX[i] != currX[i + 1] && !Float.isNaN(y[i + 1]))
	            curr_dist += (curr_x - currX[i + 1]) *
	                (curr_x - currX[i + 1]) +
	                (curr_y - y[i + 1]) * (curr_y - y[i + 1]);
	        if (curr_dist < min_dist)
	        {
	            min_dist = curr_dist;
	            min_idx = i;
	        }
	    }
	}
	return min_idx;
    }
    /**
     * Metod to call before execute a Traslate method.
     */
    public void StartTraslate()
    {
	t_xmax = xmax;
	t_xmin = xmin;
	t_ymax = ymax;
	t_ymin = ymin;
    }

    /**
     * Traslate signal of delta_x and delta_y
     *
     * @param delta_x x traslation factor
     * @param delta_y y traslation factor
     * @param x_log logaritm scale flag, if is logaritm scale true
     * @param y_log logaritm scale flag, if is logaritm scale true
     */
    public void Traslate(double delta_x, double delta_y, boolean x_log,
	                 boolean y_log)
    {
	if (x_log)
	{
	    xmax = t_xmax * delta_x;
	    xmin = t_xmin * delta_x;
	}
	else
	{
	    xmax = t_xmax + delta_x;
	    xmin = t_xmin + delta_x;
	}
	if (y_log)
	{
	    ymax = t_ymax * delta_y;
	    ymin = t_ymin * delta_y;
	}
	else
	{
	    ymax = t_ymax + delta_y;
	    ymin = t_ymin + delta_y;
	}
    }

    final public boolean isIncreasingX()
    {
	return increasing_x;
    }

    public void setLabels(String title, String xlabel, String ylabel,
	                  String zlabel)
    {
	this.title = title;
	this.xlabel = xlabel;
	this.ylabel = ylabel;
	this.zlabel = zlabel;
    }

    public String getXlabel()
    {
	return xlabel;
    }

    public String getYlabel()
    {
	return ylabel;
    }

    public String getZlabel()
    {
	return zlabel;
    }

    public String getTitlelabel()
    {
	return title;
    }

    public boolean isLongX()
    {
	if(type == TYPE_1D || type == TYPE_2D && ( mode2D == Signal.MODE_XZ ||
	                                           mode2D == Signal.MODE_IMAGE ) )
	{
	   //return data.isXLong(); //Gabriele Dec 2015
	   return xLong != null;
	}
	else
	    return false;
    }


    public boolean isLongXForLabel()
    {
	if(type == TYPE_1D || type == TYPE_2D && ( mode2D == Signal.MODE_XZ ||
	                                           mode2D == Signal.MODE_YZ ||
	                                           mode2D == Signal.MODE_IMAGE ) )
	    return data.isXLong();
	else
	    return false;

    }


    public final static int SIMPLE      = 0;
    public final static int AT_CREATION = 1;
    public final static int FIXED_LIMIT = 2;
    public final static int DO_NOT_UPDATE = 4;
    boolean fix_xmin = false;
    boolean fix_xmax = false;
    boolean fix_ymin = false;
    boolean fix_ymax = false;

    public boolean xLimitsInitialized()
    {
	return xLimitsInitialized;
    }

    public void setXLimits(double xmin, double xmax, int mode)
    {
	xLimitsInitialized = true;
	if(xmin != -Double.MAX_VALUE)
	{
	    this.xmin = xmin;
	    if((mode & AT_CREATION) != 0)
	    {
	        saved_xmin = xmin;
	    }
	    if((mode & FIXED_LIMIT)!= 0)
	        fix_xmin = true;
	}
	if(xmax != Double.MAX_VALUE)
	{
	    this.xmax = xmax;
	    if ((mode & AT_CREATION) != 0)
	        this.saved_xmax = xmax;
	    if((mode & FIXED_LIMIT)!= 0)
	        fix_xmax = true;
	}

	double actXMin = xmin;
	if(actXMin == -Double.MAX_VALUE)
	    actXMin = this.xmin;
	double actXMax = xmax;
	if(actXMax == Double.MAX_VALUE)
	    actXMax = this.xmax;

	/*Enlarge by 1/20 */
//        double enlargeFactor = 40;
	double enlargeFactor = 3;
	actXMax += (actXMax - actXMin)/enlargeFactor;
	actXMin -= (actXMax - actXMin)/enlargeFactor;


	double actResolution = NUM_POINTS/(actXMax - actXMin);
	if(!increasing_x)
	    return; //Dynamic resampling only for "classical" signas
	if(up_errorData != null || low_errorData != null)
	    return; //Dynamic resampling only without error bars

	Vector<RegionDescriptor> lowResRegions = resolutionManager.getLowerResRegions(actXMin, actXMax, actResolution);
	for(int i = 0; i < lowResRegions.size(); i++)
	{
	    RegionDescriptor currReg = lowResRegions.elementAt(i);
	    double currLower = currReg.lowerBound;
	    double currUpper = currReg.upperBound;
            //Try to merge adjacent regions
            while(i < lowResRegions.size() - 1 && lowResRegions.elementAt(i+1).lowerBound <= currUpper)
            {
                currUpper = lowResRegions.elementAt(i+1).upperBound;
                i++;
            }
	    if (((mode & DO_NOT_UPDATE) == 0)&&(currLower != saved_xmin  || currUpper != saved_xmax || (mode & AT_CREATION) == 0))
	        data.getDataAsync(currLower, currUpper, NUM_POINTS);
	}

	//fireSignalUpdated();
   }

    public boolean supportsStreaming()
    {
        return data.supportsStreaming();
    }
    public void setYmin(double ymin, int mode)
    {
	if(ymin == -Double.MAX_VALUE)
	    return;
	this.ymin = ymin;
	if ((mode & AT_CREATION) != 0)
	    this.saved_ymin = ymin;
       if((mode & FIXED_LIMIT) != 0)
	    fix_ymin = true;

    }


     public void setYmax(double ymax, int mode)
    {
	if(ymax == Double.MAX_VALUE)
	    return;
	this.ymax = ymax;
	if ((mode & AT_CREATION) != 0)
	    this.saved_ymax = ymax;
	if((mode & FIXED_LIMIT) != 0)
	    fix_ymax = true;
    }


    public double getXmin()
    {
       // if(!xLimitsInitialized)
       //     return Double.MAX_VALUE;
	return xmin;
    }
    public double getXmax()
    {
       // if(!xLimitsInitialized)
       //     return -Double.MAX_VALUE;
	return xmax;
    }
    public double getYmin() {return ymin;}
    public double getYmax() {return ymax;}


    public double getX2Dmin()
    {
      return x2D_min;
    }

    public double getX2Dmax()
    {
      return x2D_max;
    }


    public double getY2Dmin()
    {
      return y2D_min;
    }

    public double getY2Dmax()
    {
      return y2D_max;
    }

    public float[][] getZ2D()
    {
       float zOut[][] = new float[x2D.length][y2D.length];
      int k;

      for (int i = 0; i < x2D.length; i++)
      {
	for (int j = 0; j < y2D.length; j++)
	{
	  k =  j * x2D.length + i;
	  if(k < z.length )
	    zOut[i][j] = z[k];
	}
      }
      return zOut;
    }

    public double getZ2Dmin()
    {
      return z2D_min;
    }

    public double getZ2Dmax()
    {
      return z2D_max;
    }


    void setAxis(double x2D[], float z2D[], float y2D[])
    {
	x2D_max = x2D_min = x2D[0];
	z2D_max = z2D_min = z2D[0];
	y2D_max = y2D_min = y2D[0];
	setAxis(x2D, z2D, y2D, 0, 0, 0);
    }

    void setAxis(double x2D[], float z2D[], float y2D[], int xIdx, int zIdx, int yIdx)
    {
	int i;
	for (i = xIdx; i < x2D.length; i++)
	{
	    if (x2D[i] > x2D_max)
	        x2D_max = x2D[i];
	    if (x2D_min > x2D[i])
	        x2D_min = x2D[i];
	}

	for (i = zIdx; i < z2D.length; i++)
	{
	    if (z2D[i] > z2D_max)
	        z2D_max = z2D[i];
	    if (z2D_min > z2D[i])
	        z2D_min = z2D[i];
	}

	for (i = yIdx; i < y2D.length; i++)
	{
	    if (y2D[i] > y2D_max)
	        y2D_max = y2D[i];
	    if (y2D_min > y2D[i])
	        y2D_min = y2D[i];
	}
    }

    void setAxis()
    {
	int i;

	//If the signal dimension is 2 or the x axis are not increasing, the signal is assumed to be completely in memory
	//and no further readout from data is performed
	if(type != TYPE_1D || !increasing_x)
	    return;
	//Check if the signal is fully available (i.e. has already been read without X limits)
	if(!resolutionManager.isEmpty())
	{
	    double minMax[] = resolutionManager.getMinMaxX();
	    if(minMax[0] == -Double.MAX_VALUE && minMax[1] == Double.MAX_VALUE)
	    {
	        xLimitsInitialized = true;
	        xmin = x[0];
	        xmax = x[x.length - 1];
	        return;
	    }
	}
	//resolutionManager.resetRegions();
	try {
	    XYData xyData = data.getData(NUM_POINTS);
	    if(xyData == null) return;
	    x = xyData.x;
	    y = xyData.y;
	    if(x == null || x.length == 0)
		return;
	    adjustArraySizes();
	    increasing_x = xyData.increasingX;
	    if(increasing_x)
	    {
	        resolutionManager.addRegion(new RegionDescriptor(-Double.MAX_VALUE, Double.MAX_VALUE,
	                NUM_POINTS/(x[x.length - 1] - x[0])));
	    }
	    if(data.isXLong())
	        xLong = xyData.xLong;
	    xmax = xyData.xMax;
	    xmin = xyData.xMin;
	    ymax = ymin = y[0];
	    for (i = 0; i < x.length; i++)
	    {
	       if (Float.isNaN(y[i]) && n_nans < 100)
	           nans[n_nans++] = i;
	       if (y[i] > ymax)
	           ymax = y[i];
	       if (ymin > y[i])
	           ymin = y[i];
	    }
	    curr_xmin = xmin;
	    curr_xmax = xmax;
	}catch(Exception exc)
	{
	    System.out.println("Set Axis Exception: "+exc);
	}
    }



    public double surfaceValue(double x0, double y0)
    {
      double zOut = 0;
      float z2D[] = z;

      try
      {
	 if (this.type == Signal.TYPE_2D &&
	    (mode2D == Signal.MODE_IMAGE || mode2D == Signal.MODE_CONTOUR))
	{
	  img_yprev = findIndex(y2D, y0, img_yprev);
	  img_xprev = findIndex(x2D, x0, img_xprev);
	  double xn, yn;
	  double x1 = 0, y1 = 0, z1 = 0;
	  double x2 = 0, y2 = 0, z2 = 0;
	  double x3 = 0, y3 = 0, z3 = 0;
	  double x4 = 0, y4 = 0, z4 = 0;

	  xn = x2D[img_xprev];
	  yn = y2D[img_yprev];

	  if (x0 > xn && y0 > yn)
	  {
	    x1 = xn;
	    y1 = yn;
	    z1 = z2D[img_xprev * y2D.length + img_yprev];

	    x2 = x2D[img_xprev + 1];
	    y2 = y2D[img_yprev];
	    z2 = z2D[ (img_xprev + 1) * y2D.length + img_yprev];

	    x3 = x2D[img_xprev];
	    y3 = y2D[img_yprev + 1];
	    z3 = z2D[img_xprev * y2D.length + img_yprev + 1];

	    x4 = x2D[img_xprev + 1];
	    y4 = y2D[img_yprev + 1];
	    z4 = z2D[ (img_xprev + 1) * y2D.length + img_yprev + 1];
	  }
	  else
	  {
	    if (x0 > xn && y0 < yn)
	    {
	      x1 = x2D[img_xprev - 1];
	      y1 = y2D[img_yprev];
	      z1 = z2D[ (img_xprev - 1) * y2D.length + img_yprev];

	      x2 = xn;
	      y2 = yn;
	      z2 = z2D[img_xprev * y2D.length + img_yprev];

	      x3 = x2D[img_xprev - 1];
	      y3 = y2D[img_yprev + 1];
	      z3 = z2D[ (img_xprev - 1) * y2D.length + img_yprev + 1];

	      x4 = x2D[img_xprev];
	      y4 = y2D[img_yprev + 1];
	      z4 = z2D[img_xprev * y2D.length + img_yprev + 1];
	    }
	    else
	    {
	      if (x0 < xn && y0 > yn)
	      {
	        x1 = x2D[img_xprev];
	        y1 = y2D[img_yprev - 1];
	        z3 = z2D[img_xprev * y2D.length + img_yprev - 1];

	        x2 = x2D[img_xprev - 1];
	        y2 = y2D[img_yprev - 1];
	        z2 = z2D[ (img_xprev - 1) * y2D.length + img_yprev - 1];

	        x3 = xn;
	        y3 = yn;
	        z3 = z2D[img_xprev * y2D.length + img_yprev];

	        x4 = x2D[img_xprev + 1];
	        y4 = y2D[img_yprev];
	        z4 = z2D[ (img_xprev + 1) * y2D.length + img_yprev];

	      }
	      else
	      {
	        if (x0 < xn && y0 < yn)
	        {
	          x1 = x2D[img_xprev - 1];
	          y1 = y2D[img_yprev - 1];
	          z1 = z2D[ (img_xprev - 1) * y2D.length + img_yprev - 1];

	          x2 = x2D[img_xprev];
	          y2 = y2D[img_yprev - 1];
	          z2 = z2D[img_xprev * y2D.length + img_yprev - 1];

	          x3 = x2D[img_xprev - 1];
	          y3 = y2D[img_yprev];
	          z3 = z2D[ (img_xprev - 1) * y2D.length + img_yprev];

	          x4 = xn;
	          y4 = yn;
	          z4 = z2D[img_xprev * y2D.length + img_yprev];

	        }
	      }
	    }
	  }

	  double yc = ( (float) x0 - x1) * (y4 - y1) / (x4 - x1) + y1;

	  if (yc > y0)
	  {

	    zOut = ( (float) y0 - y1) *
	        ( (x2 - x1) * (z4 - z1) - (z2 - z1) * (x4 - x1)) /
	        ( (x2 - x1) * (y4 - y1) - (y2 - y1) * (x4 - x1)) -
	        ( (float) x0 - x1) *
	        ( (y2 - y1) * (z4 - z1) - (z2 - z1) * (y4 - y1)) /
	        ( (x2 - x1) * (y4 - y1) - (y2 - y1) * (x4 - x1)) + z1;

	  }
	  else
	  {
	    zOut = ( (float) y0 - y1) *
	        ( (x3 - x1) * (z4 - z1) - (z3 - z1) * (x4 - x1)) /
	        ( (x3 - x1) * (y4 - y1) - (y3 - y1) * (x4 - x1)) -
	        ( (float) x0 - x1) *
	        ( (y3 - y1) * (z4 - z1) - (z3 - z1) * (y4 - y1)) /
	        ( (x3 - x1) * (y4 - y1) - (y3 - y1) * (x4 - x1)) + z1;
	  }
	}
      }
      catch (Exception exc)
      {
	zOut = z2D[img_xprev * x2D.length + img_yprev];
      }
      z_value = zOut;

      return zOut;
    }

    private int findIndex(float d[], double v, int pIdx)
    {
	double[] o = new double[d.length];
	for (int i = 0; i < d.length; i++)
	{
	    o[i] = d[i];
	}
	return findIndex(  o,  v,  pIdx) ;
    }

    private int findIndex(double d[], double v, int pIdx)
    {
      int i;

      if (v > d[pIdx])
      {
	for (i = pIdx; i < d.length && d[i] < v; i++)
	{
	  ;
	}
	if (i > 0)
	{
	  i--;
	}
	return i;
      }
      if (v < d[pIdx])
      {
	for (i = pIdx; i > 0 && d[i] > v; i--)
	{
	  ;
	}
	return i;
      }
      return pIdx;
    }

    private static final int DEFAULT_INC_SIZE = 10000;
    private int              updSignalSizeInc;
    public int               startIndexToUpdate = 0;
    public boolean           needFullUpdate = true;

    public boolean fullPaint()
    {
	return true;
    }

    public void setUpdSignalSizeInc(int updSignalSizeInc)
    {
	if(updSignalSizeInc <= 0) updSignalSizeInc = DEFAULT_INC_SIZE;
	this.updSignalSizeInc = updSignalSizeInc;
    }

    public int getUpdSignalSizeInc()
    {
	return updSignalSizeInc;
    }

    public void setStartIndexToUpdate()
    {
	if(x != null)
	    startIndexToUpdate = x.length;
    }

    //NOTE trhis is called only by CompositeWaveDisplay and not by jScope
    public void appendValues(float inX[], float inY[])
    {

	if( x == null || y == null) return;

	if(type == TYPE_1D)
	{
	    int len = (inX.length < inY.length)?inX.length:inY.length;

	    double newX[] = new double[x.length + len];
	    float newY[] = new float[x.length + len];
	    for(int i = 0; i < x.length; i++)
	    {
	        newX[i] = x[i];
	        newY[i] = y[i];
	    }
	    for(int i = 0; i < len; i++)
	    {
	        newX[x.length + i] = inX[i];
	        newY[x.length + i] = inY[i];
	    }
	    data = new XYWaveData(newX, newY);
	    try {
	        XYData xyData = data.getData(NUM_POINTS);
	        x = xyData.x;
	        y = xyData.y;
	        adjustArraySizes();
	        xmax = x[x.length - 1];
	    }catch(Exception exc){}

       }
    }

    private double[] appendArray(double arr1[], int sizeUsed, double arr2[], int incSize)
    {
	/*
	float arr[] = new float[arr1.length];
	for(int i = 0; i < arr1.length; i++)
	    arr[i] = (float)arr1[i];
	return appendArray(arr, sizeUsed, arr2, incSize);
	        */
	if (arr1 == null) return arr2.clone();
	if (arr2 == null) return arr1.clone();

	double val[];
	if(arr1.length < sizeUsed + arr2.length)
	{
	    val = new double[arr1.length + arr2.length + incSize];
	    System.arraycopy(arr1, 0, val, 0, sizeUsed);
	}
	else
	    val = arr1;
	System.arraycopy(arr2, 0, val, sizeUsed, arr2.length);
	return val;

    }

    private float[] appendArray(float arr1[], int sizeUsed, float arr2[], int incSize)
    {
	if (arr1 == null) return arr2.clone();
	if (arr2 == null) return arr1.clone();

	float val[];
	if(arr1.length < sizeUsed + arr2.length)
	{
	    val = new float[arr1.length + arr2.length + incSize];
	    System.arraycopy(arr1, 0, val, 0, sizeUsed);
	}
	else
	    val = arr1;
	System.arraycopy(arr2, 0, val, sizeUsed, arr2.length);
	return val;
    }

    private int x2D_points = 0;
    private int y2D_points = 0;
    private int z2D_points = 0;

    public void appendValues(double x[], float y[], int numPoints[], float time[])
    {
	if(type != TYPE_2D || x.length != y.length || time == null || numPoints == null) return;

	int numProfile = 0 ;

	int xIdx, zIdx, yIdx;

	double x2D[] = data.getX2D();
	float y2D[] = data.getY2D();
	float z2D[] = data.getZ();

	xIdx = (x2D == null) ? 0 : x2D_points;
	yIdx = (y2D == null) ? 0 : y2D_points;
	zIdx = (z2D == null) ? 0 : z2D_points;


	if(numPoints.length == time.length)
	{
	    numProfile = time.length * 2 ;
	}
	else if(numPoints.length > time.length)
	{
	    numProfile = numPoints.length * 2 ;
	}
	else if(numPoints.length < time.length)
	{
	    numProfile = time.length * 2 ;
	}

	float t[] = new float[ numProfile ];

	for(int i = 0, j = 0; i < numProfile; i += 2)
	{
	    t[i]     = (time.length == 1) ? time[0] : time[j];
	    t[i + 1] = (numPoints.length == 1) ? numPoints[0] : numPoints[j];
	    j++;
	}

	x2D = appendArray(x2D, x2D_points, x, updSignalSizeInc);
	x2D_points += x.length;
	y2D = appendArray(y2D, y2D_points, y, updSignalSizeInc);
	y2D_points += y.length;
	z2D = appendArray(z2D, z2D_points, t, updSignalSizeInc);
	z2D_points += t.length;

	data = new XYWaveData(x2D, y2D, z2D);

	setAxis( x2D,  z2D,  y2D, xIdx, zIdx, yIdx);

	if(xmin > x2D_min) xmin = x2D_min;
	if(ymin > y2D_min) ymin = y2D_min;
	if(xmax < x2D_max) xmax = x2D_max;
	if(ymax < y2D_max) ymax = y2D_max;

	curr_x_yz_plot = t[t.length - 2];

    }

    public void resetSignalData()
    {
	x2D_points = 0;
	y2D_points = 0;
	z2D_points = 0;
	double x[] = new double[]{0.,1.};
	float y[] = new float[]{0,0};
	data = new XYWaveData(x,y);
	this.low_errorData = null;
	this.up_errorData = null;
	startIndexToUpdate = 0;
    }


    public void legendUpdated(String name)
    {
	setLegend(name);
    }

    public  void dataRegionUpdated(double []regX, float []regY, double resolution)
    {

	if(regX == null || regX.length == 0) return;
	if(debug) System.out.println("dataRegionUpdated "+ resolutionManager.lowResRegions.size() +
	        " new data len:"+regX.length + " XMIN:"+regX[0]+"  XMAX: "+regX[regX.length-1]);
	if(freezeMode != NOT_FREEZED) //If zooming in ANY part of the signal
	{
	     pendingUpdatesV.addElement(new XYData(regX, regY, resolution, true, regX[0], regX[regX.length - 1]));
	    return;
	}
	int samplesBefore, samplesAfter;
	//if(regX.length == 0) return;

	if(x == null) x = new double[0];
	if(y == null) y = new float[0];

	for(samplesBefore = 0; samplesBefore < x.length && x[samplesBefore] < regX[0]; samplesBefore++);
	if(samplesBefore > 0 && samplesBefore < x.length && x[samplesBefore] > regX[0]) samplesBefore--;
	for(samplesAfter = 0; samplesAfter < x.length - 1 &&
	        x[x.length - samplesAfter - 1] > regX[regX.length - 1]; samplesAfter++);
	double []newX = new double[samplesBefore + regX.length+samplesAfter];
	float []newY = new float[samplesBefore + regX.length+samplesAfter];
	for(int i = 0; i < samplesBefore; i++)
	{
	    newX[i] = x[i];
	    newY[i] = y[i];
	}
	for(int i = 0; i < regX.length; i++)
	{
	    newX[samplesBefore+i] = regX[i];
	    newY[samplesBefore+i] = regY[i];
	}
	for(int i = 0; i < samplesAfter; i++)
	{
	    newX[newX.length - i - 1] = x[x.length - i - 1];
	    newY[newX.length - i - 1] = y[x.length - i - 1];
	}
	if(x.length == 0 || regX[0] >= x[x.length - 1]) //Data are being appended
	{
	    resolutionManager.appendRegion(new RegionDescriptor(regX[0], regX[regX.length - 1], resolution));
	    if(xmax < newX[newX.length - 1])
	        xmax = newX[newX.length - 1];
	    x = newX;
	    y = newY;
	    fireSignalUpdated(true);
	}
	else
	{
	    resolutionManager.addRegion(new RegionDescriptor(regX[0], regX[regX.length - 1], resolution));
	    x = newX;
	    y = newY;
	    fireSignalUpdated(false);
	}
    }
    public  void dataRegionUpdated(long []regX, float []regY, double resolution)
    {
	if(regX == null || regX.length == 0) return;
	if(debug) System.out.println("dataRegionUpdated "+ resolutionManager.lowResRegions.size());
	if(freezeMode == FREEZED_BLOCK) //If zooming in some inner part of the signal
	{
	    pendingUpdatesV.addElement(new XYData(regX, regY, resolution, true));
	    return;
	}
/*        if(freezeMode == FREEZED_SCROLL) //If zooming the end of the signal do the update keeing the width of the zoomed region
	{
	    double delta = regX[regX.length - 1] - regX[0];
	    xmin += delta;
	    xmax += delta;
	}
*/
	if(freezeMode == FREEZED_SCROLL) //If zooming the end of the signal do the update keeing the width of the zoomed region
	{
	    double delta = xmax - xmin;
	    xmax = regX[regX.length - 1];
	    xmin = xmax - delta;
	}

	if(xLong == null) //First data chunk
	{
	    resolutionManager.appendRegion(new RegionDescriptor(regX[0], regX[regX.length - 1], resolution));
	    xmin = regX[0];
	    xmax = regX[regX.length - 1];
	    xLong = regX;
	    x = new double[regX.length];
	    for(int i = 0; i < regX.length; i++)
	        x[i] = regX[i];
	    y = regY;
	    fireSignalUpdated(true);
	}
	else //Data Appended
	{

	    int samplesBefore, samplesAfter;
	    for(samplesBefore = 0; samplesBefore < xLong.length && xLong[samplesBefore] < regX[0]; samplesBefore++);
//            for(samplesBefore = 0; samplesBefore < xLong.length - 1 && xLong[samplesBefore] < regX[0]; samplesBefore++);
	    if(samplesBefore > 0 && samplesBefore < xLong.length && xLong[samplesBefore] > regX[0])
	        samplesBefore--;
	    for(samplesAfter = 0; samplesAfter < xLong.length - 1 &&
	            xLong[xLong.length - samplesAfter - 1] > regX[regX.length - 1]; samplesAfter++);
	    if(samplesAfter > 0 && xLong.length - samplesAfter - 1 >= 0 && xLong[xLong.length - samplesAfter - 1] < regX[regX.length - 1])
	        samplesAfter--;
<<<<<<< HEAD
=======

            if(samplesBefore > x.length) samplesBefore = x.length;
            if(samplesBefore > y.length) samplesBefore = y.length;

>>>>>>> 5e858cae
	    double []newX = new double[samplesBefore + regX.length+samplesAfter];
	    long []newXLong = new long[samplesBefore + regX.length+samplesAfter];
	    float []newY = new float[samplesBefore + regX.length+samplesAfter];

	    for(int i = 0; i < samplesBefore; i++)
	    {
	        newX[i] = x[i];
	        newXLong[i] = xLong[i];
	        newY[i] = y[i];
	    }
	    for(int i = 0; i < regX.length; i++)
	    {
	        newX[samplesBefore+i] = regX[i];
	        newXLong[samplesBefore+i] = regX[i];
	        newY[samplesBefore+i] = regY[i];
	    }
	    for(int i = 0; i < samplesAfter; i++)
	    {
	        newXLong[newX.length - i - 1] = xLong[x.length - i - 1];
	        newX[newX.length - i - 1] = x[x.length - i - 1];
	        newY[newX.length - i - 1] = y[x.length - i - 1];
	    }
	    if(regX[0] >= xLong[xLong.length - 1]) //Data are being appended
	    {
	        double delta =  newX[newX.length - 1] - xmax;
	        resolutionManager.appendRegion(new RegionDescriptor(regX[0], regX[regX.length - 1], resolution));
	        if(freezeMode == FREEZED_SCROLL)
	        {
	            xmax += delta;
	            xmin += delta;
	        }
	        else if(freezeMode == NOT_FREEZED)
	            xmax = newX[newX.length - 1];

	        x = newX;
	        xLong = newXLong;
	        y = newY;
	        fireSignalUpdated(true);
	    }
	    else
	    {
	        resolutionManager.addRegion(new RegionDescriptor(regX[0], regX[regX.length - 1], resolution));
	        x = newX;
	        xLong = newXLong;
	        y = newY;
	        fireSignalUpdated(false);
	    }
	}
    }

    void registerSignalListener(SignalListener listener)
    {
	signalListeners.addElement(listener);
    }

    void adjustArraySizes()
    {
	if(x.length < y.length)
	{
	    float [] newY = new float[x.length];
	    System.arraycopy(y, 0, newY, 0, x.length);
	    y = newY;
	}
	if(y.length < x.length)
	{
	    double [] newX = new double[y.length];
	    System.arraycopy(x, 0, newX, 0, y.length);
	    x = newX;
	}
    }

    void freeze()
    {
	if(isLongX() && xmax > xLong[xLong.length - 1])
	    freezeMode = FREEZED_SCROLL;
	else
	    freezeMode = FREEZED_BLOCK;
	freezedXMin = xmin;
	freezedXMax = xmax;
    }
    void unblock()
    {
	freezeMode = NOT_FREEZED;
    }
    void unfreeze()
    {
	freezeMode = NOT_FREEZED;
	xmin = freezedXMin;
	xmax = freezedXMax;
	for(int i = 0; i < pendingUpdatesV.size(); i++)
	{
	    if(pendingUpdatesV.elementAt(i).xLong != null)
	    {
	        dataRegionUpdated(pendingUpdatesV.elementAt(i).xLong, pendingUpdatesV.elementAt(i).y, pendingUpdatesV.elementAt(i).resolution);
	    }
	    else
	    {
	        dataRegionUpdated(pendingUpdatesV.elementAt(i).x, pendingUpdatesV.elementAt(i).y, pendingUpdatesV.elementAt(i).resolution);
	     }
       }
	pendingUpdatesV.clear();
    }

    public void setLegend(String legend)
    {
	this.legend = legend;
    }

    public String getLegend() { return legend;}

    void fireSignalUpdated(boolean changeLimits)
    {
	if(debug) System.out.println("FIRE SIGNAL UPDATE "+ signalListeners.size());
	for(int i = 0; i < signalListeners.size(); i++)
	    signalListeners.elementAt(i).signalUpdated(changeLimits);
    }
    int getFreezeMode() { return freezeMode;}
    void setFreezeMode(int freezeMode) { this.freezeMode = freezeMode;}
    
    //Gabriele Sept 2019: more efficient update on event for growing signals
    public boolean updateSignal()
    {
        if(longXLimits) 
            return false;  //For the moment use only relative times
        double currXMax;
        if(x != null && x.length > 0)
            currXMax = x[x.length - 1];
        else
            currXMax = xmin;
        data.getDataAsync(currXMax, Double.MAX_VALUE, NUM_POINTS);
        return true;
    }   
    
    //reset all region info building a single region with resolution=NUM_POINTS/(xmax - xmin)
    public void mergeRegions()
    {
        if(x == null || x.length < 1)
            return;
        double currXMin = x[0];
        double currXMax = x[x.length - 1];
        double currResolution = 3*NUM_POINTS/(currXMax - currXMin);
        double currDelta = (currXMax - currXMin)/(3*NUM_POINTS);
        int newPoints = 0;
        double currX = currXMin - currDelta/2;
        int currIdx = 0;
        int currOutIdx = 0;
        float currYMin = Float.MAX_VALUE;
        float currYMax = -Float.MAX_VALUE;
        while(currX <= currXMax + currDelta/2)
        {
            while(currOutIdx < x.length&&x[currOutIdx] < currX)
            {
                if(y[currOutIdx] < currYMin)
                    currYMin = y[currOutIdx];
                if(y[currOutIdx] > currYMax)
                    currYMax = y[currOutIdx];
                currOutIdx++;
            }
            if(currOutIdx == x.length)
                break;
            if(currYMin == currYMax)
            {
                newPoints++;
            }
            else if (currYMin != Float.MAX_VALUE)
            {
                newPoints+=2;
            }
            currIdx++;
            currX = currXMin - currDelta/2 + currIdx * currDelta;
            currYMin = Float.MAX_VALUE;
            currYMax = -Float.MAX_VALUE;
    }
        double [] newX = new double[newPoints];
        float [] newY = new float[newPoints];
        currX = currXMin - currDelta/2;
        currIdx = currOutIdx = newPoints = 0;
        currYMin = Float.MAX_VALUE;
        currYMax = -Float.MAX_VALUE;
        while(currX <= currXMax+currDelta/2)
        {
            while(currOutIdx < x.length&&x[currOutIdx] < currX)
            {
                if(y[currOutIdx] < currYMin)
                    currYMin = y[currOutIdx];
                if(y[currOutIdx] > currYMax)
                    currYMax = y[currOutIdx];
                currOutIdx++;
            }
            if(currOutIdx == x.length)
                break;
            if(currYMin == currYMax)
            {
                newX[newPoints] = x[(currOutIdx == 0)?currOutIdx:currOutIdx-1];
                newY[newPoints] = currYMin;
                newPoints++;
            }
            else if (currYMin != Float.MAX_VALUE)
            {
                newX[newPoints] = x[(currOutIdx == 0)?currOutIdx:currOutIdx-1];
                newY[newPoints] = currYMin;
                newPoints++;
                newX[newPoints] = x[(currOutIdx == 0)?currOutIdx:currOutIdx-1];
                newY[newPoints] = currYMax;
                newPoints++;
            }
            currIdx++;
            currX = currXMin - currDelta/2 + currIdx * currDelta;
            currYMin = Float.MAX_VALUE;
            currYMax = -Float.MAX_VALUE;
        }
        x = newX;
        y = newY;
        resolutionManager.resetRegions();
 	resolutionManager.appendRegion(new RegionDescriptor(currXMin, currXMax, currResolution));
    }
    
    
}
<|MERGE_RESOLUTION|>--- conflicted
+++ resolved
@@ -1,3473 +1,3470 @@
-package jScope;
-
-/* $Id$ */
-import jScope.ContourSignal;
-import java.awt.Color;
-import java.awt.geom.Point2D;
-import java.text.*;
-
-import java.util.*;
-import java.io.*;
-
-/**
- * The DataSignal class encapsulates a description of a
- *
- * are : name, marker, point step of marker, color index from an external
- * color pallet, measure point error, offset and gain values.
- * DataSignal is defined in a rectangular region.
- *
- * @see Waveform
- * @see MultiWaveform
- */
-public class Signal implements WaveDataListener
-{
-    static final int TYPE_1D = 0;
-    static final int TYPE_2D = 1;
-
-    static final int MODE_XZ      = 0;
-    static final int MODE_YZ      = 1;
-    static final int MODE_CONTOUR = 2;
-    static final int MODE_IMAGE   = 3;
-    static final int MODE_ONDINE  = 4;
-    static final int MODE_PROFILE = 5;
-
-
-    static final int MODE_LINE   = 0;
-    static final int MODE_NOLINE = 2;
-    static final int MODE_STEP   = 3;
-
-    static final int DEFAULT_CONTOUR_LEVEL = 20;
-    static final int FUSO = 0;
-
-
-    boolean debug = false;
-
-    /**
-     * String vector of markers name.
-     */
-    static final String[] markerList = new String[]
-	{
-	"None",
-	"Square",
-	"Circle",
-	"Cross",
-	"Triangle",
-	"Point"};
-
-    /**
-     * Integer vector of predefined marker step.
-     */
-
-    static final int[] markerStepList = new int[]
-	{
-	1, 5, 10, 20, 50, 100};
-
-    /**
-     * No marker
-     */
-
-    public static final int NONE = 0;
-
-    /**
-     * Square marker
-     */
-    public static final int SQUARE = 1;
-
-    /**
-     * Circle marker
-     */
-    public static final int CIRCLE = 2;
-
-    /**
-     * Cross marker
-     */
-    public static final int CROSS = 3;
-
-    /**
-     * Triangle marker
-     */
-    public static final int TRIANGLE = 4;
-
-    /**
-     * Point marker
-     */
-    public static final int POINT = 5;
-
-
-    /**
-     * data object
-    */
-    private WaveData data;
-
-
-    /**
-     * X data object
-    */
-    private WaveData x_data;
-
-
-   /**
-     * up error object
-    */
-    private WaveData up_errorData;
-
-   /**
-     * low error object
-    */
-    private WaveData low_errorData;
-
-
-    private boolean xLimitsInitialized = false;
-    /**
-     * x min signal region
-     */
-    private double xmin;
-
-    /**
-     * x max signal region
-     */
-    private double xmax;
-
-    /**
-     * y min signal region
-     */
-    private double ymin;
-
-    /**
-     * y max signal region
-     */
-    private double ymax;
-
-    /**
-     * x min region value saved at signal creation
-     */
-
-    private double saved_xmin = -Double.MAX_VALUE;
-
-    /**
-     * x max region value saved at signal creation
-     */
-    private double saved_xmax = Double.MAX_VALUE;
-
-    /**
-     * y min region value saved at signal creation
-     */
-    private double saved_ymin = -Double.MAX_VALUE;
-
-    /**
-     * y max region value saved at signal creation
-     */
-    private double saved_ymax = Double.MAX_VALUE;;
-
-    /**
-     * true if symmetrical error defines
-     */
-    private boolean error;
-
-    /**
-     * true if asymmetrical error defines
-     */
-    private boolean asym_error;
-
-
-    /**
-     * index of NaN in x,y  vector
-     */
-    private int nans[];
-
-    /**
-     * number of NaN in signal x, y vector
-     */
-    private int n_nans = 0;
-    private int prev_idx = 0;
-
-    /**
-     * Translate x max signal region
-     */
-    private double t_xmax;
-
-    /**
-     * Translate x min signal region
-     */
-    private double t_xmin;
-
-    /**
-     * Translate y max signal region
-     */
-    private double t_ymax;
-
-    /**
-     * Translate y min signal region
-     */
-    private double t_ymin;
-
-    /**
-     * true if x vector point are increasing
-     */
-    private boolean increasing_x = true;
-
-    /**
-     * Signal name
-     */
-    protected String name;
-
-    /**
-     * Signal marker
-     */
-    protected int marker = NONE;
-
-    /**
-     * Signal marker step
-     */
-    protected int marker_step = 1;
-
-    /**
-     * Color index
-     */
-    protected int color_idx = 0;
-
-    /**
-     * Color index
-     */
-    protected Color color = null;
-
-    /**
-     * Interpolate flag
-     */
-    protected boolean interpolate = true;
-
-    /**
-     * Gain value
-     */
-    protected float gain = 1.0F;
-
-    /**
-     * Offset value
-     */
-    protected float offset = 0.0F;
-
-    protected int type = TYPE_1D;
-
-    protected int mode2D;
-
-    protected int mode1D;
-
-    protected double curr_x_yz_plot = Double.NaN;
-    protected float curr_y_xz_plot = Float.NaN;
-
-    private int curr_y_xz_idx = -1;
-    private int curr_x_yz_idx = -1;
-
-    /*
-     * X and Y arrays when mode is MODE_XZ or MODE_YZ
-     */
-    private double[] sliceX;
-    private float[]  sliceY;
-
-
-    protected double z2D_max;
-    protected double z2D_min;
-    protected double y2D_max;
-    protected double y2D_min;
-    protected double x2D_max;
-    protected double x2D_min;
-    protected double curr_xmax;
-    protected double curr_xmin;
-
-    protected String xlabel;
-    protected String ylabel;
-    protected String zlabel;
-    protected String title;
-
-    //Legend associated with this signal
-    private String legend = null;
-
-
-    //True if signal is resampled on server side to
-    //reduce net load
-    private boolean full_load = false;
-
-    private boolean longXLimits = false;
-    private long xMinLong, xMaxLong;
-    ContourSignal cs;
-    private double contourLevels[];
-    Vector<Vector> contourSignals = new Vector<>();
-    Vector<Double> contourLevelValues = new Vector<>();
-
-    final int NOT_FREEZED = 0, FREEZED_BLOCK = 1, FREEZED_SCROLL = 2;
-    int freezeMode = NOT_FREEZED;
-    double freezedXMin, freezedXMax;
-
-    Vector<XYData> pendingUpdatesV = new Vector<>();
-    Vector<SignalListener> signalListeners = new Vector<>();
-/** Private caches of the signal (only for 1D Signals)
- *
- */
-    //2D management
-    double x2D[];
-    long   x2DLong[];
-    float y2D[];
-    float z[];
-
-    double xY2D[];
-    float yY2D[];
-    float zY2D[];
-
-    //1D management
-    double x[] = null;
-    float y[] = null;
-    long  xLong[] = null;
-    float upError[];
-    float lowError[];
-    boolean upToDate = false;
-    static final int NUM_POINTS = 2000;
-
-    static class RegionDescriptor
-    {
-	double lowerBound, upperBound;
-	double  resolution;
-	RegionDescriptor(double lowerBound, double upperBound, double resolution)
-	{
-	    this.lowerBound = lowerBound;
-	    this.upperBound = upperBound;
-	    this.resolution = resolution; //Number of points for this region / (upperBound - lowerBound)
-	}
-    }
-    class ResolutionManager
-    {
-	Vector<RegionDescriptor> lowResRegions = new Vector<RegionDescriptor>();
-	ResolutionManager(){}
-	ResolutionManager(ResolutionManager rm)
-	{
-	    for(int i = 0; i < rm.lowResRegions.size(); i++)
-	        lowResRegions.addElement(rm.lowResRegions.elementAt(i));
-	}
-	//Check if the passed interval intersects any low resolution region
-	Vector<RegionDescriptor>  getLowerResRegions(double lowerInt, double upperInt, double resolution)
-	{
-	    Vector<RegionDescriptor> retRegions = new Vector<RegionDescriptor>();
-	    for(int i = 0; i < lowResRegions.size(); i++)
-	    {
-	        //3 cases to be handled
-	        RegionDescriptor currReg = lowResRegions.elementAt(i);
-	        //1) Lower bound is within interval
-	        if(currReg.lowerBound < upperInt && currReg.lowerBound > lowerInt)
-	        {
-	            if(debug) System.out.println("CASE 1: Lower bound is within interval for region "+i +"  its resolution: " + currReg.resolution + " in resolution: "+resolution);
-	            if(currReg.resolution < resolution)
-	            {
-	                //Adjust upper bound
-	                double currUpper = currReg.upperBound;
-	                if(currUpper > upperInt)
-	                    currUpper = upperInt;
-	                if(debug) System.out.println("Added Region lower: "+currReg.lowerBound + "  upper: " + currUpper + " resoluton: " + resolution);
-	                retRegions.addElement(new RegionDescriptor(currReg.lowerBound, currUpper, resolution));
-	            }
-	        }
-	        //2) Upper bound is within interval
-	        else if (currReg.upperBound < upperInt && currReg.upperBound > lowerInt)
-	        {
-	            if(debug) System.out.println("CASE 2: Upper bound is within interval for region "+i);
-	            if(currReg.resolution < resolution)
-	            {
-	                //Adjust lower bound
-	                double currLower = currReg.lowerBound;
-	                if(currLower < lowerInt)
-	                    currLower = lowerInt;
-	                retRegions.addElement(new RegionDescriptor(currLower, currReg.upperBound, resolution));
-	            }
-	        }
-	        //3) The interval is fully within the current region
-	        else if(currReg.lowerBound < lowerInt && currReg.upperBound > upperInt)
-	        {
-	            if(debug) System.out.println("CASE 3: UThe interval is fully within the current region for region "+i);
-	            if(currReg.resolution < resolution)
-	            {
-	               retRegions.addElement(new RegionDescriptor(lowerInt, upperInt, resolution));
-	            }
-	        }
-	    }
-	    return retRegions;
-	}
-	void addRegion(RegionDescriptor newReg)
-	{
-	    //New regions can only have increased resolution in case they intersect previous regions
-	    //Skip disjoint regions with lower bounds
-	    if(newReg.upperBound < newReg.lowerBound)
-	    {
-	        System.err.println("INTERNAL ERROR: LOWER BOUND > UPPER BOUND!!!!!");
-	    }
-
-
-	    int idx;
-	    RegionDescriptor currRegion;
-	    for(idx = 0; idx < lowResRegions.size(); idx++)
-	    {
-	        currRegion = lowResRegions.elementAt(idx);
-	        if(currRegion.upperBound > newReg.lowerBound)
-	            break;
-	    }
-	    if(idx == lowResRegions.size()) //All regions with lower bounds
-	    {
-	        if(debug) System.out.println("Added region ("+newReg.lowerBound+","+newReg.upperBound+","+newReg.resolution+") at bottom");
-	        lowResRegions.addElement(newReg);
-	        return;
-	    }
-	    //Check if the first region which is not all before this region has any intersection
-	    currRegion = lowResRegions.elementAt(idx);
-	    if(currRegion.lowerBound < newReg.lowerBound)
-	    {
-	        if(currRegion.upperBound <= newReg.upperBound)
-	        {
-	            currRegion.upperBound = newReg.lowerBound;
-	            if(debug) System.out.println("updated region ("+currRegion.lowerBound+","+currRegion.upperBound+") ");
-	            idx++;
-	        }
-	        else //The new region is completely contained in currRegion
-	        {
-	            double prevUpper = currRegion.upperBound;
-	            currRegion.upperBound = newReg.lowerBound;
-	            if(debug) System.out.println("Updated region ("+currRegion.lowerBound+","+currRegion.upperBound+") ");
-	            idx++;
-	            lowResRegions.insertElementAt(newReg, idx);
-	            if(debug) System.out.println("Added region ("+newReg.lowerBound+","+newReg.upperBound+","+newReg.resolution+")");
-	            idx++;
-	            lowResRegions.insertElementAt(
-	                    new RegionDescriptor(newReg.upperBound, prevUpper, currRegion.resolution), idx);
-	            if(debug) System.out.println("Added region ("+newReg.upperBound+","+prevUpper+","+currRegion.resolution+")");
-	            return; //done in this case
-	        }
-	    }
-	    //Remove regions completely contained in the new one
-	    while(idx < lowResRegions.size() && lowResRegions.elementAt(idx).upperBound <= newReg.upperBound)
-	    {
-	        if(debug) System.out.println("Removed region ("+lowResRegions.elementAt(idx).lowerBound+","+lowResRegions.elementAt(idx).upperBound+")");
-	        lowResRegions.removeElementAt(idx);
-	    }
-	    //In case there is a overlapped region, adjust its lower bound
-	    if(idx < lowResRegions.size() && lowResRegions.elementAt(idx).lowerBound < newReg.upperBound)
-	    {
-	        lowResRegions.elementAt(idx).lowerBound = newReg.upperBound;
-	        if(debug) System.out.println("Updated region ("+lowResRegions.elementAt(idx).lowerBound+","+lowResRegions.elementAt(idx).upperBound+")");
-	    }
-	    lowResRegions.insertElementAt(newReg, idx);
-	    if(debug) System.out.println("Added region ("+newReg.lowerBound+","+newReg.upperBound+","+newReg.resolution+")");
-
-//Merge adjacent regions with same resolution (may happens due to the inteval enlargements which occur in zooms)
-	    idx = 1;
-	    while(idx < lowResRegions.size())
-	    {
-	        RegionDescriptor currReg = lowResRegions.elementAt(idx);
-	        RegionDescriptor prevReg = lowResRegions.elementAt(idx-1);
-	        if(prevReg.upperBound == currReg.lowerBound && prevReg.resolution == currReg.resolution)
-	        {
-	            if(debug) System.out.println("Regions at ("+prevReg.lowerBound+","+prevReg.upperBound+")  ("+currReg.lowerBound+","+currReg.upperBound+") merged");
-	            prevReg.upperBound = currReg.upperBound;
-	            lowResRegions.removeElementAt(idx);
-	        }
-	        else
-	            idx++;
-
-	    }
-
-
-	}
-
-	void appendRegion(RegionDescriptor newReg)
-	{
-	    if(newReg.upperBound < newReg.lowerBound)
-	    {
-	        System.err.println("INTERNAL ERROR IN APPEND: LOWER BOUND > UPPER BOUND!!!!!");
-	    }
-	    if(lowResRegions.size() == 0)
-	    {
-	        lowResRegions.addElement(newReg);
-	        return;
-	    }
-	    RegionDescriptor lastReg = lowResRegions.elementAt(lowResRegions.size() - 1);
-	    if(lastReg.resolution == newReg.resolution)
-	        lastReg.upperBound = newReg.upperBound;
-	    else
-	    {
-	        if(lastReg.upperBound > newReg.lowerBound)
-	        {
-	            //System.err.println("Warning: INTERNAL ERROR IN APPEND: NEW.LOWERBOUND < LAST.UPPERBOUND");
-	            newReg.lowerBound = lastReg.upperBound;
-	        }
-	        lowResRegions.addElement(newReg);
-	    }
-
-	}
-	void resetRegions()
-	{
-	    lowResRegions.clear();
-	}
-	double[]getMinMaxX()
-	{
-	    double limits[] = new double[2];
-	    limits[0] = lowResRegions.elementAt(0).lowerBound;
-	    limits[1] = lowResRegions.elementAt(lowResRegions.size() - 1).upperBound;
-	    return limits;
-	}
-	boolean isEmpty()
-	{
-	    return lowResRegions.size() == 0;
-	}
-    } //End inner class ResolutionManager
-
-    ResolutionManager resolutionManager = new ResolutionManager();
-
-    /**
-     * Constructs and initializes a Signal from the specified parameters.
-     *
-     * @param _x an array of x coordinates
-     * @param _y an array of x coordinates
-     * @param _n_points the total number of points in the Signal
-     */
-
-   public Signal(WaveData data, WaveData x_data, double xminVal, double xmaxVal) throws IOException
-   {
-       this(data, x_data, xminVal, xmaxVal, null, null);
-   }
-
-   public Signal(WaveData data, WaveData x_data, long xminVal, long xmaxVal)  throws IOException
-   {
-       this(data, x_data, xminVal, xmaxVal, null, null);
-   }
-
-   public Signal(WaveData data, WaveData x_data, double xminVal, double xmaxVal, WaveData lowErrData, WaveData upErrData) throws IOException
-   {
-	error = (lowErrData != null || upErrData != null);
-	asym_error = (lowErrData != null && upErrData != null);
-	up_errorData = upErrData;
-	low_errorData = lowErrData;
-	if(xminVal != -Double.MAX_VALUE)
-	{
-	    xLimitsInitialized = true;
-	    saved_xmin = this.xmin = curr_xmin = xminVal;
-	}
-	if(xmaxVal != Double.MAX_VALUE)
-	{
-	    saved_xmax = this.xmax = curr_xmax = xmaxVal;
-	}
-	this.data = data;
-	this.x_data = x_data;
-
-	data.addWaveDataListener(this);
-
-        checkData(saved_xmin, saved_xmax);
-
-        if(saved_xmin == -Double.MAX_VALUE)
-            saved_xmin = this.xmin;
-        if(saved_xmax == Double.MAX_VALUE)
-            saved_xmax = this.xmax;
-   }
-    public Signal(WaveData data, WaveData x_data, long xminVal, long xmaxVal, WaveData lowErrData, WaveData upErrData) throws IOException
-   {
-	xMinLong = xminVal;
-	xMaxLong = xmaxVal;
-	longXLimits = true;
-	error = (lowErrData != null || upErrData != null);
-	asym_error = (lowErrData != null && upErrData != null);
-	up_errorData = upErrData;
-	low_errorData = lowErrData;
-	if(xminVal != -Double.MAX_VALUE)
-	{
-	    xLimitsInitialized = true;
-	    saved_xmin = this.xmin = curr_xmin = xminVal;
-	}
-	if(xmaxVal != Double.MAX_VALUE)
-	{
-	    saved_xmax = this.xmax = curr_xmax = xmaxVal;
-	}
-	this.data = data;
-	this.x_data = x_data;
-
-
-	try {
-	    checkData(saved_xmin, saved_xmax);
-
-	    if(saved_xmin == -Double.MAX_VALUE)
-	        saved_xmin = this.xmin;
-	    if(saved_xmax == Double.MAX_VALUE)
-	        saved_xmax = this.xmax;
-
-
-	}catch(Exception exc)
-	{
-	    System.out.println("Signal exception: " + exc);
-	}
-	data.addWaveDataListener(this);
-   }
-
-    public Signal(WaveData data, double xmin, double xmax) throws IOException
-   {
-       this(data, null, xmin, xmax);
-   }
-
-    public Signal(float _x[], float _y[], int _n_points) throws IOException
-    {
-	error = asym_error = false;
-	data = new XYWaveData(_x, _y, _n_points);
-	setAxis();
-	xLimitsInitialized = true;
-	saved_xmin = curr_xmin = xmin;
-	saved_xmax = curr_xmax = xmax;
-	saved_ymin = ymin;
-	saved_ymax = ymax;
-
-	checkIncreasingX();
-    }
-
-    public Signal(double _x[], float _y[], int _n_points) throws IOException
-    {
-	error = asym_error = false;
-	 data = new XYWaveData(_x, _y, _n_points);
-	setAxis();
-	saved_xmin = curr_xmin = xmin;
-	saved_xmax = curr_xmax = xmax;
-	saved_ymin = ymin;
-	saved_ymax = ymax;
-	checkIncreasingX();
-    }
-    public Signal(double _x[], float _y[])
-    {
-	error = asym_error = false;
-	data = new XYWaveData(_x, _y, (_x.length <_y.length)?_x.length:_y.length);
-	setAxis();
-	saved_xmin = curr_xmin = xmin;
-	saved_xmax = curr_xmax = xmax;
-	saved_ymin = ymin;
-	saved_ymax = ymax;
-	checkIncreasingX();
-    }
-
-    public Signal(long _x[], float _y[], int _n_points)
-    {
-	error = asym_error = false;
-	data = new XYWaveData(_x, _y);
-	setAxis();
-	saved_xmin = curr_xmin = xmin;
-	saved_xmax = curr_xmax = xmax;
-	saved_ymin = ymin;
-	saved_ymax = ymax;
-	checkIncreasingX();
-     }
-
-
-    /**
-     * Constructs and initialize a Signal with x and y array.
-     *
-     * @param _x an array of x coordinates
-     * @param _y an array of y coordinates
-     */
-
-    public Signal(float _x[], float _y[])
-    {
-	error = asym_error = false;
-	data = new XYWaveData(_x, _y, (_x.length <_y.length)?_x.length:_y.length);
-	setAxis();
-	saved_xmin = curr_xmin = xmin;
-	saved_xmax = curr_xmax = xmax;
-	saved_ymin = ymin;
-	saved_ymax = ymax;
-	checkIncreasingX();
-    }
-
-    /**
-     * Constructs a Signal with x and y array and name.
-     *
-     * @param _x an array of x coordinates
-     * @param _y an array of y coordinates
-     * @param name signal name
-     */
-    public Signal(float _x[], float _y[], String name)
-    {
-	this(_x, _y);
-	setName(new String(name));
-    }
-
-     /**
-     * Constructs a Signal with x and y array, with n_points
-     * in a defined two-dimensional region.
-     *
-     * @param _x an array of x coordinates
-     * @param _y an array of y coordinates
-     * @param _n_points number of Signal points
-     * @param _xmin x minimum of region space
-     * @param _xmax x maximum of region space
-     * @param _ymin y minimum of region space
-     * @param _ymax y maximum of region space
-     */
-
-    public Signal(float _x[], float _y[], int _n_points,
-	          double _xmin, double _xmax, double _ymin, double _ymax)
-    {
-	error = asym_error = false;
-	data = new XYWaveData(_x, _y, _n_points);
-	xLimitsInitialized = true;
-	xmin = _xmin;
-	xmax = _xmax;
-	if (xmax - xmin < _x[1] - _x[0])
-	    xmax = xmin + _x[1] - _x[0];
-//        saved_xmin = curr_xmax = xmin;
-//        saved_xmax = curr_xmin = xmax;
-	saved_xmin = curr_xmin = xmin;
-	saved_xmax = curr_xmax = xmax;
-	if (xmax <= xmin)
-	    saved_xmax = xmax = xmin + (float) 1E-6;
-	if (_ymin > _ymax)
-	    _ymin = _ymax;
-	saved_ymin = ymin = _ymin;
-	saved_ymax = ymax = _ymax;
-	curr_xmax = xmax;
-	curr_xmin = xmin;
-	setAxis();
-	//Here xmin and xmax have been passed, so override values computed by setAxis()
-	ymin = saved_ymin;
-	ymax = saved_ymax;
-
-	saved_xmin = curr_xmin = xmin;
-	saved_xmax = curr_xmax = xmax;
-	//saved_ymin = ymin;
-	//saved_ymax = ymax;
-	checkIncreasingX();
-    }
-
-    /**
-     * Constructs a zero Signal with 100 points.
-     */
-    public Signal()
-    {
-	error = asym_error = false;
-	double x[] = new double[]{0.,1.};
-	float y[] = new float[]{0,0};
-	data = new XYWaveData(x, y);
-	setAxis();
-	saved_xmin = curr_xmin = xmin;
-	saved_xmax = curr_xmax = xmax;
-	saved_ymin = ymin = 0;
-	saved_ymax = ymax = 0;
-	increasing_x = true;
-    }
-
-    /**
-     * Constructs a zero Signal with name.
-     */
-    public Signal(String name)
-    {
-	this();
-	this.name = name;
-    }
-
-    /**
-     * Constructs a Signal equal to argument Signal
-     *
-     * @param s a Signal
-     */
-
-    public Signal(Signal s)
-    {
-	error = s.error;
-	if (error)
-	{
-	    upError = s.upError;
-	}
-	asym_error = s.asym_error;
-	if (asym_error)
-	{
-	    lowError = s.lowError;
-	}
-	nans = s.nans;
-	n_nans = s.n_nans;
-	gain = s.gain;
-	offset = s.offset;
-
-	cs = s.cs;
-	contourLevels = s.contourLevels;
-	contourSignals = s.contourSignals;
-	contourLevelValues = s.contourLevelValues;
-
-	data = s.data;  //WaveData is stateless!!
-	data.addWaveDataListener(this);
-	resolutionManager = new ResolutionManager(s.resolutionManager);
-
-	xLimitsInitialized = s.xLimitsInitialized;
-
-
-	saved_ymax = s.saved_ymax;
-	ymax = s.ymax;
-	saved_ymin = s.saved_ymin;
-	ymin = s.ymin;
-	saved_xmin = s.saved_xmin;
-	curr_xmin = s.curr_xmin;
-	xmin = s.xmin;
-	saved_xmax = s.saved_xmax;
-	curr_xmax = s.curr_xmax;
-	xmax = s.xmax;
-	fix_xmin = s.fix_xmin;
-	fix_xmax = s.fix_xmax;
-	fix_ymin = s.fix_ymin;
-	fix_ymax = s.fix_ymax;
-
-
-	x2D_max = s.x2D_max;
-	x2D_min = s.x2D_min;
-	y2D_max = s.y2D_max;
-	y2D_min = s.y2D_min;
-	z2D_max = s.z2D_max;
-	z2D_min = s.z2D_min;
-
-	if (xmax <= xmin)
-	    saved_xmax = xmax = xmin + 1E-6;
-	increasing_x = s.increasing_x;
-
-	marker = s.marker;
-	marker_step = s.marker_step;
-	color_idx = s.color_idx;
-	color = s.color;
-	interpolate = s.interpolate;
-
-
-	name = s.name;
-	type = s.type;
-	mode1D = s.mode1D;
-	mode2D = s.mode2D;
-	xlabel = s.xlabel;
-	ylabel = s.ylabel;
-	zlabel = s.zlabel;
-	title = s.title;
-	//Deep copy buffered signals
-	if(s.x != null)
-	{
-	    x = new double[s.x.length];
-	    System.arraycopy(s.x, 0, x, 0, x.length);
-	}
-	if(s.y != null)
-	{
-	    y = new float[s.y.length];
-	    System.arraycopy(s.y, 0, y, 0, y.length);
-	}
-	if(s.xLong != null)
-	{
-	    xLong  = new long[s.xLong.length];
-	    System.arraycopy(s.xLong, 0, xLong, 0, xLong.length);
-	}
-
-	x_data = s.x_data;
-	if(s.x2D != null )
-	{
-	    x2D = new double[s.x2D.length];
-	    System.arraycopy(s.x2D, 0, x2D, 0, x2D.length);
-	}
-
-	if(s.x2DLong != null )
-	{
-	    x2DLong = new long[s.x2DLong.length];
-	    System.arraycopy(s.x2DLong, 0, x2DLong, 0, x2DLong.length);
-	}
-
-	if(s.y2D != null )
-	{
-	    y2D = new float[s.y2D.length];
-	    System.arraycopy(s.y2D, 0, y2D, 0, y2D.length);
-	}
-
-	if(s.z != null )
-	{
-	    z = new float[s.z.length];
-	    System.arraycopy(s.z, 0, z, 0, z.length);
-	}
-
-	if(s.xY2D != null )
-	{
-	    xY2D = new double[s.xY2D.length];
-	    System.arraycopy(s.xY2D, 0, xY2D, 0, xY2D.length);
-	}
-
-	if(s.yY2D != null )
-	{
-	    yY2D = new float[s.yY2D.length];
-	    System.arraycopy(s.yY2D, 0, yY2D, 0, yY2D.length);
-	}
-
-	if(s.zY2D != null )
-	{
-	    zY2D = new float[s.zY2D.length];
-	    System.arraycopy(s.zY2D, 0, zY2D, 0, zY2D.length);
-	}
-
-	startIndexToUpdate = s.startIndexToUpdate;
-	//signalListeners = s.signalListeners;
-	freezeMode = s.freezeMode;
-
-	longXLimits = s.longXLimits;
-	xMinLong = s.xMinLong;
-	xMaxLong = s.xMaxLong;
-     }
-
-
-
-      /**
-     * Constructs a Signal equal to argument Signal within a defined
-     * two-dimensional region
-     *
-     * @param s Signal
-     * @param start_x x start point
-     * @param end_x x end point
-     * @param start_y y start point
-     * @param end_y y end point
-     */
-
-    public Signal(Signal s, double start_x, double end_x,
-	          double start_y, double end_y)
-    {
-	xLimitsInitialized = true;
-	this.data = s.data;
-	nans = s.nans;
-	n_nans = s.n_nans;
-	error = s.error;
-	if (error)
-	{
-	    upError = s.upError;
-	}
-	asym_error = s.asym_error;
-	if (asym_error)
-	{
-	    lowError = s.lowError;
-	}
-	increasing_x = s.increasing_x;
-	saved_ymax = s.saved_ymax;
-	ymax = end_y;
-	saved_ymin = s.saved_ymin;
-	ymin = start_y;
-	saved_xmin = curr_xmin = s.saved_xmin;
-	xmin = start_x;
-	saved_xmax = curr_xmax = s.saved_xmax;
-	xmax = end_x;
-	if (xmax <= xmin)
-	    saved_xmax = curr_xmax = xmax = xmin + 1E-6;
-
-	marker = s.marker;
-	marker_step = s.marker_step;
-	color_idx = s.color_idx;
-	color = s.color;
-	interpolate = s.interpolate;
-	name = s.name;
-    }
-
-    void dispose()
-    {
-        if(data != null)
-            data.removeWaveDataListener(this);
-    }
-    boolean hasError() {return error;}
-    boolean hasAsymError() {return asym_error;}
-    public final boolean hasX()
-    {
-	return true;
-       // return data.hasX();
-    }
-    public int getNumNaNs(){return n_nans;}
-    public int[] getNaNs(){return nans;}
-    public double getX(int idx)
-    {
-	try {
-	    if (this.type == Signal.TYPE_2D && (mode2D == Signal.MODE_YZ || mode2D == Signal.MODE_XZ))
-	        return sliceX[idx];
-	    return x[idx];
-       }catch(Exception exc){return 0;}
-     }
-
-    public float getY(int idx)
-    {
-      try {
-	if (this.type == Signal.TYPE_2D && (mode2D == Signal.MODE_YZ || mode2D == Signal.MODE_XZ))
-	    return sliceY[idx];
-	return y[idx];
-       }catch(Exception exc){return 0;}
-    }
-    public float getZ(int idx)
-    {
-	if(z == null)
-	    z = data.getZ();
-	return z[idx];
-    }
-
-    public double[] getX() throws IOException
-    {
-	if(type == TYPE_2D && (mode2D == MODE_XZ || mode2D == MODE_YZ))
-	    return sliceX;
-	 return x;
-    }
-    public float[] getY() throws IOException
-    {
-       if(type == TYPE_2D && (mode2D == MODE_XZ || mode2D == MODE_YZ))
-	    return sliceY;
-       return y;
-    }
-
-    public float[] getZ()
-    {
-	if(z == null)
-	    z = data.getZ();
-	return z;
-    }
-
-    public double[] getX2D()
-    {
-	if(x2D == null)
-	    x2D = data.getX2D();
-	return x2D;
-    }
-
-    public float[] getY2D()
-    {
-	if(y2D == null)
-	    y2D = data.getY2D();
-	return y2D;
-    }
-
-    Vector<Vector> getContourSignals() { return contourSignals; }
-    Vector<Double> getContourLevelValues() { return contourLevelValues;}
-
-    public boolean isFullLoad()
-    {
-	return full_load;
-    }
-
-    public void setFullLoad(boolean full_load)
-    {
-	this.full_load = full_load;
-    }
-
-    static String toStringTime(long time)
-    {
-	DateFormat df = new SimpleDateFormat("HH:mm:sss");
-	return df.format(new Date(time));
-    }
-
-    public String getStringOfXinYZplot()
-    {
-	if( this.isLongX() )
-	    return toStringTime( (long) curr_x_yz_plot);
-	else
-	    return ""+curr_x_yz_plot;
-    }
-
-    public double getXinYZplot()
-    {
-	return curr_x_yz_plot;
-    }
-
-    public float getYinXZplot()
-    {
-	return curr_y_xz_plot;
-    }
-
-    public int getNumPoints()
-    {
-	if (this.type == Signal.TYPE_2D && (mode2D == Signal.MODE_YZ || mode2D == Signal.MODE_XZ)&& sliceX != null)
-	    return sliceX.length;
-	if(data != null)
-	{
-	    try{
-	        return (x.length < y.length)?x.length:y.length;
-	   }catch(Exception exc){}
-	}
-	 return 0;
-    }
-
-    public void setXinYZplot(float curr_x_yz_plot)
-    {
-	this.curr_x_yz_plot = curr_x_yz_plot;
-    }
-
-    public void setYinXZplot(float curr_y_xz_plot)
-    {
-	this.curr_y_xz_plot = curr_y_xz_plot;
-    }
-
-    private double z_value = Double.NaN;
-
-    public double getZValue()
-    {
-	if (this.type == Signal.TYPE_2D)
-	{
-	    switch (mode2D)
-	    {
-	        case Signal.MODE_IMAGE:
-	            float y[] = y2D;
-	            int idx = img_xprev * y.length + img_yprev;
-	            if (z != null && idx < z.length)
-	            {
-	                return z[idx];
-	            }
-	         case Signal.MODE_CONTOUR:
-	            return z_value;
-	    }
-	}
-
-	return Float.NaN;
-    }
-
-     private int getArrayIndex(double arr[], double d)
-    {
-	int i = -1;
-
-	if (i == -1)
-	{
-	    for (i = 0; i < arr.length - 1; i++)
-	    {
-	        if ( (d > arr[i] && d < arr[i + 1]) || d == arr[i])
-	            break;
-	    }
-	}
-	return i;
-    }
-    private int getArrayIndex(float arr[], double d)
-    {
-	int i = -1;
-
-	if (i == -1)
-	{
-	    for (i = 0; i < arr.length - 1; i++)
-	    {
-	        if ( (d > arr[i] && d < arr[i + 1]) || d == arr[i])
-	            break;
-	    }
-	}
-	 return i;
-    }
-
-
-    public void showYZ(double t)
-    {
-	if (curr_x_yz_plot == t && mode2D == MODE_YZ)
-	    return;
-	int i = getArrayIndex(x2D, t);
-	showYZ(i);
-    }
-
-
-    public void showYZ(int idx)
-    {
-	float[] y2d = y2D;
-	double[] x2d = x2D;
-
-	if ( (idx >= x2d.length || idx == curr_x_yz_idx) &&
-	    mode2D == MODE_YZ)
-	    return;
-
-	prev_idx = 0;
-
-	curr_x_yz_plot = x2d[idx];
-	curr_x_yz_idx = idx;
-	curr_y_xz_plot = Float.NaN;
-	curr_y_xz_idx = -1;
-
-	if( zY2D != null && idx < zY2D.length)
-	{
-	    ymin = ymax = zY2D[idx];
-	    for (int j = 0; j < y2d.length; j++)
-	    {
-	        int k = x2d.length * j + idx;
-	        y2d[j] = zY2D[k];
-	        if(ymin > y2d[j])
-	            ymin = y2d[j];
-	        if(ymax < y2d[j])
-	            ymax = y2d[j];
-	    }
-	}
-
-	sliceX = new double[y2d.length];
-	sliceY = new float[y2d.length];
-
-	int zLen = z.length;
-	if(idx >= zLen)
-	    return;
-
-	float sliceMin, sliceMax;
-	sliceMin = sliceMax = z[idx];
-	for (int j = 0; j < y2d.length; j++)
-	{
-	    int k = x2d.length * j + idx;
-	    sliceX[j] = y2d[j];
-
-	    if (k >= zLen)
-	        break;
-	    sliceY[j] = z[k];
-	    if(sliceMin > z[k])
-	        sliceMin = z[k];
-	    if(sliceMax < z[k])
-	        sliceMax = z[k];
-	}
-	error = asym_error = false;
-	mode2D = Signal.MODE_YZ;
-	if(!fix_xmin)
-	    saved_xmin = curr_xmin = xmin = y2D_min;
-	    //saved_xmin = curr_xmin = ymin;
-	if(!fix_xmax)
-	    saved_xmax = curr_xmax = xmax = y2D_max;
-	    //saved_xmax = curr_xmax = ymax;
-	if(!fix_ymin)
-	    saved_ymin = ymin = sliceMin;
-	if(!fix_ymax)
-	    saved_ymax = ymax = sliceMax;
-	//Assumed that for 2D data, dimensions are increasing
-	increasing_x = true;
-    }
-
-    public void incShow()
-    {
-	if (type == TYPE_2D)
-	{
-	    switch (mode2D)
-	    {
-	        case Signal.MODE_XZ:
-	            incShowXZ();
-	            break;
-	        case Signal.MODE_YZ:
-	            incShowYZ();
-	            break;
-	        case Signal.MODE_PROFILE :
-	            //incShowProfile();
-	            break;
-	    }
-	}
-    }
-
-    public void decShow()
-    {
-	if (type == TYPE_2D)
-	{
-	    switch (mode2D)
-	    {
-	        case Signal.MODE_XZ:
-	            decShowXZ();
-	            break;
-	        case Signal.MODE_YZ:
-	            decShowYZ();
-	            break;
-	        case Signal.MODE_PROFILE :
-	            //decShowProfile();
-	            break;
-	    }
-	}
-    }
-
-    public void incShowXZ()
-    {
-	if (type == TYPE_2D && mode2D == Signal.MODE_XZ)
-	    showXZ((curr_y_xz_idx + 1) % y2D.length);
-    }
-
-    public void decShowXZ()
-    {
-	if (type == TYPE_2D && mode2D == Signal.MODE_XZ)
-	{
-	    int idx = curr_y_xz_idx - 1;
-	    if (idx < 0)
-	        idx = y2D.length - 1;
-	    showXZ(idx);
-	}
-    }
-
-    public void incShowYZ()
-    {
-	if ( type == TYPE_2D && mode2D == Signal.MODE_YZ )
-	    showYZ((curr_x_yz_idx + 1) % x2D.length);
-    }
-
-    public void decShowYZ()
-    {
-	if ( type == TYPE_2D && mode2D == Signal.MODE_YZ )
-	{
-	    int idx = curr_x_yz_idx - 1;
-	    if (idx < 0)
-	        idx = x2D.length - 1;
-	    showYZ(idx);
-	}
-    }
-
-    public void showXZ(double xd)
-    {
-	if (curr_y_xz_plot == xd)
-	    return;
-	int i = getArrayIndex(y2D, xd);
-	showXZ(i);
-    }
-
-    public void showXZ(int idx)
-    {
-	float[] y2d = y2D;
-	double[] x2d = x2D;
-
-
-	//if ( (idx >= x2d.length || idx == curr_y_xz_idx) &&
-	if ( (idx >= y2d.length || idx == curr_y_xz_idx) &&
-	    mode2D == MODE_XZ)
-	    return;
-
-	prev_idx = 0;
-
-	curr_y_xz_plot = y2d[idx];
-	curr_y_xz_idx = idx;
-	curr_x_yz_plot = Float.NaN;
-	curr_x_yz_idx = -1;
-
-	if(zY2D != null)
-	{
-	    x2d = new double[x2D.length];
-	    curr_xmin =  curr_xmax = zY2D[x2D.length * idx];
-	    for (int j = 0; j < x2D.length; j++)
-	    {
-	        x2d[j] = zY2D[x2D.length * idx + j];
-	        if(x2d[j] > curr_xmax ) curr_xmax = x2d[j];
-	        else
-	            if(x2d[j] < curr_xmin ) curr_xmin = x2d[j];
-	    }
-	}
-
-	sliceX = new double[x2d.length];
-	sliceY = new float[x2d.length];
-	int zLen = z.length;
-	float sliceMin, sliceMax;
-	//sliceMin = sliceMax = z[ y2d.length * idx];
-	sliceMin = sliceMax = z[ x2d.length * idx];
-	for (int j = 0; j < x2d.length; j++)
-	{
-	    sliceX[j] = x2d[j];
-	    //int k = y2d.length * idx + j;
-	    int k = x2d.length * idx + j;
-	    if (k >= zLen)
-	        break;
-	    sliceY[j] = z[k];
-	    if(sliceMin > z[k])
-	        sliceMin = z[k];
-	    if(sliceMax < z[k])
-	        sliceMax = z[k];
-	}
-	error = asym_error = false;
-	mode2D = Signal.MODE_XZ;
-	if(!fix_xmin)
-	    saved_xmin = curr_xmin = xmin = x2D_min;
-	    //saved_xmin = curr_xmin;
-	if(!fix_xmax)
-	    saved_xmax = curr_xmax = xmax = x2D_max;
-	    //saved_xmax = curr_xmax;
-	if(!fix_ymin)
-	    saved_ymin = ymin = sliceMin;
-	if(!fix_ymax)
-	    saved_ymax = ymax = sliceMax;
-	//Assumed that for 2D data, dimensions are increasing
-	increasing_x = true;
-    }
-
-    public void setMode1D(int mode)
-    {
-	this.mode1D = mode;
-	switch (mode)
-	{
-	    case MODE_LINE:
-	        this.interpolate = true;
-	        break;
-	    case MODE_NOLINE:
-	        this.interpolate = false;
-	        break;
-	    case MODE_STEP:
-	        this.interpolate = true;
-	        break;
-	}
-    }
-
-    public void setMode2D(int mode)
-    {
-	if (this.type == Signal.TYPE_1D)
-	    return;
-
-	switch (mode)
-	{
-	    case MODE_IMAGE:
-	        setMode2D(mode, 0);
-	        break;
-	    case MODE_XZ:
-	        if(y2D != null && y2D.length > 0)
-	            setMode2D(mode, y2D[0]);
-	        break;
-	    case MODE_YZ:
-	        double v = x2D[0];
-	        if (!Double.isNaN(curr_x_yz_plot))
-	            v = curr_x_yz_plot;
-	        setMode2D(mode, v);
-	        break;
-	    case MODE_CONTOUR:
-	        setMode2D(mode, 0);
-	        break;
-	    case MODE_PROFILE:
-	        /*if(z2D != null && z2D.length > 0)
-	        {
-	            float v1 = z2D[0];
-	            if (!Float.isNaN(curr_x_yz_plot))
-	                v1 = curr_x_yz_plot;
-	            setMode2D(mode, v1);
-	        }*/
-	        break;
-	}
-    }
-
-    public void setMode2D(int mode, double value)
-    {
-
-	if (this.type == Signal.TYPE_1D)
-	    return;
-
-	curr_x_yz_plot = Float.NaN;
-	curr_y_xz_plot = Float.NaN;
-	curr_x_yz_idx = -1;
-	curr_y_xz_idx = -1;
-
-	switch (mode)
-	{
-	    case MODE_IMAGE:
-	        /*
-	        saved_ymin = ymin = y2D_min;
-	        saved_ymax = ymax = y2D_max;
-	        saved_xmin = xmin = x2D_min;
-	        saved_xmax = xmax = x2D_max;
-	        */
-	        if( saved_ymin == -Double.MAX_VALUE )
-	            saved_ymin = ymin = y2D_min;
-	        else
-	            ymin = saved_ymin;
-
-	        if( saved_ymax == Double.MAX_VALUE )
-	            saved_ymax = ymax = y2D_max;
-	        else
-	            ymax = saved_ymax;
-
-	        if( saved_xmin == -Double.MAX_VALUE )
-	            saved_xmin = xmin = x2D_min;
-	        else
-	            xmin = saved_xmin;
-
-	        if( saved_xmax == Double.MAX_VALUE )
-	            saved_xmax = xmax = x2D_max;
-	        else
-	            xmax = saved_xmax;
-	        break;
-	    case MODE_XZ:
-	        showXZ((float)value);
-	        break;
-	    case MODE_YZ:
-	        prev_idx = 0;
-	        showYZ((float)value);
-	        break;
-	    case MODE_CONTOUR:
-	        initContour();
-	        break;
-	    case MODE_PROFILE:
-	        /*prev_idx = 0;
-	        showProfile(mode, value); */
-	        break;
-	}
-	this.mode2D = mode;
-    }
-
-    public void initContour()
-    {
-      saved_ymin = ymin = y2D_min;
-      saved_ymax = ymax = y2D_max;
-      saved_xmin = xmin = x2D_min;
-      saved_xmax = xmax = x2D_max;
-
-      //x = x2D;
-      //y = y2D;
-
-      cs = new ContourSignal(this);
-
-      if (contourLevels == null || contourLevels.length == 0)
-      {
-	contourLevels = new double[DEFAULT_CONTOUR_LEVEL];
-	double dz = (z2D_max - z2D_min) / (DEFAULT_CONTOUR_LEVEL + 1);
-
-	for (int i = 0; i < contourLevels.length; i++)
-	{
-	  contourLevels[i] = z2D_min + dz * (i + 1);
-	}
-      }
-
-      for (int k = 0; k < contourLevels.length; k++)
-      {
-	addContourLevel(contourLevels[k]);
-      }
-    }
-
-    public Vector<Vector<Point2D.Double>> addContourLevel(double level)
-    {
-      if (cs == null)
-      {
-	cs = new ContourSignal(this);
-      }
-
-      Vector<Vector<Point2D.Double>> v = cs.contour(level);
-      if (v.size() != 0)
-      {
-	contourSignals.addElement(v);
-	contourLevelValues.addElement(new Double(level));
-      }
-      return v;
-    }
-
-    /**
-     * Sets all signal attributes.
-     *
-     * @param name signal name
-     * @param color_idx color index from an external color table
-     * @param marker marker type
-     * @param marker_step marker step
-     * @param interpolate interpolate flag
-     */
-    public void setAttributes(String name, int color_idx, int marker,
-	                      int marker_step, boolean interpolate)
-    {
-	this.marker = marker;
-	this.marker_step = marker_step;
-	this.interpolate = interpolate;
-	this.color_idx = color_idx;
-	this.name = new String(name);
-    }
-
-    /**
-     * Set market type.
-     *
-     * @param marker marker type
-     */
-    public void setMarker(int marker)
-    {
-	this.marker = marker;
-    }
-
-    /**
-     * Set market type by name.
-     *
-     * @param marker marker type name
-     */
-    public void setMarker(String name)
-    {
-	if (name == null)
-	    return;
-	for (int i = 0; i < markerList.length; i++)
-	    if (name.toLowerCase().equals(markerList[i].toLowerCase()))
-	    {
-	        setMarker(i);
-	        return;
-	    }
-	setMarker(0);
-    }
-
-    public void setType(int type)
-    {
-	this.type = type;
-    }
-
-    /**
-     * Set marker step.
-     *
-     * @param marker_step number of signal points between two marker
-     */
-    public void setMarkerStep(int marker_step)
-    {
-	this.marker_step = marker_step;
-    }
-
-    /**
-     * Set interpolate flag.
-     *
-     * @param interpolate define if is a point or line signal
-     */
-    public void setInterpolate(boolean interpolate)
-    {
-	this.interpolate = interpolate;
-    }
-
-    /**
-     * Set color index. Index  color is a reference to an external
-     * color palette
-     *
-     * @param color_idx index of the color
-     */
-    public void setColorIdx(int color_idx)
-    {
-	color = null;
-	this.color_idx = color_idx;
-    }
-
-    /**
-     * Set color value
-     *
-     * @param color color value
-     */
-    public void setColor(Color color)
-    {
-	this.color = color;
-    }
-
-    /**
-     * Set Signal name.
-     *
-     * @param name signal name
-     */
-    public void setName(String name)
-    {
-	if (name != null && name.length() != 0)
-	    this.name = new String(name);
-    }
-
-    /**
-     * Get marker type.
-     *
-     * @return marker type
-     */
-
-    public int getMarker()
-    {
-	return marker;
-    }
-
-    /**
-     * Get marker step.
-     *
-     * @return marker step
-     */
-    public int getMarkerStep()
-    {
-	if (marker == POINT)
-	    return 1;
-	return marker_step;
-    }
-
-    /**
-     * Get interpolate flag
-     *
-     * @return Interpolate flag
-     */
-    public boolean getInterpolate()
-    {
-	return interpolate;
-    }
-
-    /**
-     * Get color index.
-     *
-     * @return Color index
-     */
-    public int getColorIdx()
-    {
-	return color_idx;
-    }
-
-    /**
-     * Get color.
-     *
-     * @return Color the color
-     */
-    public Color getColor()
-    {
-	return color;
-    }
-
-    /**
-     * Get signal name.
-     *
-     * @return Signal name
-     */
-    public String getName()
-    {
-	return name;
-    }
-    public void setCalibrate(float gain, float offset)
-    {
-	this.gain = gain;
-	this.offset = offset;
-	setAxis();
-    }
-
-
-    public int getType()
-    {
-	return type;
-    }
-
-    public int getMode1D()
-    {
-	return mode1D;
-    }
-
-    public int getMode2D()
-    {
-	return mode2D;
-    }
-
-    /**
-     * Get gain parameter.
-     */
-    public float getGain()
-    {
-	return gain;
-    }
-
-    /**
-     * Get offset parameter
-     */
-    public float getOffset()
-    {
-	return offset;
-    }
-
-    public double getCurrentXmin()
-    {
-	return curr_xmin;
-    }
-
-    public double getCurrentXmax()
-    {
-	return curr_xmax;
-    }
-
-    public double getOriginalYmin()
-    {
-	return saved_ymin;
-    }
-
-    public double getOriginalYmax()
-    {
-	return saved_ymax;
-    }
-
-    public float[] getLowError()
-    {
-	return lowError;
-    }
-
-    public float[] getUpError()
-    {
-	return upError;
-    }
-
-    /**
-     * Check if x array coordinates are increasing.
-     */
-    void checkIncreasingX()
-    {
-	if(type == TYPE_2D)
-	{
-	    checkIncreasingX2D();
-	    return;
-	}
-	increasing_x = true;
-	for (int i = 1; i < x.length; i++)
-	{
-	   if (x[i] < x[i - 1])
-	   {
-	       increasing_x = false;
-	       return;
-	   }
-	}
-    }
-    void checkIncreasingX2D()
-    {
-	increasing_x = true;
-	double x[] = x2D;
-	for (int i = 1; i < x.length; i++)
-	{
-	   if (x[i] < x[i - 1])
-	   {
-	       increasing_x = false;
-	       return;
-	   }
-	}
-    }
-
-
-    /**
-     * Add a symmetric error bar.
-     *
-     * @param _error an array of y measure error
-     */
-
-    public void AddError(WaveData in_error)
-    {
-	error = true;
-	up_errorData = low_errorData = in_error;
-    }
-
-
-
-    public void setAttributes(Signal s)
-    {
-	this.color = s.getColor();
-	this.color_idx = s.getColorIdx();
-	this.gain = s.getGain();
-	this.interpolate = s.getInterpolate();
-	this.marker = s.getMarker();
-	this.marker_step = s.getMarkerStep();
-	this.offset = s.getOffset();
-	this.name = s.getName();
-    }
-
-    /**
-     * Add a asymmetric error bar.
-     *
-     * @param _up_error an array of y up measure error
-     * @param _low_error an array of y low measure error
-     */
-
-    public void AddAsymError(WaveData up_error, WaveData low_error)
-    {
-	 error = asym_error = true;
-	 up_errorData = up_error;
-	 low_errorData = low_error;
-    }
-
-       /**
-     * Set y minimum and maximum of two-dimensional region.
-     *
-     * @param ymin y minimum
-     * @param ymax y maximum
-     */
-    public void setYlimits(double ymin, double ymax)
-    {
-	if (ymax != Double.MAX_VALUE)
-	{
-	    this.ymax =  ymax;
- //           this.ymax = saved_ymax = ymax;
-	    this.fix_ymax = true;
-	}
-	else
-	    this.fix_ymax = false;
-
-	if (ymin != -Double.MAX_VALUE)
-	{
-//            this.ymin = saved_ymin = ymin;
-	    this.ymin = ymin;
-	    this.fix_ymin = true;
-	}
-	else
-	    this.fix_ymin = false;
-
-    }
-
-    /**
-     * Reset x scale, return to original x range two dimensional region
-     */
-    public void ResetXScale()
-    {
-	xmax = freezedXMax = curr_xmax = saved_xmax;
-	xmin = freezedXMin = curr_xmin = saved_xmin;
-    }
-
-    /**
-     * Reset x scale, return to the initial y range two dimensional region
-     */
-    public void ResetYScale()
-    {
-	ymax = saved_ymax;
-	ymin = saved_ymin;
-    }
-
-    /**
-     * Reset scale, return to the initial two dimensional region
-     */
-    public void ResetScales()
-    {
-	xmax = freezedXMax = curr_xmax = saved_xmax;
-	xmin = freezedXMin = curr_xmin = saved_xmin;
-	ymax = saved_ymax;
-	ymin = saved_ymin;
-	unfreeze();
-    }
-
-    /**
-     * Autoscale x coordinates.
-     */
-    public void AutoscaleX()
-    {
-	if (type == TYPE_2D  && (mode2D == Signal.MODE_IMAGE || mode2D == Signal.MODE_CONTOUR))
-	{
-	    xmax = this.x2D_max;
-	    xmin = this.x2D_min;
-	    return;
-	}
-
-	double currX[];
-	if(type == TYPE_2D && (mode2D == MODE_XZ || mode2D == MODE_YZ))
-	    currX = sliceX;
-	else
-	    currX = x;
-	if(x == null || x.length == 0) return;
-	xmin = xmax = currX[0];
-	for(int i = 0; i < currX.length; i++)
-	{
-	    if(currX[i] < xmin)
-	        xmin = currX[i];
-	    if(currX[i] > xmax)
-	        xmax = currX[i];
-	}
-	if (xmin == xmax)
-	    xmax = xmin + (float) 1E-10;
-        
-    }
-
-    /**
-     * Autoscale y coordinates.
-     */
-    public void AutoscaleY()
-    {
-	if (type == TYPE_2D)
-	{
-	    if(mode2D == Signal.MODE_IMAGE || mode2D == Signal.MODE_CONTOUR)
-	    {
-	        ymax = this.y2D_max;
-	        ymin = this.y2D_min;
-	        return;
-	    }
-	    else
-	    {
-	        ymax = ymin = sliceY[0];
-	        for(int i = 0; i < sliceY.length; i++)
-	         {
-	             if(sliceY[i] < ymin)
-	                 ymin = sliceY[i];
-	             if(sliceY[i] > ymax)
-	                 ymax = sliceY[i];
-	         }
-	         if (ymin == ymax)
-	             ymax = ymin + ymin / 4;
-	    }
-	    return;
-	}
-
-	if(y == null || y.length == 0)
-	    return;
-	float currY[];
-	 if(type == TYPE_2D && (mode2D == MODE_XZ || mode2D == MODE_YZ))
-	    currY = sliceY;
-	else
-	    currY = y;
-	int startIdx;
-	 //Check for initial NaN Y values
-	if(currY == null || y == null) return; //To avoid nullpointer exceptions in any condition
-	for(startIdx = 0; startIdx < currY.length && Float.isNaN(y[startIdx]); startIdx++);
-	ymin = ymax = y[startIdx];
-	for(int i = startIdx; i < currY.length; i++)
-	{
-	    if (Float.isNaN(y[startIdx])) continue;
-	    if(currY[i] < ymin)
-	        ymin = currY[i];
-	    if(currY[i] > ymax)
-	        ymax = currY[i];
-	}
-	if (ymin == ymax)
-	    ymax = ymin + ymin / 4;
-    }
-
-    /**
-     * Autoscale y coordinates between min and max x coordinates.
-     *
-     * @param min x minimum coordinates
-     * @param max x maximum coordinates
-     */
-    public void AutoscaleY(double min, double max)
-    {
-	if (type == TYPE_2D && (mode2D == Signal.MODE_IMAGE || mode2D == Signal.MODE_CONTOUR))
-	{
-	    ymin = this.y2D_min;
-	    ymax = this.y2D_max;
-	    return;
-	}
-
-	float currY[];
-	double currX[];
-	if(type == TYPE_2D && (mode2D == MODE_XZ || mode2D == MODE_YZ))
-	{
-	    currY = sliceY;
-	    currX = sliceX;
-	}
-	else
-	{
-	    currY = y;
-	    currX = x;
-	}
-
-	if(currX == null || currY == null) return;
-
-	int len = (currX.length < currY.length)? currX.length: currY.length;
-	for(int i = 0; i < len; i++)
-	{
-	    if(currX[i] >= min && currX[i] <= xmax)
-	    {
-	        ymin = ymax = currY[i];
-	        break;
-	    }
-	}
-	for(int i = 0; i < len; i++)
-	{
-	    if(currX[i] >= min && currX[i] <= max)
-	    {
-	        if(currY[i] < ymin)
-	            ymin = currY[i];
-	        if(currY[i] > ymax)
-	            ymax = currY[i];
-	    }
-	}
-
-/******************************************************************
-	int len = (x.length < y.length)?x.length:y.length;
-	for(int i = 0; i < len; i++)
-	{
-	    if(x[i] >= min && x[i] <= xmax)
-	    {
-	        ymin = ymax = y[i];
-	        break;
-	    }
-	}
-	for(int i = 0; i < len; i++)
-	{
-	    if(x[i] >= min && x[i] <= max)
-	    {
-	        if(y[i] < ymin)
-	            ymin = y[i];
-	        if(y[i] > ymax)
-	            ymax = y[i];
-	    }
-	}
-********************************************************************/
-    }
-
-
-    void checkData(double xMin, double xMax) throws IOException
-    {
-	int numDimensions;
-	try {
-	    numDimensions = data.getNumDimension();
-	}catch(Exception exc){numDimensions = 1;}
-	if(numDimensions == 1)
-	{
-	    type = TYPE_1D;
-	    if(x == null)//Only if data not present
-	    {
-	        XYData xyData;
-	        if(!error)
-	        {
-	            if(longXLimits)
-	                xyData = data.getData(xMinLong, xMaxLong, NUM_POINTS);
-	            else
-	                xyData = data.getData(xMin, xMax, NUM_POINTS);
-	        }
-	        else
-	        {
-	            if(longXLimits)
-	                xyData = data.getData(xMinLong, xMaxLong, Integer.MAX_VALUE);
-	            else
-	                xyData = data.getData(xMin, xMax, Integer.MAX_VALUE);
-	        }
-	        if(xyData == null) return; //empty signal
-	        x = xyData.x;
-	        y = xyData.y;
-	        adjustArraySizes();
-	        increasing_x = xyData.increasingX;
-
-	        if(longXLimits)
-	        {
-	            if(xMin == 0)
-	                this.xmin = curr_xmin = xyData.xMin;
-	            else
-	                this.xmin = curr_xmin = xMin;
-	            if(xMax == 0)
-	                this.xmax = curr_xmax = xyData.xMax;
-	            else
-	                this.xmax = curr_xmax = xMax;
-	        }
-	        else
-	        {
-	            if(xMin == -Double.MAX_VALUE)
-	                this.xmin = curr_xmin = xyData.xMin;
-	            else
-	                this.xmin = curr_xmin = xMin;
-	            if(xMax == Double.MAX_VALUE)
-	                this.xmax = curr_xmax = xyData.xMax;
-	            else
-	                this.xmax = curr_xmax = xMax;
-	        }
-//Autoscale Y, ymin and ymax are possibly changed afterwards
-		if(y.length > 0)
-		{
-		    this.ymin = this.ymax = y[0];
-		    for(int i = 0; i < y.length; i++)
-		    {
-			if(y[i] < this.ymin)
-			    this.ymin = y[i];
-			if(y[i] > this.ymax)
-			    this.ymax = y[i];
-		    }
-
-		    if(data.isXLong())
-		    {
-			xLong = xyData.xLong;
-		    }
-		    resolutionManager.addRegion(new RegionDescriptor(xMin, xMax, xyData.resolution));
-		}
-	    }
-	    if(up_errorData != null && upError == null)
-	    {
-	       // XYData xyData = up_errorData.getData(xMin, xMax, NUM_POINTS);
-	        XYData xyData = up_errorData.getData(xMin, xMax, Integer.MAX_VALUE);
-	        upError = xyData.y;
-	    }
-	    if(low_errorData != null && lowError == null)
-	    {
-	       // XYData xyData = low_errorData.getData(xMin, xMax, NUM_POINTS);
-	        XYData xyData = low_errorData.getData(xMin, xMax, Integer.MAX_VALUE);
-	        lowError = xyData.y;
-	    }
-
-	    if(saved_ymin == -Double.MAX_VALUE)
-	        saved_ymin = ymin;
-
-	    if(saved_ymax == Double.MAX_VALUE)
-	        saved_ymax = ymax;
-
-	}
-	else if(numDimensions == 2)
-	{
-	    type = TYPE_2D;
-	    x2D = data.getX2D();
-	    if(x2D == null && data.isXLong())
-	    {
-	       x2DLong = data.getX2DLong();
-	       x2D = new double[x2DLong.length];
-	       for( int i = 0; i < x2DLong.length; i++)
-	           x2D[i] = (double) x2DLong[i];
-	    }
-	    y2D = data.getY2D();
-	    z = data.getZ();
-
-	    if( x_data != null)  //This holds ONLY for bidimensional X axis, used to draw x-Y images over time
-	    {
-	        xY2D = x_data.getX2D();
-	        yY2D = x_data.getY2D();
-	        zY2D = x_data.getZ();
-
-
-	        if( ( xY2D == null || yY2D == null || zY2D == null) ||
-                    ( xY2D != null && yY2D != null && zY2D != null && 
-                     ((x2D != null && x2D.length != xY2D.length) || (x2DLong != null && x2DLong.length != xY2D.length) && 
-                     y2D.length != yY2D.length && z.length != zY2D.length) )
-                  )
-	        {
-	            xY2D = null;
-	            yY2D = null;
-	            zY2D = null;
-	            x_data = null;
-	        }
-	    }
-
-	    double x2DVal[];
-	    x2DVal = x2D;
-
-	    x2D_min = x2D_max = x2DVal[0];
-	    for(int i = 0; i < x2D.length; i++)
-	    {
-	        if(x2DVal[i] < x2D_min)
-	            x2D_min = x2DVal[i];
-	        if(x2DVal[i] > x2D_max)
-	            x2D_max = x2DVal[i];
-	    }
-
-	    if(y2D != null && y2D.length > 0)
-	    {
-	        y2D_min = y2D_max = y2D[0];
-	        for(int i = 0; i < y2D.length; i++)
-	        {
-	            if(y2D[i] < y2D_min)
-	                y2D_min = y2D[i];
-	            if(y2D[i] > y2D_max)
-	                y2D_max = y2D[i];
-	        }
-	    }
-	    else
-	    {
-	        y2D_min = y2D_max = 0;
-	    }
-	    if(z != null && z.length > 0)
-	    {
-	        z2D_min = z2D_max = z[0];
-	        for(int i = 0; i < z.length; i++)
-	        {
-	            if(z[i] < z2D_min)
-	                z2D_min = z[i];
-	            if(z[i] > z2D_max)
-	                z2D_max = z[i];
-	        }
-	    }
-	    else
-	    {
-	        z2D_min = z2D_max = 0;
-	    }
-
-	    if(xMin == -Double.MAX_VALUE)
-	        this.xmin = curr_xmin = x2D_min;
-	    else
-	        this.xmin = curr_xmin = xMin;
-	    if(xMax == Double.MAX_VALUE)
-	        this.xmax = curr_xmax = x2D_max;
-	    else
-	        this.xmax = curr_xmax = xMax;
-
-	}
-	else
-	{
-	    System.out.println("ERROR: UP TO 2 Dimensions supported");
-	}
-    }
-
-    /**
-     * Autoscale Signal.
-     */
-    public void Autoscale()
-    {
-	freezeMode = NOT_FREEZED;
-	setAxis();
-	AutoscaleX();
-	AutoscaleY();
-    }
-
-    private boolean find_NaN = false;
-    public boolean findNaN()
-    {
-	return find_NaN;
-    }
-
-    public float getClosestX(double x)
-    {
-	if (this.type == Signal.TYPE_2D && (mode2D == Signal.MODE_IMAGE || mode2D == Signal.MODE_CONTOUR))
-	{
-	    img_xprev = FindIndex(x2D, x, img_xprev);
-	    return (float)x2D[img_xprev];
-	}
-	return 0;
-    }
-
-    public float getClosestY(double y)
-    {
-	if (this.type == Signal.TYPE_2D && (mode2D == Signal.MODE_IMAGE || mode2D == Signal.MODE_CONTOUR))
-	{
-	    img_yprev = FindIndex(y2D, y, img_yprev);
-	    return y2D[img_yprev];
-	}
-	return 0;
-    }
-
-    private int FindIndex(float d[], double v, int pIdx)
-    {
-	double[] o = new double[d.length];
-	for (int i = 0; i < d.length; i++)
-	{
-	    o[i] = d[i];
-	}
-	return FindIndex(  o,  v,  pIdx) ;
-    }
-
-    private int FindIndex(double d[], double v, int pIdx)
-    {
-	int i;
-
-	if (v > d[pIdx])
-	{
-	    for (i = pIdx; i < d.length && d[i] < v; i++)
-	        ;
-	    if (i > 0)
-	        i--;
-	    return i;
-	}
-	if (v < d[pIdx])
-	{
-	    for (i = pIdx; i > 0 && d[i] > v; i--)
-	        ;
-	    return i;
-	}
-	return pIdx;
-    }
-
-    /**
-     * Return index of nearest signal point to argument
-     * (curr_x, curr_y) point.
-     *
-     * @param curr_x value
-     * @param curr_y value
-     * @return index of signal point
-     */
-    private int img_xprev = 0;
-    private int img_yprev = 0;
-    public int FindClosestIdx(double curr_x, double curr_y)
-    {
-	double min_dist, curr_dist;
-	int min_idx;
-	int i = 0;
-	if (this.type == Signal.TYPE_2D &&
-	    (mode2D == Signal.MODE_IMAGE || mode2D == Signal.MODE_CONTOUR))
-	{
-	    img_xprev = FindIndex(x2D, curr_x, img_xprev);
-	    img_yprev = FindIndex(y2D, curr_y, img_yprev);
-	    if (img_xprev > y2D.length)
-	        return img_xprev - 6;
-	    return img_xprev;
-	}
-
-	double currX[];
-	if(type == Signal.TYPE_1D)
-	    currX = x;
-	else
-	{
-	    if(mode2D == MODE_XZ || mode2D == MODE_YZ)
-	        currX = sliceX;
-	    else
-	    {
-	        double xf[] = x2D;
-	        currX = new double[xf.length];
-	        for(int idx = 0; idx < xf.length; idx++)
-	            currX[idx] = xf[idx];
-	    }
-	}
-	if (increasing_x || type == Signal.TYPE_2D)
-	{
-	    if(currX == null || currX.length == 0) return -1;
-	    if(prev_idx >= currX.length)
-	        prev_idx = currX.length - 1;
-	    if (curr_x > currX[prev_idx])
-	    {
-	        for (i = prev_idx; i < currX.length && currX[i] < curr_x; i++)
-	            ;
-	        if (i > 0)
-	            i--;
-	        prev_idx = i;
-	        return i;
-	    }
-	    if (curr_x < currX[prev_idx])
-	    {
-	        for (i = prev_idx; i > 0 && currX[i] > curr_x; i--)
-	            ;
-	        prev_idx = i;
-	        return i;
-	    }
-	    return prev_idx;
-	}
-
-	// Handle below x values not in ascending order
-
-	if (curr_x > curr_xmax)
-	{
-	    for (min_idx = 0;
-	         min_idx < currX.length && currX[min_idx] != curr_xmax; min_idx++)
-	        ;
-	    if (min_idx == currX.length)
-	        min_idx--;
-	    return min_idx;
-	}
-
-	if (curr_x < curr_xmin)
-	{
-	    for (min_idx = 0;
-	         min_idx < currX.length && currX[min_idx] != curr_xmin; min_idx++)
-	        ;
-	    if (min_idx == currX.length)
-	        min_idx--;
-	    return min_idx;
-	}
-
-	min_idx = 0;
-	min_dist = Double.MAX_VALUE;
-	find_NaN = false;
-	for (i = 0; i < x.length - 1; i++)
-	{
-	    if (Float.isNaN(y[i]))
-	    {
-	        find_NaN = true;
-	        continue;
-	    }
-
-	    if (curr_x > currX[i] && curr_x < currX[i + 1] ||
-	        curr_x < currX[i] && curr_x > currX[i + 1]
-	        || currX[i] == currX[i + 1])
-	    {
-	        curr_dist = (curr_x - currX[i]) * (curr_x - currX[i]) +
-	            (curr_y - y[i]) * (curr_y - y[i]);
-	        //Patch to elaborate strange RFX signal (roprand bar error signal)
-	        if (currX[i] != currX[i + 1] && !Float.isNaN(y[i + 1]))
-	            curr_dist += (curr_x - currX[i + 1]) *
-	                (curr_x - currX[i + 1]) +
-	                (curr_y - y[i + 1]) * (curr_y - y[i + 1]);
-	        if (curr_dist < min_dist)
-	        {
-	            min_dist = curr_dist;
-	            min_idx = i;
-	        }
-	    }
-	}
-	return min_idx;
-    }
-    /**
-     * Metod to call before execute a Traslate method.
-     */
-    public void StartTraslate()
-    {
-	t_xmax = xmax;
-	t_xmin = xmin;
-	t_ymax = ymax;
-	t_ymin = ymin;
-    }
-
-    /**
-     * Traslate signal of delta_x and delta_y
-     *
-     * @param delta_x x traslation factor
-     * @param delta_y y traslation factor
-     * @param x_log logaritm scale flag, if is logaritm scale true
-     * @param y_log logaritm scale flag, if is logaritm scale true
-     */
-    public void Traslate(double delta_x, double delta_y, boolean x_log,
-	                 boolean y_log)
-    {
-	if (x_log)
-	{
-	    xmax = t_xmax * delta_x;
-	    xmin = t_xmin * delta_x;
-	}
-	else
-	{
-	    xmax = t_xmax + delta_x;
-	    xmin = t_xmin + delta_x;
-	}
-	if (y_log)
-	{
-	    ymax = t_ymax * delta_y;
-	    ymin = t_ymin * delta_y;
-	}
-	else
-	{
-	    ymax = t_ymax + delta_y;
-	    ymin = t_ymin + delta_y;
-	}
-    }
-
-    final public boolean isIncreasingX()
-    {
-	return increasing_x;
-    }
-
-    public void setLabels(String title, String xlabel, String ylabel,
-	                  String zlabel)
-    {
-	this.title = title;
-	this.xlabel = xlabel;
-	this.ylabel = ylabel;
-	this.zlabel = zlabel;
-    }
-
-    public String getXlabel()
-    {
-	return xlabel;
-    }
-
-    public String getYlabel()
-    {
-	return ylabel;
-    }
-
-    public String getZlabel()
-    {
-	return zlabel;
-    }
-
-    public String getTitlelabel()
-    {
-	return title;
-    }
-
-    public boolean isLongX()
-    {
-	if(type == TYPE_1D || type == TYPE_2D && ( mode2D == Signal.MODE_XZ ||
-	                                           mode2D == Signal.MODE_IMAGE ) )
-	{
-	   //return data.isXLong(); //Gabriele Dec 2015
-	   return xLong != null;
-	}
-	else
-	    return false;
-    }
-
-
-    public boolean isLongXForLabel()
-    {
-	if(type == TYPE_1D || type == TYPE_2D && ( mode2D == Signal.MODE_XZ ||
-	                                           mode2D == Signal.MODE_YZ ||
-	                                           mode2D == Signal.MODE_IMAGE ) )
-	    return data.isXLong();
-	else
-	    return false;
-
-    }
-
-
-    public final static int SIMPLE      = 0;
-    public final static int AT_CREATION = 1;
-    public final static int FIXED_LIMIT = 2;
-    public final static int DO_NOT_UPDATE = 4;
-    boolean fix_xmin = false;
-    boolean fix_xmax = false;
-    boolean fix_ymin = false;
-    boolean fix_ymax = false;
-
-    public boolean xLimitsInitialized()
-    {
-	return xLimitsInitialized;
-    }
-
-    public void setXLimits(double xmin, double xmax, int mode)
-    {
-	xLimitsInitialized = true;
-	if(xmin != -Double.MAX_VALUE)
-	{
-	    this.xmin = xmin;
-	    if((mode & AT_CREATION) != 0)
-	    {
-	        saved_xmin = xmin;
-	    }
-	    if((mode & FIXED_LIMIT)!= 0)
-	        fix_xmin = true;
-	}
-	if(xmax != Double.MAX_VALUE)
-	{
-	    this.xmax = xmax;
-	    if ((mode & AT_CREATION) != 0)
-	        this.saved_xmax = xmax;
-	    if((mode & FIXED_LIMIT)!= 0)
-	        fix_xmax = true;
-	}
-
-	double actXMin = xmin;
-	if(actXMin == -Double.MAX_VALUE)
-	    actXMin = this.xmin;
-	double actXMax = xmax;
-	if(actXMax == Double.MAX_VALUE)
-	    actXMax = this.xmax;
-
-	/*Enlarge by 1/20 */
-//        double enlargeFactor = 40;
-	double enlargeFactor = 3;
-	actXMax += (actXMax - actXMin)/enlargeFactor;
-	actXMin -= (actXMax - actXMin)/enlargeFactor;
-
-
-	double actResolution = NUM_POINTS/(actXMax - actXMin);
-	if(!increasing_x)
-	    return; //Dynamic resampling only for "classical" signas
-	if(up_errorData != null || low_errorData != null)
-	    return; //Dynamic resampling only without error bars
-
-	Vector<RegionDescriptor> lowResRegions = resolutionManager.getLowerResRegions(actXMin, actXMax, actResolution);
-	for(int i = 0; i < lowResRegions.size(); i++)
-	{
-	    RegionDescriptor currReg = lowResRegions.elementAt(i);
-	    double currLower = currReg.lowerBound;
-	    double currUpper = currReg.upperBound;
-            //Try to merge adjacent regions
-            while(i < lowResRegions.size() - 1 && lowResRegions.elementAt(i+1).lowerBound <= currUpper)
-            {
-                currUpper = lowResRegions.elementAt(i+1).upperBound;
-                i++;
-            }
-	    if (((mode & DO_NOT_UPDATE) == 0)&&(currLower != saved_xmin  || currUpper != saved_xmax || (mode & AT_CREATION) == 0))
-	        data.getDataAsync(currLower, currUpper, NUM_POINTS);
-	}
-
-	//fireSignalUpdated();
-   }
-
-    public boolean supportsStreaming()
-    {
-        return data.supportsStreaming();
-    }
-    public void setYmin(double ymin, int mode)
-    {
-	if(ymin == -Double.MAX_VALUE)
-	    return;
-	this.ymin = ymin;
-	if ((mode & AT_CREATION) != 0)
-	    this.saved_ymin = ymin;
-       if((mode & FIXED_LIMIT) != 0)
-	    fix_ymin = true;
-
-    }
-
-
-     public void setYmax(double ymax, int mode)
-    {
-	if(ymax == Double.MAX_VALUE)
-	    return;
-	this.ymax = ymax;
-	if ((mode & AT_CREATION) != 0)
-	    this.saved_ymax = ymax;
-	if((mode & FIXED_LIMIT) != 0)
-	    fix_ymax = true;
-    }
-
-
-    public double getXmin()
-    {
-       // if(!xLimitsInitialized)
-       //     return Double.MAX_VALUE;
-	return xmin;
-    }
-    public double getXmax()
-    {
-       // if(!xLimitsInitialized)
-       //     return -Double.MAX_VALUE;
-	return xmax;
-    }
-    public double getYmin() {return ymin;}
-    public double getYmax() {return ymax;}
-
-
-    public double getX2Dmin()
-    {
-      return x2D_min;
-    }
-
-    public double getX2Dmax()
-    {
-      return x2D_max;
-    }
-
-
-    public double getY2Dmin()
-    {
-      return y2D_min;
-    }
-
-    public double getY2Dmax()
-    {
-      return y2D_max;
-    }
-
-    public float[][] getZ2D()
-    {
-       float zOut[][] = new float[x2D.length][y2D.length];
-      int k;
-
-      for (int i = 0; i < x2D.length; i++)
-      {
-	for (int j = 0; j < y2D.length; j++)
-	{
-	  k =  j * x2D.length + i;
-	  if(k < z.length )
-	    zOut[i][j] = z[k];
-	}
-      }
-      return zOut;
-    }
-
-    public double getZ2Dmin()
-    {
-      return z2D_min;
-    }
-
-    public double getZ2Dmax()
-    {
-      return z2D_max;
-    }
-
-
-    void setAxis(double x2D[], float z2D[], float y2D[])
-    {
-	x2D_max = x2D_min = x2D[0];
-	z2D_max = z2D_min = z2D[0];
-	y2D_max = y2D_min = y2D[0];
-	setAxis(x2D, z2D, y2D, 0, 0, 0);
-    }
-
-    void setAxis(double x2D[], float z2D[], float y2D[], int xIdx, int zIdx, int yIdx)
-    {
-	int i;
-	for (i = xIdx; i < x2D.length; i++)
-	{
-	    if (x2D[i] > x2D_max)
-	        x2D_max = x2D[i];
-	    if (x2D_min > x2D[i])
-	        x2D_min = x2D[i];
-	}
-
-	for (i = zIdx; i < z2D.length; i++)
-	{
-	    if (z2D[i] > z2D_max)
-	        z2D_max = z2D[i];
-	    if (z2D_min > z2D[i])
-	        z2D_min = z2D[i];
-	}
-
-	for (i = yIdx; i < y2D.length; i++)
-	{
-	    if (y2D[i] > y2D_max)
-	        y2D_max = y2D[i];
-	    if (y2D_min > y2D[i])
-	        y2D_min = y2D[i];
-	}
-    }
-
-    void setAxis()
-    {
-	int i;
-
-	//If the signal dimension is 2 or the x axis are not increasing, the signal is assumed to be completely in memory
-	//and no further readout from data is performed
-	if(type != TYPE_1D || !increasing_x)
-	    return;
-	//Check if the signal is fully available (i.e. has already been read without X limits)
-	if(!resolutionManager.isEmpty())
-	{
-	    double minMax[] = resolutionManager.getMinMaxX();
-	    if(minMax[0] == -Double.MAX_VALUE && minMax[1] == Double.MAX_VALUE)
-	    {
-	        xLimitsInitialized = true;
-	        xmin = x[0];
-	        xmax = x[x.length - 1];
-	        return;
-	    }
-	}
-	//resolutionManager.resetRegions();
-	try {
-	    XYData xyData = data.getData(NUM_POINTS);
-	    if(xyData == null) return;
-	    x = xyData.x;
-	    y = xyData.y;
-	    if(x == null || x.length == 0)
-		return;
-	    adjustArraySizes();
-	    increasing_x = xyData.increasingX;
-	    if(increasing_x)
-	    {
-	        resolutionManager.addRegion(new RegionDescriptor(-Double.MAX_VALUE, Double.MAX_VALUE,
-	                NUM_POINTS/(x[x.length - 1] - x[0])));
-	    }
-	    if(data.isXLong())
-	        xLong = xyData.xLong;
-	    xmax = xyData.xMax;
-	    xmin = xyData.xMin;
-	    ymax = ymin = y[0];
-	    for (i = 0; i < x.length; i++)
-	    {
-	       if (Float.isNaN(y[i]) && n_nans < 100)
-	           nans[n_nans++] = i;
-	       if (y[i] > ymax)
-	           ymax = y[i];
-	       if (ymin > y[i])
-	           ymin = y[i];
-	    }
-	    curr_xmin = xmin;
-	    curr_xmax = xmax;
-	}catch(Exception exc)
-	{
-	    System.out.println("Set Axis Exception: "+exc);
-	}
-    }
-
-
-
-    public double surfaceValue(double x0, double y0)
-    {
-      double zOut = 0;
-      float z2D[] = z;
-
-      try
-      {
-	 if (this.type == Signal.TYPE_2D &&
-	    (mode2D == Signal.MODE_IMAGE || mode2D == Signal.MODE_CONTOUR))
-	{
-	  img_yprev = findIndex(y2D, y0, img_yprev);
-	  img_xprev = findIndex(x2D, x0, img_xprev);
-	  double xn, yn;
-	  double x1 = 0, y1 = 0, z1 = 0;
-	  double x2 = 0, y2 = 0, z2 = 0;
-	  double x3 = 0, y3 = 0, z3 = 0;
-	  double x4 = 0, y4 = 0, z4 = 0;
-
-	  xn = x2D[img_xprev];
-	  yn = y2D[img_yprev];
-
-	  if (x0 > xn && y0 > yn)
-	  {
-	    x1 = xn;
-	    y1 = yn;
-	    z1 = z2D[img_xprev * y2D.length + img_yprev];
-
-	    x2 = x2D[img_xprev + 1];
-	    y2 = y2D[img_yprev];
-	    z2 = z2D[ (img_xprev + 1) * y2D.length + img_yprev];
-
-	    x3 = x2D[img_xprev];
-	    y3 = y2D[img_yprev + 1];
-	    z3 = z2D[img_xprev * y2D.length + img_yprev + 1];
-
-	    x4 = x2D[img_xprev + 1];
-	    y4 = y2D[img_yprev + 1];
-	    z4 = z2D[ (img_xprev + 1) * y2D.length + img_yprev + 1];
-	  }
-	  else
-	  {
-	    if (x0 > xn && y0 < yn)
-	    {
-	      x1 = x2D[img_xprev - 1];
-	      y1 = y2D[img_yprev];
-	      z1 = z2D[ (img_xprev - 1) * y2D.length + img_yprev];
-
-	      x2 = xn;
-	      y2 = yn;
-	      z2 = z2D[img_xprev * y2D.length + img_yprev];
-
-	      x3 = x2D[img_xprev - 1];
-	      y3 = y2D[img_yprev + 1];
-	      z3 = z2D[ (img_xprev - 1) * y2D.length + img_yprev + 1];
-
-	      x4 = x2D[img_xprev];
-	      y4 = y2D[img_yprev + 1];
-	      z4 = z2D[img_xprev * y2D.length + img_yprev + 1];
-	    }
-	    else
-	    {
-	      if (x0 < xn && y0 > yn)
-	      {
-	        x1 = x2D[img_xprev];
-	        y1 = y2D[img_yprev - 1];
-	        z3 = z2D[img_xprev * y2D.length + img_yprev - 1];
-
-	        x2 = x2D[img_xprev - 1];
-	        y2 = y2D[img_yprev - 1];
-	        z2 = z2D[ (img_xprev - 1) * y2D.length + img_yprev - 1];
-
-	        x3 = xn;
-	        y3 = yn;
-	        z3 = z2D[img_xprev * y2D.length + img_yprev];
-
-	        x4 = x2D[img_xprev + 1];
-	        y4 = y2D[img_yprev];
-	        z4 = z2D[ (img_xprev + 1) * y2D.length + img_yprev];
-
-	      }
-	      else
-	      {
-	        if (x0 < xn && y0 < yn)
-	        {
-	          x1 = x2D[img_xprev - 1];
-	          y1 = y2D[img_yprev - 1];
-	          z1 = z2D[ (img_xprev - 1) * y2D.length + img_yprev - 1];
-
-	          x2 = x2D[img_xprev];
-	          y2 = y2D[img_yprev - 1];
-	          z2 = z2D[img_xprev * y2D.length + img_yprev - 1];
-
-	          x3 = x2D[img_xprev - 1];
-	          y3 = y2D[img_yprev];
-	          z3 = z2D[ (img_xprev - 1) * y2D.length + img_yprev];
-
-	          x4 = xn;
-	          y4 = yn;
-	          z4 = z2D[img_xprev * y2D.length + img_yprev];
-
-	        }
-	      }
-	    }
-	  }
-
-	  double yc = ( (float) x0 - x1) * (y4 - y1) / (x4 - x1) + y1;
-
-	  if (yc > y0)
-	  {
-
-	    zOut = ( (float) y0 - y1) *
-	        ( (x2 - x1) * (z4 - z1) - (z2 - z1) * (x4 - x1)) /
-	        ( (x2 - x1) * (y4 - y1) - (y2 - y1) * (x4 - x1)) -
-	        ( (float) x0 - x1) *
-	        ( (y2 - y1) * (z4 - z1) - (z2 - z1) * (y4 - y1)) /
-	        ( (x2 - x1) * (y4 - y1) - (y2 - y1) * (x4 - x1)) + z1;
-
-	  }
-	  else
-	  {
-	    zOut = ( (float) y0 - y1) *
-	        ( (x3 - x1) * (z4 - z1) - (z3 - z1) * (x4 - x1)) /
-	        ( (x3 - x1) * (y4 - y1) - (y3 - y1) * (x4 - x1)) -
-	        ( (float) x0 - x1) *
-	        ( (y3 - y1) * (z4 - z1) - (z3 - z1) * (y4 - y1)) /
-	        ( (x3 - x1) * (y4 - y1) - (y3 - y1) * (x4 - x1)) + z1;
-	  }
-	}
-      }
-      catch (Exception exc)
-      {
-	zOut = z2D[img_xprev * x2D.length + img_yprev];
-      }
-      z_value = zOut;
-
-      return zOut;
-    }
-
-    private int findIndex(float d[], double v, int pIdx)
-    {
-	double[] o = new double[d.length];
-	for (int i = 0; i < d.length; i++)
-	{
-	    o[i] = d[i];
-	}
-	return findIndex(  o,  v,  pIdx) ;
-    }
-
-    private int findIndex(double d[], double v, int pIdx)
-    {
-      int i;
-
-      if (v > d[pIdx])
-      {
-	for (i = pIdx; i < d.length && d[i] < v; i++)
-	{
-	  ;
-	}
-	if (i > 0)
-	{
-	  i--;
-	}
-	return i;
-      }
-      if (v < d[pIdx])
-      {
-	for (i = pIdx; i > 0 && d[i] > v; i--)
-	{
-	  ;
-	}
-	return i;
-      }
-      return pIdx;
-    }
-
-    private static final int DEFAULT_INC_SIZE = 10000;
-    private int              updSignalSizeInc;
-    public int               startIndexToUpdate = 0;
-    public boolean           needFullUpdate = true;
-
-    public boolean fullPaint()
-    {
-	return true;
-    }
-
-    public void setUpdSignalSizeInc(int updSignalSizeInc)
-    {
-	if(updSignalSizeInc <= 0) updSignalSizeInc = DEFAULT_INC_SIZE;
-	this.updSignalSizeInc = updSignalSizeInc;
-    }
-
-    public int getUpdSignalSizeInc()
-    {
-	return updSignalSizeInc;
-    }
-
-    public void setStartIndexToUpdate()
-    {
-	if(x != null)
-	    startIndexToUpdate = x.length;
-    }
-
-    //NOTE trhis is called only by CompositeWaveDisplay and not by jScope
-    public void appendValues(float inX[], float inY[])
-    {
-
-	if( x == null || y == null) return;
-
-	if(type == TYPE_1D)
-	{
-	    int len = (inX.length < inY.length)?inX.length:inY.length;
-
-	    double newX[] = new double[x.length + len];
-	    float newY[] = new float[x.length + len];
-	    for(int i = 0; i < x.length; i++)
-	    {
-	        newX[i] = x[i];
-	        newY[i] = y[i];
-	    }
-	    for(int i = 0; i < len; i++)
-	    {
-	        newX[x.length + i] = inX[i];
-	        newY[x.length + i] = inY[i];
-	    }
-	    data = new XYWaveData(newX, newY);
-	    try {
-	        XYData xyData = data.getData(NUM_POINTS);
-	        x = xyData.x;
-	        y = xyData.y;
-	        adjustArraySizes();
-	        xmax = x[x.length - 1];
-	    }catch(Exception exc){}
-
-       }
-    }
-
-    private double[] appendArray(double arr1[], int sizeUsed, double arr2[], int incSize)
-    {
-	/*
-	float arr[] = new float[arr1.length];
-	for(int i = 0; i < arr1.length; i++)
-	    arr[i] = (float)arr1[i];
-	return appendArray(arr, sizeUsed, arr2, incSize);
-	        */
-	if (arr1 == null) return arr2.clone();
-	if (arr2 == null) return arr1.clone();
-
-	double val[];
-	if(arr1.length < sizeUsed + arr2.length)
-	{
-	    val = new double[arr1.length + arr2.length + incSize];
-	    System.arraycopy(arr1, 0, val, 0, sizeUsed);
-	}
-	else
-	    val = arr1;
-	System.arraycopy(arr2, 0, val, sizeUsed, arr2.length);
-	return val;
-
-    }
-
-    private float[] appendArray(float arr1[], int sizeUsed, float arr2[], int incSize)
-    {
-	if (arr1 == null) return arr2.clone();
-	if (arr2 == null) return arr1.clone();
-
-	float val[];
-	if(arr1.length < sizeUsed + arr2.length)
-	{
-	    val = new float[arr1.length + arr2.length + incSize];
-	    System.arraycopy(arr1, 0, val, 0, sizeUsed);
-	}
-	else
-	    val = arr1;
-	System.arraycopy(arr2, 0, val, sizeUsed, arr2.length);
-	return val;
-    }
-
-    private int x2D_points = 0;
-    private int y2D_points = 0;
-    private int z2D_points = 0;
-
-    public void appendValues(double x[], float y[], int numPoints[], float time[])
-    {
-	if(type != TYPE_2D || x.length != y.length || time == null || numPoints == null) return;
-
-	int numProfile = 0 ;
-
-	int xIdx, zIdx, yIdx;
-
-	double x2D[] = data.getX2D();
-	float y2D[] = data.getY2D();
-	float z2D[] = data.getZ();
-
-	xIdx = (x2D == null) ? 0 : x2D_points;
-	yIdx = (y2D == null) ? 0 : y2D_points;
-	zIdx = (z2D == null) ? 0 : z2D_points;
-
-
-	if(numPoints.length == time.length)
-	{
-	    numProfile = time.length * 2 ;
-	}
-	else if(numPoints.length > time.length)
-	{
-	    numProfile = numPoints.length * 2 ;
-	}
-	else if(numPoints.length < time.length)
-	{
-	    numProfile = time.length * 2 ;
-	}
-
-	float t[] = new float[ numProfile ];
-
-	for(int i = 0, j = 0; i < numProfile; i += 2)
-	{
-	    t[i]     = (time.length == 1) ? time[0] : time[j];
-	    t[i + 1] = (numPoints.length == 1) ? numPoints[0] : numPoints[j];
-	    j++;
-	}
-
-	x2D = appendArray(x2D, x2D_points, x, updSignalSizeInc);
-	x2D_points += x.length;
-	y2D = appendArray(y2D, y2D_points, y, updSignalSizeInc);
-	y2D_points += y.length;
-	z2D = appendArray(z2D, z2D_points, t, updSignalSizeInc);
-	z2D_points += t.length;
-
-	data = new XYWaveData(x2D, y2D, z2D);
-
-	setAxis( x2D,  z2D,  y2D, xIdx, zIdx, yIdx);
-
-	if(xmin > x2D_min) xmin = x2D_min;
-	if(ymin > y2D_min) ymin = y2D_min;
-	if(xmax < x2D_max) xmax = x2D_max;
-	if(ymax < y2D_max) ymax = y2D_max;
-
-	curr_x_yz_plot = t[t.length - 2];
-
-    }
-
-    public void resetSignalData()
-    {
-	x2D_points = 0;
-	y2D_points = 0;
-	z2D_points = 0;
-	double x[] = new double[]{0.,1.};
-	float y[] = new float[]{0,0};
-	data = new XYWaveData(x,y);
-	this.low_errorData = null;
-	this.up_errorData = null;
-	startIndexToUpdate = 0;
-    }
-
-
-    public void legendUpdated(String name)
-    {
-	setLegend(name);
-    }
-
-    public  void dataRegionUpdated(double []regX, float []regY, double resolution)
-    {
-
-	if(regX == null || regX.length == 0) return;
-	if(debug) System.out.println("dataRegionUpdated "+ resolutionManager.lowResRegions.size() +
-	        " new data len:"+regX.length + " XMIN:"+regX[0]+"  XMAX: "+regX[regX.length-1]);
-	if(freezeMode != NOT_FREEZED) //If zooming in ANY part of the signal
-	{
-	     pendingUpdatesV.addElement(new XYData(regX, regY, resolution, true, regX[0], regX[regX.length - 1]));
-	    return;
-	}
-	int samplesBefore, samplesAfter;
-	//if(regX.length == 0) return;
-
-	if(x == null) x = new double[0];
-	if(y == null) y = new float[0];
-
-	for(samplesBefore = 0; samplesBefore < x.length && x[samplesBefore] < regX[0]; samplesBefore++);
-	if(samplesBefore > 0 && samplesBefore < x.length && x[samplesBefore] > regX[0]) samplesBefore--;
-	for(samplesAfter = 0; samplesAfter < x.length - 1 &&
-	        x[x.length - samplesAfter - 1] > regX[regX.length - 1]; samplesAfter++);
-	double []newX = new double[samplesBefore + regX.length+samplesAfter];
-	float []newY = new float[samplesBefore + regX.length+samplesAfter];
-	for(int i = 0; i < samplesBefore; i++)
-	{
-	    newX[i] = x[i];
-	    newY[i] = y[i];
-	}
-	for(int i = 0; i < regX.length; i++)
-	{
-	    newX[samplesBefore+i] = regX[i];
-	    newY[samplesBefore+i] = regY[i];
-	}
-	for(int i = 0; i < samplesAfter; i++)
-	{
-	    newX[newX.length - i - 1] = x[x.length - i - 1];
-	    newY[newX.length - i - 1] = y[x.length - i - 1];
-	}
-	if(x.length == 0 || regX[0] >= x[x.length - 1]) //Data are being appended
-	{
-	    resolutionManager.appendRegion(new RegionDescriptor(regX[0], regX[regX.length - 1], resolution));
-	    if(xmax < newX[newX.length - 1])
-	        xmax = newX[newX.length - 1];
-	    x = newX;
-	    y = newY;
-	    fireSignalUpdated(true);
-	}
-	else
-	{
-	    resolutionManager.addRegion(new RegionDescriptor(regX[0], regX[regX.length - 1], resolution));
-	    x = newX;
-	    y = newY;
-	    fireSignalUpdated(false);
-	}
-    }
-    public  void dataRegionUpdated(long []regX, float []regY, double resolution)
-    {
-	if(regX == null || regX.length == 0) return;
-	if(debug) System.out.println("dataRegionUpdated "+ resolutionManager.lowResRegions.size());
-	if(freezeMode == FREEZED_BLOCK) //If zooming in some inner part of the signal
-	{
-	    pendingUpdatesV.addElement(new XYData(regX, regY, resolution, true));
-	    return;
-	}
-/*        if(freezeMode == FREEZED_SCROLL) //If zooming the end of the signal do the update keeing the width of the zoomed region
-	{
-	    double delta = regX[regX.length - 1] - regX[0];
-	    xmin += delta;
-	    xmax += delta;
-	}
-*/
-	if(freezeMode == FREEZED_SCROLL) //If zooming the end of the signal do the update keeing the width of the zoomed region
-	{
-	    double delta = xmax - xmin;
-	    xmax = regX[regX.length - 1];
-	    xmin = xmax - delta;
-	}
-
-	if(xLong == null) //First data chunk
-	{
-	    resolutionManager.appendRegion(new RegionDescriptor(regX[0], regX[regX.length - 1], resolution));
-	    xmin = regX[0];
-	    xmax = regX[regX.length - 1];
-	    xLong = regX;
-	    x = new double[regX.length];
-	    for(int i = 0; i < regX.length; i++)
-	        x[i] = regX[i];
-	    y = regY;
-	    fireSignalUpdated(true);
-	}
-	else //Data Appended
-	{
-
-	    int samplesBefore, samplesAfter;
-	    for(samplesBefore = 0; samplesBefore < xLong.length && xLong[samplesBefore] < regX[0]; samplesBefore++);
-//            for(samplesBefore = 0; samplesBefore < xLong.length - 1 && xLong[samplesBefore] < regX[0]; samplesBefore++);
-	    if(samplesBefore > 0 && samplesBefore < xLong.length && xLong[samplesBefore] > regX[0])
-	        samplesBefore--;
-	    for(samplesAfter = 0; samplesAfter < xLong.length - 1 &&
-	            xLong[xLong.length - samplesAfter - 1] > regX[regX.length - 1]; samplesAfter++);
-	    if(samplesAfter > 0 && xLong.length - samplesAfter - 1 >= 0 && xLong[xLong.length - samplesAfter - 1] < regX[regX.length - 1])
-	        samplesAfter--;
-<<<<<<< HEAD
-=======
-
-            if(samplesBefore > x.length) samplesBefore = x.length;
-            if(samplesBefore > y.length) samplesBefore = y.length;
-
->>>>>>> 5e858cae
-	    double []newX = new double[samplesBefore + regX.length+samplesAfter];
-	    long []newXLong = new long[samplesBefore + regX.length+samplesAfter];
-	    float []newY = new float[samplesBefore + regX.length+samplesAfter];
-
-	    for(int i = 0; i < samplesBefore; i++)
-	    {
-	        newX[i] = x[i];
-	        newXLong[i] = xLong[i];
-	        newY[i] = y[i];
-	    }
-	    for(int i = 0; i < regX.length; i++)
-	    {
-	        newX[samplesBefore+i] = regX[i];
-	        newXLong[samplesBefore+i] = regX[i];
-	        newY[samplesBefore+i] = regY[i];
-	    }
-	    for(int i = 0; i < samplesAfter; i++)
-	    {
-	        newXLong[newX.length - i - 1] = xLong[x.length - i - 1];
-	        newX[newX.length - i - 1] = x[x.length - i - 1];
-	        newY[newX.length - i - 1] = y[x.length - i - 1];
-	    }
-	    if(regX[0] >= xLong[xLong.length - 1]) //Data are being appended
-	    {
-	        double delta =  newX[newX.length - 1] - xmax;
-	        resolutionManager.appendRegion(new RegionDescriptor(regX[0], regX[regX.length - 1], resolution));
-	        if(freezeMode == FREEZED_SCROLL)
-	        {
-	            xmax += delta;
-	            xmin += delta;
-	        }
-	        else if(freezeMode == NOT_FREEZED)
-	            xmax = newX[newX.length - 1];
-
-	        x = newX;
-	        xLong = newXLong;
-	        y = newY;
-	        fireSignalUpdated(true);
-	    }
-	    else
-	    {
-	        resolutionManager.addRegion(new RegionDescriptor(regX[0], regX[regX.length - 1], resolution));
-	        x = newX;
-	        xLong = newXLong;
-	        y = newY;
-	        fireSignalUpdated(false);
-	    }
-	}
-    }
-
-    void registerSignalListener(SignalListener listener)
-    {
-	signalListeners.addElement(listener);
-    }
-
-    void adjustArraySizes()
-    {
-	if(x.length < y.length)
-	{
-	    float [] newY = new float[x.length];
-	    System.arraycopy(y, 0, newY, 0, x.length);
-	    y = newY;
-	}
-	if(y.length < x.length)
-	{
-	    double [] newX = new double[y.length];
-	    System.arraycopy(x, 0, newX, 0, y.length);
-	    x = newX;
-	}
-    }
-
-    void freeze()
-    {
-	if(isLongX() && xmax > xLong[xLong.length - 1])
-	    freezeMode = FREEZED_SCROLL;
-	else
-	    freezeMode = FREEZED_BLOCK;
-	freezedXMin = xmin;
-	freezedXMax = xmax;
-    }
-    void unblock()
-    {
-	freezeMode = NOT_FREEZED;
-    }
-    void unfreeze()
-    {
-	freezeMode = NOT_FREEZED;
-	xmin = freezedXMin;
-	xmax = freezedXMax;
-	for(int i = 0; i < pendingUpdatesV.size(); i++)
-	{
-	    if(pendingUpdatesV.elementAt(i).xLong != null)
-	    {
-	        dataRegionUpdated(pendingUpdatesV.elementAt(i).xLong, pendingUpdatesV.elementAt(i).y, pendingUpdatesV.elementAt(i).resolution);
-	    }
-	    else
-	    {
-	        dataRegionUpdated(pendingUpdatesV.elementAt(i).x, pendingUpdatesV.elementAt(i).y, pendingUpdatesV.elementAt(i).resolution);
-	     }
-       }
-	pendingUpdatesV.clear();
-    }
-
-    public void setLegend(String legend)
-    {
-	this.legend = legend;
-    }
-
-    public String getLegend() { return legend;}
-
-    void fireSignalUpdated(boolean changeLimits)
-    {
-	if(debug) System.out.println("FIRE SIGNAL UPDATE "+ signalListeners.size());
-	for(int i = 0; i < signalListeners.size(); i++)
-	    signalListeners.elementAt(i).signalUpdated(changeLimits);
-    }
-    int getFreezeMode() { return freezeMode;}
-    void setFreezeMode(int freezeMode) { this.freezeMode = freezeMode;}
-    
-    //Gabriele Sept 2019: more efficient update on event for growing signals
-    public boolean updateSignal()
-    {
-        if(longXLimits) 
-            return false;  //For the moment use only relative times
-        double currXMax;
-        if(x != null && x.length > 0)
-            currXMax = x[x.length - 1];
-        else
-            currXMax = xmin;
-        data.getDataAsync(currXMax, Double.MAX_VALUE, NUM_POINTS);
-        return true;
-    }   
-    
-    //reset all region info building a single region with resolution=NUM_POINTS/(xmax - xmin)
-    public void mergeRegions()
-    {
-        if(x == null || x.length < 1)
-            return;
-        double currXMin = x[0];
-        double currXMax = x[x.length - 1];
-        double currResolution = 3*NUM_POINTS/(currXMax - currXMin);
-        double currDelta = (currXMax - currXMin)/(3*NUM_POINTS);
-        int newPoints = 0;
-        double currX = currXMin - currDelta/2;
-        int currIdx = 0;
-        int currOutIdx = 0;
-        float currYMin = Float.MAX_VALUE;
-        float currYMax = -Float.MAX_VALUE;
-        while(currX <= currXMax + currDelta/2)
-        {
-            while(currOutIdx < x.length&&x[currOutIdx] < currX)
-            {
-                if(y[currOutIdx] < currYMin)
-                    currYMin = y[currOutIdx];
-                if(y[currOutIdx] > currYMax)
-                    currYMax = y[currOutIdx];
-                currOutIdx++;
-            }
-            if(currOutIdx == x.length)
-                break;
-            if(currYMin == currYMax)
-            {
-                newPoints++;
-            }
-            else if (currYMin != Float.MAX_VALUE)
-            {
-                newPoints+=2;
-            }
-            currIdx++;
-            currX = currXMin - currDelta/2 + currIdx * currDelta;
-            currYMin = Float.MAX_VALUE;
-            currYMax = -Float.MAX_VALUE;
-    }
-        double [] newX = new double[newPoints];
-        float [] newY = new float[newPoints];
-        currX = currXMin - currDelta/2;
-        currIdx = currOutIdx = newPoints = 0;
-        currYMin = Float.MAX_VALUE;
-        currYMax = -Float.MAX_VALUE;
-        while(currX <= currXMax+currDelta/2)
-        {
-            while(currOutIdx < x.length&&x[currOutIdx] < currX)
-            {
-                if(y[currOutIdx] < currYMin)
-                    currYMin = y[currOutIdx];
-                if(y[currOutIdx] > currYMax)
-                    currYMax = y[currOutIdx];
-                currOutIdx++;
-            }
-            if(currOutIdx == x.length)
-                break;
-            if(currYMin == currYMax)
-            {
-                newX[newPoints] = x[(currOutIdx == 0)?currOutIdx:currOutIdx-1];
-                newY[newPoints] = currYMin;
-                newPoints++;
-            }
-            else if (currYMin != Float.MAX_VALUE)
-            {
-                newX[newPoints] = x[(currOutIdx == 0)?currOutIdx:currOutIdx-1];
-                newY[newPoints] = currYMin;
-                newPoints++;
-                newX[newPoints] = x[(currOutIdx == 0)?currOutIdx:currOutIdx-1];
-                newY[newPoints] = currYMax;
-                newPoints++;
-            }
-            currIdx++;
-            currX = currXMin - currDelta/2 + currIdx * currDelta;
-            currYMin = Float.MAX_VALUE;
-            currYMax = -Float.MAX_VALUE;
-        }
-        x = newX;
-        y = newY;
-        resolutionManager.resetRegions();
- 	resolutionManager.appendRegion(new RegionDescriptor(currXMin, currXMax, currResolution));
-    }
-    
-    
-}
+package jScope;
+
+/* $Id$ */
+import jScope.ContourSignal;
+import java.awt.Color;
+import java.awt.geom.Point2D;
+import java.text.*;
+
+import java.util.*;
+import java.io.*;
+
+/**
+ * The DataSignal class encapsulates a description of a
+ *
+ * are : name, marker, point step of marker, color index from an external
+ * color pallet, measure point error, offset and gain values.
+ * DataSignal is defined in a rectangular region.
+ *
+ * @see Waveform
+ * @see MultiWaveform
+ */
+public class Signal implements WaveDataListener
+{
+    static final int TYPE_1D = 0;
+    static final int TYPE_2D = 1;
+
+    static final int MODE_XZ      = 0;
+    static final int MODE_YZ      = 1;
+    static final int MODE_CONTOUR = 2;
+    static final int MODE_IMAGE   = 3;
+    static final int MODE_ONDINE  = 4;
+    static final int MODE_PROFILE = 5;
+
+
+    static final int MODE_LINE   = 0;
+    static final int MODE_NOLINE = 2;
+    static final int MODE_STEP   = 3;
+
+    static final int DEFAULT_CONTOUR_LEVEL = 20;
+    static final int FUSO = 0;
+
+
+    boolean debug = false;
+
+    /**
+     * String vector of markers name.
+     */
+    static final String[] markerList = new String[]
+	{
+	"None",
+	"Square",
+	"Circle",
+	"Cross",
+	"Triangle",
+	"Point"};
+
+    /**
+     * Integer vector of predefined marker step.
+     */
+
+    static final int[] markerStepList = new int[]
+	{
+	1, 5, 10, 20, 50, 100};
+
+    /**
+     * No marker
+     */
+
+    public static final int NONE = 0;
+
+    /**
+     * Square marker
+     */
+    public static final int SQUARE = 1;
+
+    /**
+     * Circle marker
+     */
+    public static final int CIRCLE = 2;
+
+    /**
+     * Cross marker
+     */
+    public static final int CROSS = 3;
+
+    /**
+     * Triangle marker
+     */
+    public static final int TRIANGLE = 4;
+
+    /**
+     * Point marker
+     */
+    public static final int POINT = 5;
+
+
+    /**
+     * data object
+    */
+    private WaveData data;
+
+
+    /**
+     * X data object
+    */
+    private WaveData x_data;
+
+
+   /**
+     * up error object
+    */
+    private WaveData up_errorData;
+
+   /**
+     * low error object
+    */
+    private WaveData low_errorData;
+
+
+    private boolean xLimitsInitialized = false;
+    /**
+     * x min signal region
+     */
+    private double xmin;
+
+    /**
+     * x max signal region
+     */
+    private double xmax;
+
+    /**
+     * y min signal region
+     */
+    private double ymin;
+
+    /**
+     * y max signal region
+     */
+    private double ymax;
+
+    /**
+     * x min region value saved at signal creation
+     */
+
+    private double saved_xmin = -Double.MAX_VALUE;
+
+    /**
+     * x max region value saved at signal creation
+     */
+    private double saved_xmax = Double.MAX_VALUE;
+
+    /**
+     * y min region value saved at signal creation
+     */
+    private double saved_ymin = -Double.MAX_VALUE;
+
+    /**
+     * y max region value saved at signal creation
+     */
+    private double saved_ymax = Double.MAX_VALUE;;
+
+    /**
+     * true if symmetrical error defines
+     */
+    private boolean error;
+
+    /**
+     * true if asymmetrical error defines
+     */
+    private boolean asym_error;
+
+
+    /**
+     * index of NaN in x,y  vector
+     */
+    private int nans[];
+
+    /**
+     * number of NaN in signal x, y vector
+     */
+    private int n_nans = 0;
+    private int prev_idx = 0;
+
+    /**
+     * Translate x max signal region
+     */
+    private double t_xmax;
+
+    /**
+     * Translate x min signal region
+     */
+    private double t_xmin;
+
+    /**
+     * Translate y max signal region
+     */
+    private double t_ymax;
+
+    /**
+     * Translate y min signal region
+     */
+    private double t_ymin;
+
+    /**
+     * true if x vector point are increasing
+     */
+    private boolean increasing_x = true;
+
+    /**
+     * Signal name
+     */
+    protected String name;
+
+    /**
+     * Signal marker
+     */
+    protected int marker = NONE;
+
+    /**
+     * Signal marker step
+     */
+    protected int marker_step = 1;
+
+    /**
+     * Color index
+     */
+    protected int color_idx = 0;
+
+    /**
+     * Color index
+     */
+    protected Color color = null;
+
+    /**
+     * Interpolate flag
+     */
+    protected boolean interpolate = true;
+
+    /**
+     * Gain value
+     */
+    protected float gain = 1.0F;
+
+    /**
+     * Offset value
+     */
+    protected float offset = 0.0F;
+
+    protected int type = TYPE_1D;
+
+    protected int mode2D;
+
+    protected int mode1D;
+
+    protected double curr_x_yz_plot = Double.NaN;
+    protected float curr_y_xz_plot = Float.NaN;
+
+    private int curr_y_xz_idx = -1;
+    private int curr_x_yz_idx = -1;
+
+    /*
+     * X and Y arrays when mode is MODE_XZ or MODE_YZ
+     */
+    private double[] sliceX;
+    private float[]  sliceY;
+
+
+    protected double z2D_max;
+    protected double z2D_min;
+    protected double y2D_max;
+    protected double y2D_min;
+    protected double x2D_max;
+    protected double x2D_min;
+    protected double curr_xmax;
+    protected double curr_xmin;
+
+    protected String xlabel;
+    protected String ylabel;
+    protected String zlabel;
+    protected String title;
+
+    //Legend associated with this signal
+    private String legend = null;
+
+
+    //True if signal is resampled on server side to
+    //reduce net load
+    private boolean full_load = false;
+
+    private boolean longXLimits = false;
+    private long xMinLong, xMaxLong;
+    ContourSignal cs;
+    private double contourLevels[];
+    Vector<Vector> contourSignals = new Vector<>();
+    Vector<Double> contourLevelValues = new Vector<>();
+
+    final int NOT_FREEZED = 0, FREEZED_BLOCK = 1, FREEZED_SCROLL = 2;
+    int freezeMode = NOT_FREEZED;
+    double freezedXMin, freezedXMax;
+
+    Vector<XYData> pendingUpdatesV = new Vector<>();
+    Vector<SignalListener> signalListeners = new Vector<>();
+/** Private caches of the signal (only for 1D Signals)
+ *
+ */
+    //2D management
+    double x2D[];
+    long   x2DLong[];
+    float y2D[];
+    float z[];
+
+    double xY2D[];
+    float yY2D[];
+    float zY2D[];
+
+    //1D management
+    double x[] = null;
+    float y[] = null;
+    long  xLong[] = null;
+    float upError[];
+    float lowError[];
+    boolean upToDate = false;
+    static final int NUM_POINTS = 2000;
+
+    static class RegionDescriptor
+    {
+	double lowerBound, upperBound;
+	double  resolution;
+	RegionDescriptor(double lowerBound, double upperBound, double resolution)
+	{
+	    this.lowerBound = lowerBound;
+	    this.upperBound = upperBound;
+	    this.resolution = resolution; //Number of points for this region / (upperBound - lowerBound)
+	}
+    }
+    class ResolutionManager
+    {
+	Vector<RegionDescriptor> lowResRegions = new Vector<RegionDescriptor>();
+	ResolutionManager(){}
+	ResolutionManager(ResolutionManager rm)
+	{
+	    for(int i = 0; i < rm.lowResRegions.size(); i++)
+	        lowResRegions.addElement(rm.lowResRegions.elementAt(i));
+	}
+	//Check if the passed interval intersects any low resolution region
+	Vector<RegionDescriptor>  getLowerResRegions(double lowerInt, double upperInt, double resolution)
+	{
+	    Vector<RegionDescriptor> retRegions = new Vector<RegionDescriptor>();
+	    for(int i = 0; i < lowResRegions.size(); i++)
+	    {
+	        //3 cases to be handled
+	        RegionDescriptor currReg = lowResRegions.elementAt(i);
+	        //1) Lower bound is within interval
+	        if(currReg.lowerBound < upperInt && currReg.lowerBound > lowerInt)
+	        {
+	            if(debug) System.out.println("CASE 1: Lower bound is within interval for region "+i +"  its resolution: " + currReg.resolution + " in resolution: "+resolution);
+	            if(currReg.resolution < resolution)
+	            {
+	                //Adjust upper bound
+	                double currUpper = currReg.upperBound;
+	                if(currUpper > upperInt)
+	                    currUpper = upperInt;
+	                if(debug) System.out.println("Added Region lower: "+currReg.lowerBound + "  upper: " + currUpper + " resoluton: " + resolution);
+	                retRegions.addElement(new RegionDescriptor(currReg.lowerBound, currUpper, resolution));
+	            }
+	        }
+	        //2) Upper bound is within interval
+	        else if (currReg.upperBound < upperInt && currReg.upperBound > lowerInt)
+	        {
+	            if(debug) System.out.println("CASE 2: Upper bound is within interval for region "+i);
+	            if(currReg.resolution < resolution)
+	            {
+	                //Adjust lower bound
+	                double currLower = currReg.lowerBound;
+	                if(currLower < lowerInt)
+	                    currLower = lowerInt;
+	                retRegions.addElement(new RegionDescriptor(currLower, currReg.upperBound, resolution));
+	            }
+	        }
+	        //3) The interval is fully within the current region
+	        else if(currReg.lowerBound < lowerInt && currReg.upperBound > upperInt)
+	        {
+	            if(debug) System.out.println("CASE 3: UThe interval is fully within the current region for region "+i);
+	            if(currReg.resolution < resolution)
+	            {
+	               retRegions.addElement(new RegionDescriptor(lowerInt, upperInt, resolution));
+	            }
+	        }
+	    }
+	    return retRegions;
+	}
+	void addRegion(RegionDescriptor newReg)
+	{
+	    //New regions can only have increased resolution in case they intersect previous regions
+	    //Skip disjoint regions with lower bounds
+	    if(newReg.upperBound < newReg.lowerBound)
+	    {
+	        System.err.println("INTERNAL ERROR: LOWER BOUND > UPPER BOUND!!!!!");
+	    }
+
+
+	    int idx;
+	    RegionDescriptor currRegion;
+	    for(idx = 0; idx < lowResRegions.size(); idx++)
+	    {
+	        currRegion = lowResRegions.elementAt(idx);
+	        if(currRegion.upperBound > newReg.lowerBound)
+	            break;
+	    }
+	    if(idx == lowResRegions.size()) //All regions with lower bounds
+	    {
+	        if(debug) System.out.println("Added region ("+newReg.lowerBound+","+newReg.upperBound+","+newReg.resolution+") at bottom");
+	        lowResRegions.addElement(newReg);
+	        return;
+	    }
+	    //Check if the first region which is not all before this region has any intersection
+	    currRegion = lowResRegions.elementAt(idx);
+	    if(currRegion.lowerBound < newReg.lowerBound)
+	    {
+	        if(currRegion.upperBound <= newReg.upperBound)
+	        {
+	            currRegion.upperBound = newReg.lowerBound;
+	            if(debug) System.out.println("updated region ("+currRegion.lowerBound+","+currRegion.upperBound+") ");
+	            idx++;
+	        }
+	        else //The new region is completely contained in currRegion
+	        {
+	            double prevUpper = currRegion.upperBound;
+	            currRegion.upperBound = newReg.lowerBound;
+	            if(debug) System.out.println("Updated region ("+currRegion.lowerBound+","+currRegion.upperBound+") ");
+	            idx++;
+	            lowResRegions.insertElementAt(newReg, idx);
+	            if(debug) System.out.println("Added region ("+newReg.lowerBound+","+newReg.upperBound+","+newReg.resolution+")");
+	            idx++;
+	            lowResRegions.insertElementAt(
+	                    new RegionDescriptor(newReg.upperBound, prevUpper, currRegion.resolution), idx);
+	            if(debug) System.out.println("Added region ("+newReg.upperBound+","+prevUpper+","+currRegion.resolution+")");
+	            return; //done in this case
+	        }
+	    }
+	    //Remove regions completely contained in the new one
+	    while(idx < lowResRegions.size() && lowResRegions.elementAt(idx).upperBound <= newReg.upperBound)
+	    {
+	        if(debug) System.out.println("Removed region ("+lowResRegions.elementAt(idx).lowerBound+","+lowResRegions.elementAt(idx).upperBound+")");
+	        lowResRegions.removeElementAt(idx);
+	    }
+	    //In case there is a overlapped region, adjust its lower bound
+	    if(idx < lowResRegions.size() && lowResRegions.elementAt(idx).lowerBound < newReg.upperBound)
+	    {
+	        lowResRegions.elementAt(idx).lowerBound = newReg.upperBound;
+	        if(debug) System.out.println("Updated region ("+lowResRegions.elementAt(idx).lowerBound+","+lowResRegions.elementAt(idx).upperBound+")");
+	    }
+	    lowResRegions.insertElementAt(newReg, idx);
+	    if(debug) System.out.println("Added region ("+newReg.lowerBound+","+newReg.upperBound+","+newReg.resolution+")");
+
+//Merge adjacent regions with same resolution (may happens due to the inteval enlargements which occur in zooms)
+	    idx = 1;
+	    while(idx < lowResRegions.size())
+	    {
+	        RegionDescriptor currReg = lowResRegions.elementAt(idx);
+	        RegionDescriptor prevReg = lowResRegions.elementAt(idx-1);
+	        if(prevReg.upperBound == currReg.lowerBound && prevReg.resolution == currReg.resolution)
+	        {
+	            if(debug) System.out.println("Regions at ("+prevReg.lowerBound+","+prevReg.upperBound+")  ("+currReg.lowerBound+","+currReg.upperBound+") merged");
+	            prevReg.upperBound = currReg.upperBound;
+	            lowResRegions.removeElementAt(idx);
+	        }
+	        else
+	            idx++;
+
+	    }
+
+
+	}
+
+	void appendRegion(RegionDescriptor newReg)
+	{
+	    if(newReg.upperBound < newReg.lowerBound)
+	    {
+	        System.err.println("INTERNAL ERROR IN APPEND: LOWER BOUND > UPPER BOUND!!!!!");
+	    }
+	    if(lowResRegions.size() == 0)
+	    {
+	        lowResRegions.addElement(newReg);
+	        return;
+	    }
+	    RegionDescriptor lastReg = lowResRegions.elementAt(lowResRegions.size() - 1);
+	    if(lastReg.resolution == newReg.resolution)
+	        lastReg.upperBound = newReg.upperBound;
+	    else
+	    {
+	        if(lastReg.upperBound > newReg.lowerBound)
+	        {
+	            //System.err.println("Warning: INTERNAL ERROR IN APPEND: NEW.LOWERBOUND < LAST.UPPERBOUND");
+	            newReg.lowerBound = lastReg.upperBound;
+	        }
+	        lowResRegions.addElement(newReg);
+	    }
+
+	}
+	void resetRegions()
+	{
+	    lowResRegions.clear();
+	}
+	double[]getMinMaxX()
+	{
+	    double limits[] = new double[2];
+	    limits[0] = lowResRegions.elementAt(0).lowerBound;
+	    limits[1] = lowResRegions.elementAt(lowResRegions.size() - 1).upperBound;
+	    return limits;
+	}
+	boolean isEmpty()
+	{
+	    return lowResRegions.size() == 0;
+	}
+    } //End inner class ResolutionManager
+
+    ResolutionManager resolutionManager = new ResolutionManager();
+
+    /**
+     * Constructs and initializes a Signal from the specified parameters.
+     *
+     * @param _x an array of x coordinates
+     * @param _y an array of x coordinates
+     * @param _n_points the total number of points in the Signal
+     */
+
+   public Signal(WaveData data, WaveData x_data, double xminVal, double xmaxVal) throws IOException
+   {
+       this(data, x_data, xminVal, xmaxVal, null, null);
+   }
+
+   public Signal(WaveData data, WaveData x_data, long xminVal, long xmaxVal)  throws IOException
+   {
+       this(data, x_data, xminVal, xmaxVal, null, null);
+   }
+
+   public Signal(WaveData data, WaveData x_data, double xminVal, double xmaxVal, WaveData lowErrData, WaveData upErrData) throws IOException
+   {
+	error = (lowErrData != null || upErrData != null);
+	asym_error = (lowErrData != null && upErrData != null);
+	up_errorData = upErrData;
+	low_errorData = lowErrData;
+	if(xminVal != -Double.MAX_VALUE)
+	{
+	    xLimitsInitialized = true;
+	    saved_xmin = this.xmin = curr_xmin = xminVal;
+	}
+	if(xmaxVal != Double.MAX_VALUE)
+	{
+	    saved_xmax = this.xmax = curr_xmax = xmaxVal;
+	}
+	this.data = data;
+	this.x_data = x_data;
+
+	data.addWaveDataListener(this);
+
+        checkData(saved_xmin, saved_xmax);
+
+        if(saved_xmin == -Double.MAX_VALUE)
+            saved_xmin = this.xmin;
+        if(saved_xmax == Double.MAX_VALUE)
+            saved_xmax = this.xmax;
+   }
+    public Signal(WaveData data, WaveData x_data, long xminVal, long xmaxVal, WaveData lowErrData, WaveData upErrData) throws IOException
+   {
+	xMinLong = xminVal;
+	xMaxLong = xmaxVal;
+	longXLimits = true;
+	error = (lowErrData != null || upErrData != null);
+	asym_error = (lowErrData != null && upErrData != null);
+	up_errorData = upErrData;
+	low_errorData = lowErrData;
+	if(xminVal != -Double.MAX_VALUE)
+	{
+	    xLimitsInitialized = true;
+	    saved_xmin = this.xmin = curr_xmin = xminVal;
+	}
+	if(xmaxVal != Double.MAX_VALUE)
+	{
+	    saved_xmax = this.xmax = curr_xmax = xmaxVal;
+	}
+	this.data = data;
+	this.x_data = x_data;
+
+
+	try {
+	    checkData(saved_xmin, saved_xmax);
+
+	    if(saved_xmin == -Double.MAX_VALUE)
+	        saved_xmin = this.xmin;
+	    if(saved_xmax == Double.MAX_VALUE)
+	        saved_xmax = this.xmax;
+
+
+	}catch(Exception exc)
+	{
+	    System.out.println("Signal exception: " + exc);
+	}
+	data.addWaveDataListener(this);
+   }
+
+    public Signal(WaveData data, double xmin, double xmax) throws IOException
+   {
+       this(data, null, xmin, xmax);
+   }
+
+    public Signal(float _x[], float _y[], int _n_points) throws IOException
+    {
+	error = asym_error = false;
+	data = new XYWaveData(_x, _y, _n_points);
+	setAxis();
+	xLimitsInitialized = true;
+	saved_xmin = curr_xmin = xmin;
+	saved_xmax = curr_xmax = xmax;
+	saved_ymin = ymin;
+	saved_ymax = ymax;
+
+	checkIncreasingX();
+    }
+
+    public Signal(double _x[], float _y[], int _n_points) throws IOException
+    {
+	error = asym_error = false;
+	 data = new XYWaveData(_x, _y, _n_points);
+	setAxis();
+	saved_xmin = curr_xmin = xmin;
+	saved_xmax = curr_xmax = xmax;
+	saved_ymin = ymin;
+	saved_ymax = ymax;
+	checkIncreasingX();
+    }
+    public Signal(double _x[], float _y[])
+    {
+	error = asym_error = false;
+	data = new XYWaveData(_x, _y, (_x.length <_y.length)?_x.length:_y.length);
+	setAxis();
+	saved_xmin = curr_xmin = xmin;
+	saved_xmax = curr_xmax = xmax;
+	saved_ymin = ymin;
+	saved_ymax = ymax;
+	checkIncreasingX();
+    }
+
+    public Signal(long _x[], float _y[], int _n_points)
+    {
+	error = asym_error = false;
+	data = new XYWaveData(_x, _y);
+	setAxis();
+	saved_xmin = curr_xmin = xmin;
+	saved_xmax = curr_xmax = xmax;
+	saved_ymin = ymin;
+	saved_ymax = ymax;
+	checkIncreasingX();
+     }
+
+
+    /**
+     * Constructs and initialize a Signal with x and y array.
+     *
+     * @param _x an array of x coordinates
+     * @param _y an array of y coordinates
+     */
+
+    public Signal(float _x[], float _y[])
+    {
+	error = asym_error = false;
+	data = new XYWaveData(_x, _y, (_x.length <_y.length)?_x.length:_y.length);
+	setAxis();
+	saved_xmin = curr_xmin = xmin;
+	saved_xmax = curr_xmax = xmax;
+	saved_ymin = ymin;
+	saved_ymax = ymax;
+	checkIncreasingX();
+    }
+
+    /**
+     * Constructs a Signal with x and y array and name.
+     *
+     * @param _x an array of x coordinates
+     * @param _y an array of y coordinates
+     * @param name signal name
+     */
+    public Signal(float _x[], float _y[], String name)
+    {
+	this(_x, _y);
+	setName(new String(name));
+    }
+
+     /**
+     * Constructs a Signal with x and y array, with n_points
+     * in a defined two-dimensional region.
+     *
+     * @param _x an array of x coordinates
+     * @param _y an array of y coordinates
+     * @param _n_points number of Signal points
+     * @param _xmin x minimum of region space
+     * @param _xmax x maximum of region space
+     * @param _ymin y minimum of region space
+     * @param _ymax y maximum of region space
+     */
+
+    public Signal(float _x[], float _y[], int _n_points,
+	          double _xmin, double _xmax, double _ymin, double _ymax)
+    {
+	error = asym_error = false;
+	data = new XYWaveData(_x, _y, _n_points);
+	xLimitsInitialized = true;
+	xmin = _xmin;
+	xmax = _xmax;
+	if (xmax - xmin < _x[1] - _x[0])
+	    xmax = xmin + _x[1] - _x[0];
+//        saved_xmin = curr_xmax = xmin;
+//        saved_xmax = curr_xmin = xmax;
+	saved_xmin = curr_xmin = xmin;
+	saved_xmax = curr_xmax = xmax;
+	if (xmax <= xmin)
+	    saved_xmax = xmax = xmin + (float) 1E-6;
+	if (_ymin > _ymax)
+	    _ymin = _ymax;
+	saved_ymin = ymin = _ymin;
+	saved_ymax = ymax = _ymax;
+	curr_xmax = xmax;
+	curr_xmin = xmin;
+	setAxis();
+	//Here xmin and xmax have been passed, so override values computed by setAxis()
+	ymin = saved_ymin;
+	ymax = saved_ymax;
+
+	saved_xmin = curr_xmin = xmin;
+	saved_xmax = curr_xmax = xmax;
+	//saved_ymin = ymin;
+	//saved_ymax = ymax;
+	checkIncreasingX();
+    }
+
+    /**
+     * Constructs a zero Signal with 100 points.
+     */
+    public Signal()
+    {
+	error = asym_error = false;
+	double x[] = new double[]{0.,1.};
+	float y[] = new float[]{0,0};
+	data = new XYWaveData(x, y);
+	setAxis();
+	saved_xmin = curr_xmin = xmin;
+	saved_xmax = curr_xmax = xmax;
+	saved_ymin = ymin = 0;
+	saved_ymax = ymax = 0;
+	increasing_x = true;
+    }
+
+    /**
+     * Constructs a zero Signal with name.
+     */
+    public Signal(String name)
+    {
+	this();
+	this.name = name;
+    }
+
+    /**
+     * Constructs a Signal equal to argument Signal
+     *
+     * @param s a Signal
+     */
+
+    public Signal(Signal s)
+    {
+	error = s.error;
+	if (error)
+	{
+	    upError = s.upError;
+	}
+	asym_error = s.asym_error;
+	if (asym_error)
+	{
+	    lowError = s.lowError;
+	}
+	nans = s.nans;
+	n_nans = s.n_nans;
+	gain = s.gain;
+	offset = s.offset;
+
+	cs = s.cs;
+	contourLevels = s.contourLevels;
+	contourSignals = s.contourSignals;
+	contourLevelValues = s.contourLevelValues;
+
+	data = s.data;  //WaveData is stateless!!
+	data.addWaveDataListener(this);
+	resolutionManager = new ResolutionManager(s.resolutionManager);
+
+	xLimitsInitialized = s.xLimitsInitialized;
+
+
+	saved_ymax = s.saved_ymax;
+	ymax = s.ymax;
+	saved_ymin = s.saved_ymin;
+	ymin = s.ymin;
+	saved_xmin = s.saved_xmin;
+	curr_xmin = s.curr_xmin;
+	xmin = s.xmin;
+	saved_xmax = s.saved_xmax;
+	curr_xmax = s.curr_xmax;
+	xmax = s.xmax;
+	fix_xmin = s.fix_xmin;
+	fix_xmax = s.fix_xmax;
+	fix_ymin = s.fix_ymin;
+	fix_ymax = s.fix_ymax;
+
+
+	x2D_max = s.x2D_max;
+	x2D_min = s.x2D_min;
+	y2D_max = s.y2D_max;
+	y2D_min = s.y2D_min;
+	z2D_max = s.z2D_max;
+	z2D_min = s.z2D_min;
+
+	if (xmax <= xmin)
+	    saved_xmax = xmax = xmin + 1E-6;
+	increasing_x = s.increasing_x;
+
+	marker = s.marker;
+	marker_step = s.marker_step;
+	color_idx = s.color_idx;
+	color = s.color;
+	interpolate = s.interpolate;
+
+
+	name = s.name;
+	type = s.type;
+	mode1D = s.mode1D;
+	mode2D = s.mode2D;
+	xlabel = s.xlabel;
+	ylabel = s.ylabel;
+	zlabel = s.zlabel;
+	title = s.title;
+	//Deep copy buffered signals
+	if(s.x != null)
+	{
+	    x = new double[s.x.length];
+	    System.arraycopy(s.x, 0, x, 0, x.length);
+	}
+	if(s.y != null)
+	{
+	    y = new float[s.y.length];
+	    System.arraycopy(s.y, 0, y, 0, y.length);
+	}
+	if(s.xLong != null)
+	{
+	    xLong  = new long[s.xLong.length];
+	    System.arraycopy(s.xLong, 0, xLong, 0, xLong.length);
+	}
+
+	x_data = s.x_data;
+	if(s.x2D != null )
+	{
+	    x2D = new double[s.x2D.length];
+	    System.arraycopy(s.x2D, 0, x2D, 0, x2D.length);
+	}
+
+	if(s.x2DLong != null )
+	{
+	    x2DLong = new long[s.x2DLong.length];
+	    System.arraycopy(s.x2DLong, 0, x2DLong, 0, x2DLong.length);
+	}
+
+	if(s.y2D != null )
+	{
+	    y2D = new float[s.y2D.length];
+	    System.arraycopy(s.y2D, 0, y2D, 0, y2D.length);
+	}
+
+	if(s.z != null )
+	{
+	    z = new float[s.z.length];
+	    System.arraycopy(s.z, 0, z, 0, z.length);
+	}
+
+	if(s.xY2D != null )
+	{
+	    xY2D = new double[s.xY2D.length];
+	    System.arraycopy(s.xY2D, 0, xY2D, 0, xY2D.length);
+	}
+
+	if(s.yY2D != null )
+	{
+	    yY2D = new float[s.yY2D.length];
+	    System.arraycopy(s.yY2D, 0, yY2D, 0, yY2D.length);
+	}
+
+	if(s.zY2D != null )
+	{
+	    zY2D = new float[s.zY2D.length];
+	    System.arraycopy(s.zY2D, 0, zY2D, 0, zY2D.length);
+	}
+
+	startIndexToUpdate = s.startIndexToUpdate;
+	//signalListeners = s.signalListeners;
+	freezeMode = s.freezeMode;
+
+	longXLimits = s.longXLimits;
+	xMinLong = s.xMinLong;
+	xMaxLong = s.xMaxLong;
+     }
+
+
+
+      /**
+     * Constructs a Signal equal to argument Signal within a defined
+     * two-dimensional region
+     *
+     * @param s Signal
+     * @param start_x x start point
+     * @param end_x x end point
+     * @param start_y y start point
+     * @param end_y y end point
+     */
+
+    public Signal(Signal s, double start_x, double end_x,
+	          double start_y, double end_y)
+    {
+	xLimitsInitialized = true;
+	this.data = s.data;
+	nans = s.nans;
+	n_nans = s.n_nans;
+	error = s.error;
+	if (error)
+	{
+	    upError = s.upError;
+	}
+	asym_error = s.asym_error;
+	if (asym_error)
+	{
+	    lowError = s.lowError;
+	}
+	increasing_x = s.increasing_x;
+	saved_ymax = s.saved_ymax;
+	ymax = end_y;
+	saved_ymin = s.saved_ymin;
+	ymin = start_y;
+	saved_xmin = curr_xmin = s.saved_xmin;
+	xmin = start_x;
+	saved_xmax = curr_xmax = s.saved_xmax;
+	xmax = end_x;
+	if (xmax <= xmin)
+	    saved_xmax = curr_xmax = xmax = xmin + 1E-6;
+
+	marker = s.marker;
+	marker_step = s.marker_step;
+	color_idx = s.color_idx;
+	color = s.color;
+	interpolate = s.interpolate;
+	name = s.name;
+    }
+
+    void dispose()
+    {
+        if(data != null)
+            data.removeWaveDataListener(this);
+    }
+    boolean hasError() {return error;}
+    boolean hasAsymError() {return asym_error;}
+    public final boolean hasX()
+    {
+	return true;
+       // return data.hasX();
+    }
+    public int getNumNaNs(){return n_nans;}
+    public int[] getNaNs(){return nans;}
+    public double getX(int idx)
+    {
+	try {
+	    if (this.type == Signal.TYPE_2D && (mode2D == Signal.MODE_YZ || mode2D == Signal.MODE_XZ))
+	        return sliceX[idx];
+	    return x[idx];
+       }catch(Exception exc){return 0;}
+     }
+
+    public float getY(int idx)
+    {
+      try {
+	if (this.type == Signal.TYPE_2D && (mode2D == Signal.MODE_YZ || mode2D == Signal.MODE_XZ))
+	    return sliceY[idx];
+	return y[idx];
+       }catch(Exception exc){return 0;}
+    }
+    public float getZ(int idx)
+    {
+	if(z == null)
+	    z = data.getZ();
+	return z[idx];
+    }
+
+    public double[] getX() throws IOException
+    {
+	if(type == TYPE_2D && (mode2D == MODE_XZ || mode2D == MODE_YZ))
+	    return sliceX;
+	 return x;
+    }
+    public float[] getY() throws IOException
+    {
+       if(type == TYPE_2D && (mode2D == MODE_XZ || mode2D == MODE_YZ))
+	    return sliceY;
+       return y;
+    }
+
+    public float[] getZ()
+    {
+	if(z == null)
+	    z = data.getZ();
+	return z;
+    }
+
+    public double[] getX2D()
+    {
+	if(x2D == null)
+	    x2D = data.getX2D();
+	return x2D;
+    }
+
+    public float[] getY2D()
+    {
+	if(y2D == null)
+	    y2D = data.getY2D();
+	return y2D;
+    }
+
+    Vector<Vector> getContourSignals() { return contourSignals; }
+    Vector<Double> getContourLevelValues() { return contourLevelValues;}
+
+    public boolean isFullLoad()
+    {
+	return full_load;
+    }
+
+    public void setFullLoad(boolean full_load)
+    {
+	this.full_load = full_load;
+    }
+
+    static String toStringTime(long time)
+    {
+	DateFormat df = new SimpleDateFormat("HH:mm:sss");
+	return df.format(new Date(time));
+    }
+
+    public String getStringOfXinYZplot()
+    {
+	if( this.isLongX() )
+	    return toStringTime( (long) curr_x_yz_plot);
+	else
+	    return ""+curr_x_yz_plot;
+    }
+
+    public double getXinYZplot()
+    {
+	return curr_x_yz_plot;
+    }
+
+    public float getYinXZplot()
+    {
+	return curr_y_xz_plot;
+    }
+
+    public int getNumPoints()
+    {
+	if (this.type == Signal.TYPE_2D && (mode2D == Signal.MODE_YZ || mode2D == Signal.MODE_XZ)&& sliceX != null)
+	    return sliceX.length;
+	if(data != null)
+	{
+	    try{
+	        return (x.length < y.length)?x.length:y.length;
+	   }catch(Exception exc){}
+	}
+	 return 0;
+    }
+
+    public void setXinYZplot(float curr_x_yz_plot)
+    {
+	this.curr_x_yz_plot = curr_x_yz_plot;
+    }
+
+    public void setYinXZplot(float curr_y_xz_plot)
+    {
+	this.curr_y_xz_plot = curr_y_xz_plot;
+    }
+
+    private double z_value = Double.NaN;
+
+    public double getZValue()
+    {
+	if (this.type == Signal.TYPE_2D)
+	{
+	    switch (mode2D)
+	    {
+	        case Signal.MODE_IMAGE:
+	            float y[] = y2D;
+	            int idx = img_xprev * y.length + img_yprev;
+	            if (z != null && idx < z.length)
+	            {
+	                return z[idx];
+	            }
+	         case Signal.MODE_CONTOUR:
+	            return z_value;
+	    }
+	}
+
+	return Float.NaN;
+    }
+
+     private int getArrayIndex(double arr[], double d)
+    {
+	int i = -1;
+
+	if (i == -1)
+	{
+	    for (i = 0; i < arr.length - 1; i++)
+	    {
+	        if ( (d > arr[i] && d < arr[i + 1]) || d == arr[i])
+	            break;
+	    }
+	}
+	return i;
+    }
+    private int getArrayIndex(float arr[], double d)
+    {
+	int i = -1;
+
+	if (i == -1)
+	{
+	    for (i = 0; i < arr.length - 1; i++)
+	    {
+	        if ( (d > arr[i] && d < arr[i + 1]) || d == arr[i])
+	            break;
+	    }
+	}
+	 return i;
+    }
+
+
+    public void showYZ(double t)
+    {
+	if (curr_x_yz_plot == t && mode2D == MODE_YZ)
+	    return;
+	int i = getArrayIndex(x2D, t);
+	showYZ(i);
+    }
+
+
+    public void showYZ(int idx)
+    {
+	float[] y2d = y2D;
+	double[] x2d = x2D;
+
+	if ( (idx >= x2d.length || idx == curr_x_yz_idx) &&
+	    mode2D == MODE_YZ)
+	    return;
+
+	prev_idx = 0;
+
+	curr_x_yz_plot = x2d[idx];
+	curr_x_yz_idx = idx;
+	curr_y_xz_plot = Float.NaN;
+	curr_y_xz_idx = -1;
+
+	if( zY2D != null && idx < zY2D.length)
+	{
+	    ymin = ymax = zY2D[idx];
+	    for (int j = 0; j < y2d.length; j++)
+	    {
+	        int k = x2d.length * j + idx;
+	        y2d[j] = zY2D[k];
+	        if(ymin > y2d[j])
+	            ymin = y2d[j];
+	        if(ymax < y2d[j])
+	            ymax = y2d[j];
+	    }
+	}
+
+	sliceX = new double[y2d.length];
+	sliceY = new float[y2d.length];
+
+	int zLen = z.length;
+	if(idx >= zLen)
+	    return;
+
+	float sliceMin, sliceMax;
+	sliceMin = sliceMax = z[idx];
+	for (int j = 0; j < y2d.length; j++)
+	{
+	    int k = x2d.length * j + idx;
+	    sliceX[j] = y2d[j];
+
+	    if (k >= zLen)
+	        break;
+	    sliceY[j] = z[k];
+	    if(sliceMin > z[k])
+	        sliceMin = z[k];
+	    if(sliceMax < z[k])
+	        sliceMax = z[k];
+	}
+	error = asym_error = false;
+	mode2D = Signal.MODE_YZ;
+	if(!fix_xmin)
+	    saved_xmin = curr_xmin = xmin = y2D_min;
+	    //saved_xmin = curr_xmin = ymin;
+	if(!fix_xmax)
+	    saved_xmax = curr_xmax = xmax = y2D_max;
+	    //saved_xmax = curr_xmax = ymax;
+	if(!fix_ymin)
+	    saved_ymin = ymin = sliceMin;
+	if(!fix_ymax)
+	    saved_ymax = ymax = sliceMax;
+	//Assumed that for 2D data, dimensions are increasing
+	increasing_x = true;
+    }
+
+    public void incShow()
+    {
+	if (type == TYPE_2D)
+	{
+	    switch (mode2D)
+	    {
+	        case Signal.MODE_XZ:
+	            incShowXZ();
+	            break;
+	        case Signal.MODE_YZ:
+	            incShowYZ();
+	            break;
+	        case Signal.MODE_PROFILE :
+	            //incShowProfile();
+	            break;
+	    }
+	}
+    }
+
+    public void decShow()
+    {
+	if (type == TYPE_2D)
+	{
+	    switch (mode2D)
+	    {
+	        case Signal.MODE_XZ:
+	            decShowXZ();
+	            break;
+	        case Signal.MODE_YZ:
+	            decShowYZ();
+	            break;
+	        case Signal.MODE_PROFILE :
+	            //decShowProfile();
+	            break;
+	    }
+	}
+    }
+
+    public void incShowXZ()
+    {
+	if (type == TYPE_2D && mode2D == Signal.MODE_XZ)
+	    showXZ((curr_y_xz_idx + 1) % y2D.length);
+    }
+
+    public void decShowXZ()
+    {
+	if (type == TYPE_2D && mode2D == Signal.MODE_XZ)
+	{
+	    int idx = curr_y_xz_idx - 1;
+	    if (idx < 0)
+	        idx = y2D.length - 1;
+	    showXZ(idx);
+	}
+    }
+
+    public void incShowYZ()
+    {
+	if ( type == TYPE_2D && mode2D == Signal.MODE_YZ )
+	    showYZ((curr_x_yz_idx + 1) % x2D.length);
+    }
+
+    public void decShowYZ()
+    {
+	if ( type == TYPE_2D && mode2D == Signal.MODE_YZ )
+	{
+	    int idx = curr_x_yz_idx - 1;
+	    if (idx < 0)
+	        idx = x2D.length - 1;
+	    showYZ(idx);
+	}
+    }
+
+    public void showXZ(double xd)
+    {
+	if (curr_y_xz_plot == xd)
+	    return;
+	int i = getArrayIndex(y2D, xd);
+	showXZ(i);
+    }
+
+    public void showXZ(int idx)
+    {
+	float[] y2d = y2D;
+	double[] x2d = x2D;
+
+
+	//if ( (idx >= x2d.length || idx == curr_y_xz_idx) &&
+	if ( (idx >= y2d.length || idx == curr_y_xz_idx) &&
+	    mode2D == MODE_XZ)
+	    return;
+
+	prev_idx = 0;
+
+	curr_y_xz_plot = y2d[idx];
+	curr_y_xz_idx = idx;
+	curr_x_yz_plot = Float.NaN;
+	curr_x_yz_idx = -1;
+
+	if(zY2D != null)
+	{
+	    x2d = new double[x2D.length];
+	    curr_xmin =  curr_xmax = zY2D[x2D.length * idx];
+	    for (int j = 0; j < x2D.length; j++)
+	    {
+	        x2d[j] = zY2D[x2D.length * idx + j];
+	        if(x2d[j] > curr_xmax ) curr_xmax = x2d[j];
+	        else
+	            if(x2d[j] < curr_xmin ) curr_xmin = x2d[j];
+	    }
+	}
+
+	sliceX = new double[x2d.length];
+	sliceY = new float[x2d.length];
+	int zLen = z.length;
+	float sliceMin, sliceMax;
+	//sliceMin = sliceMax = z[ y2d.length * idx];
+	sliceMin = sliceMax = z[ x2d.length * idx];
+	for (int j = 0; j < x2d.length; j++)
+	{
+	    sliceX[j] = x2d[j];
+	    //int k = y2d.length * idx + j;
+	    int k = x2d.length * idx + j;
+	    if (k >= zLen)
+	        break;
+	    sliceY[j] = z[k];
+	    if(sliceMin > z[k])
+	        sliceMin = z[k];
+	    if(sliceMax < z[k])
+	        sliceMax = z[k];
+	}
+	error = asym_error = false;
+	mode2D = Signal.MODE_XZ;
+	if(!fix_xmin)
+	    saved_xmin = curr_xmin = xmin = x2D_min;
+	    //saved_xmin = curr_xmin;
+	if(!fix_xmax)
+	    saved_xmax = curr_xmax = xmax = x2D_max;
+	    //saved_xmax = curr_xmax;
+	if(!fix_ymin)
+	    saved_ymin = ymin = sliceMin;
+	if(!fix_ymax)
+	    saved_ymax = ymax = sliceMax;
+	//Assumed that for 2D data, dimensions are increasing
+	increasing_x = true;
+    }
+
+    public void setMode1D(int mode)
+    {
+	this.mode1D = mode;
+	switch (mode)
+	{
+	    case MODE_LINE:
+	        this.interpolate = true;
+	        break;
+	    case MODE_NOLINE:
+	        this.interpolate = false;
+	        break;
+	    case MODE_STEP:
+	        this.interpolate = true;
+	        break;
+	}
+    }
+
+    public void setMode2D(int mode)
+    {
+	if (this.type == Signal.TYPE_1D)
+	    return;
+
+	switch (mode)
+	{
+	    case MODE_IMAGE:
+	        setMode2D(mode, 0);
+	        break;
+	    case MODE_XZ:
+	        if(y2D != null && y2D.length > 0)
+	            setMode2D(mode, y2D[0]);
+	        break;
+	    case MODE_YZ:
+	        double v = x2D[0];
+	        if (!Double.isNaN(curr_x_yz_plot))
+	            v = curr_x_yz_plot;
+	        setMode2D(mode, v);
+	        break;
+	    case MODE_CONTOUR:
+	        setMode2D(mode, 0);
+	        break;
+	    case MODE_PROFILE:
+	        /*if(z2D != null && z2D.length > 0)
+	        {
+	            float v1 = z2D[0];
+	            if (!Float.isNaN(curr_x_yz_plot))
+	                v1 = curr_x_yz_plot;
+	            setMode2D(mode, v1);
+	        }*/
+	        break;
+	}
+    }
+
+    public void setMode2D(int mode, double value)
+    {
+
+	if (this.type == Signal.TYPE_1D)
+	    return;
+
+	curr_x_yz_plot = Float.NaN;
+	curr_y_xz_plot = Float.NaN;
+	curr_x_yz_idx = -1;
+	curr_y_xz_idx = -1;
+
+	switch (mode)
+	{
+	    case MODE_IMAGE:
+	        /*
+	        saved_ymin = ymin = y2D_min;
+	        saved_ymax = ymax = y2D_max;
+	        saved_xmin = xmin = x2D_min;
+	        saved_xmax = xmax = x2D_max;
+	        */
+	        if( saved_ymin == -Double.MAX_VALUE )
+	            saved_ymin = ymin = y2D_min;
+	        else
+	            ymin = saved_ymin;
+
+	        if( saved_ymax == Double.MAX_VALUE )
+	            saved_ymax = ymax = y2D_max;
+	        else
+	            ymax = saved_ymax;
+
+	        if( saved_xmin == -Double.MAX_VALUE )
+	            saved_xmin = xmin = x2D_min;
+	        else
+	            xmin = saved_xmin;
+
+	        if( saved_xmax == Double.MAX_VALUE )
+	            saved_xmax = xmax = x2D_max;
+	        else
+	            xmax = saved_xmax;
+	        break;
+	    case MODE_XZ:
+	        showXZ((float)value);
+	        break;
+	    case MODE_YZ:
+	        prev_idx = 0;
+	        showYZ((float)value);
+	        break;
+	    case MODE_CONTOUR:
+	        initContour();
+	        break;
+	    case MODE_PROFILE:
+	        /*prev_idx = 0;
+	        showProfile(mode, value); */
+	        break;
+	}
+	this.mode2D = mode;
+    }
+
+    public void initContour()
+    {
+      saved_ymin = ymin = y2D_min;
+      saved_ymax = ymax = y2D_max;
+      saved_xmin = xmin = x2D_min;
+      saved_xmax = xmax = x2D_max;
+
+      //x = x2D;
+      //y = y2D;
+
+      cs = new ContourSignal(this);
+
+      if (contourLevels == null || contourLevels.length == 0)
+      {
+	contourLevels = new double[DEFAULT_CONTOUR_LEVEL];
+	double dz = (z2D_max - z2D_min) / (DEFAULT_CONTOUR_LEVEL + 1);
+
+	for (int i = 0; i < contourLevels.length; i++)
+	{
+	  contourLevels[i] = z2D_min + dz * (i + 1);
+	}
+      }
+
+      for (int k = 0; k < contourLevels.length; k++)
+      {
+	addContourLevel(contourLevels[k]);
+      }
+    }
+
+    public Vector<Vector<Point2D.Double>> addContourLevel(double level)
+    {
+      if (cs == null)
+      {
+	cs = new ContourSignal(this);
+      }
+
+      Vector<Vector<Point2D.Double>> v = cs.contour(level);
+      if (v.size() != 0)
+      {
+	contourSignals.addElement(v);
+	contourLevelValues.addElement(new Double(level));
+      }
+      return v;
+    }
+
+    /**
+     * Sets all signal attributes.
+     *
+     * @param name signal name
+     * @param color_idx color index from an external color table
+     * @param marker marker type
+     * @param marker_step marker step
+     * @param interpolate interpolate flag
+     */
+    public void setAttributes(String name, int color_idx, int marker,
+	                      int marker_step, boolean interpolate)
+    {
+	this.marker = marker;
+	this.marker_step = marker_step;
+	this.interpolate = interpolate;
+	this.color_idx = color_idx;
+	this.name = new String(name);
+    }
+
+    /**
+     * Set market type.
+     *
+     * @param marker marker type
+     */
+    public void setMarker(int marker)
+    {
+	this.marker = marker;
+    }
+
+    /**
+     * Set market type by name.
+     *
+     * @param marker marker type name
+     */
+    public void setMarker(String name)
+    {
+	if (name == null)
+	    return;
+	for (int i = 0; i < markerList.length; i++)
+	    if (name.toLowerCase().equals(markerList[i].toLowerCase()))
+	    {
+	        setMarker(i);
+	        return;
+	    }
+	setMarker(0);
+    }
+
+    public void setType(int type)
+    {
+	this.type = type;
+    }
+
+    /**
+     * Set marker step.
+     *
+     * @param marker_step number of signal points between two marker
+     */
+    public void setMarkerStep(int marker_step)
+    {
+	this.marker_step = marker_step;
+    }
+
+    /**
+     * Set interpolate flag.
+     *
+     * @param interpolate define if is a point or line signal
+     */
+    public void setInterpolate(boolean interpolate)
+    {
+	this.interpolate = interpolate;
+    }
+
+    /**
+     * Set color index. Index  color is a reference to an external
+     * color palette
+     *
+     * @param color_idx index of the color
+     */
+    public void setColorIdx(int color_idx)
+    {
+	color = null;
+	this.color_idx = color_idx;
+    }
+
+    /**
+     * Set color value
+     *
+     * @param color color value
+     */
+    public void setColor(Color color)
+    {
+	this.color = color;
+    }
+
+    /**
+     * Set Signal name.
+     *
+     * @param name signal name
+     */
+    public void setName(String name)
+    {
+	if (name != null && name.length() != 0)
+	    this.name = new String(name);
+    }
+
+    /**
+     * Get marker type.
+     *
+     * @return marker type
+     */
+
+    public int getMarker()
+    {
+	return marker;
+    }
+
+    /**
+     * Get marker step.
+     *
+     * @return marker step
+     */
+    public int getMarkerStep()
+    {
+	if (marker == POINT)
+	    return 1;
+	return marker_step;
+    }
+
+    /**
+     * Get interpolate flag
+     *
+     * @return Interpolate flag
+     */
+    public boolean getInterpolate()
+    {
+	return interpolate;
+    }
+
+    /**
+     * Get color index.
+     *
+     * @return Color index
+     */
+    public int getColorIdx()
+    {
+	return color_idx;
+    }
+
+    /**
+     * Get color.
+     *
+     * @return Color the color
+     */
+    public Color getColor()
+    {
+	return color;
+    }
+
+    /**
+     * Get signal name.
+     *
+     * @return Signal name
+     */
+    public String getName()
+    {
+	return name;
+    }
+    public void setCalibrate(float gain, float offset)
+    {
+	this.gain = gain;
+	this.offset = offset;
+	setAxis();
+    }
+
+
+    public int getType()
+    {
+	return type;
+    }
+
+    public int getMode1D()
+    {
+	return mode1D;
+    }
+
+    public int getMode2D()
+    {
+	return mode2D;
+    }
+
+    /**
+     * Get gain parameter.
+     */
+    public float getGain()
+    {
+	return gain;
+    }
+
+    /**
+     * Get offset parameter
+     */
+    public float getOffset()
+    {
+	return offset;
+    }
+
+    public double getCurrentXmin()
+    {
+	return curr_xmin;
+    }
+
+    public double getCurrentXmax()
+    {
+	return curr_xmax;
+    }
+
+    public double getOriginalYmin()
+    {
+	return saved_ymin;
+    }
+
+    public double getOriginalYmax()
+    {
+	return saved_ymax;
+    }
+
+    public float[] getLowError()
+    {
+	return lowError;
+    }
+
+    public float[] getUpError()
+    {
+	return upError;
+    }
+
+    /**
+     * Check if x array coordinates are increasing.
+     */
+    void checkIncreasingX()
+    {
+	if(type == TYPE_2D)
+	{
+	    checkIncreasingX2D();
+	    return;
+	}
+	increasing_x = true;
+	for (int i = 1; i < x.length; i++)
+	{
+	   if (x[i] < x[i - 1])
+	   {
+	       increasing_x = false;
+	       return;
+	   }
+	}
+    }
+    void checkIncreasingX2D()
+    {
+	increasing_x = true;
+	double x[] = x2D;
+	for (int i = 1; i < x.length; i++)
+	{
+	   if (x[i] < x[i - 1])
+	   {
+	       increasing_x = false;
+	       return;
+	   }
+	}
+    }
+
+
+    /**
+     * Add a symmetric error bar.
+     *
+     * @param _error an array of y measure error
+     */
+
+    public void AddError(WaveData in_error)
+    {
+	error = true;
+	up_errorData = low_errorData = in_error;
+    }
+
+
+
+    public void setAttributes(Signal s)
+    {
+	this.color = s.getColor();
+	this.color_idx = s.getColorIdx();
+	this.gain = s.getGain();
+	this.interpolate = s.getInterpolate();
+	this.marker = s.getMarker();
+	this.marker_step = s.getMarkerStep();
+	this.offset = s.getOffset();
+	this.name = s.getName();
+    }
+
+    /**
+     * Add a asymmetric error bar.
+     *
+     * @param _up_error an array of y up measure error
+     * @param _low_error an array of y low measure error
+     */
+
+    public void AddAsymError(WaveData up_error, WaveData low_error)
+    {
+	 error = asym_error = true;
+	 up_errorData = up_error;
+	 low_errorData = low_error;
+    }
+
+       /**
+     * Set y minimum and maximum of two-dimensional region.
+     *
+     * @param ymin y minimum
+     * @param ymax y maximum
+     */
+    public void setYlimits(double ymin, double ymax)
+    {
+	if (ymax != Double.MAX_VALUE)
+	{
+	    this.ymax =  ymax;
+ //           this.ymax = saved_ymax = ymax;
+	    this.fix_ymax = true;
+	}
+	else
+	    this.fix_ymax = false;
+
+	if (ymin != -Double.MAX_VALUE)
+	{
+//            this.ymin = saved_ymin = ymin;
+	    this.ymin = ymin;
+	    this.fix_ymin = true;
+	}
+	else
+	    this.fix_ymin = false;
+
+    }
+
+    /**
+     * Reset x scale, return to original x range two dimensional region
+     */
+    public void ResetXScale()
+    {
+	xmax = freezedXMax = curr_xmax = saved_xmax;
+	xmin = freezedXMin = curr_xmin = saved_xmin;
+    }
+
+    /**
+     * Reset x scale, return to the initial y range two dimensional region
+     */
+    public void ResetYScale()
+    {
+	ymax = saved_ymax;
+	ymin = saved_ymin;
+    }
+
+    /**
+     * Reset scale, return to the initial two dimensional region
+     */
+    public void ResetScales()
+    {
+	xmax = freezedXMax = curr_xmax = saved_xmax;
+	xmin = freezedXMin = curr_xmin = saved_xmin;
+	ymax = saved_ymax;
+	ymin = saved_ymin;
+	unfreeze();
+    }
+
+    /**
+     * Autoscale x coordinates.
+     */
+    public void AutoscaleX()
+    {
+	if (type == TYPE_2D  && (mode2D == Signal.MODE_IMAGE || mode2D == Signal.MODE_CONTOUR))
+	{
+	    xmax = this.x2D_max;
+	    xmin = this.x2D_min;
+	    return;
+	}
+
+	double currX[];
+	if(type == TYPE_2D && (mode2D == MODE_XZ || mode2D == MODE_YZ))
+	    currX = sliceX;
+	else
+	    currX = x;
+	if(x == null || x.length == 0) return;
+	xmin = xmax = currX[0];
+	for(int i = 0; i < currX.length; i++)
+	{
+	    if(currX[i] < xmin)
+	        xmin = currX[i];
+	    if(currX[i] > xmax)
+	        xmax = currX[i];
+	}
+	if (xmin == xmax)
+	    xmax = xmin + (float) 1E-10;
+        
+    }
+
+    /**
+     * Autoscale y coordinates.
+     */
+    public void AutoscaleY()
+    {
+	if (type == TYPE_2D)
+	{
+	    if(mode2D == Signal.MODE_IMAGE || mode2D == Signal.MODE_CONTOUR)
+	    {
+	        ymax = this.y2D_max;
+	        ymin = this.y2D_min;
+	        return;
+	    }
+	    else
+	    {
+	        ymax = ymin = sliceY[0];
+	        for(int i = 0; i < sliceY.length; i++)
+	         {
+	             if(sliceY[i] < ymin)
+	                 ymin = sliceY[i];
+	             if(sliceY[i] > ymax)
+	                 ymax = sliceY[i];
+	         }
+	         if (ymin == ymax)
+	             ymax = ymin + ymin / 4;
+	    }
+	    return;
+	}
+
+	if(y == null || y.length == 0)
+	    return;
+	float currY[];
+	 if(type == TYPE_2D && (mode2D == MODE_XZ || mode2D == MODE_YZ))
+	    currY = sliceY;
+	else
+	    currY = y;
+	int startIdx;
+	 //Check for initial NaN Y values
+	if(currY == null || y == null) return; //To avoid nullpointer exceptions in any condition
+	for(startIdx = 0; startIdx < currY.length && Float.isNaN(y[startIdx]); startIdx++);
+	ymin = ymax = y[startIdx];
+	for(int i = startIdx; i < currY.length; i++)
+	{
+	    if (Float.isNaN(y[startIdx])) continue;
+	    if(currY[i] < ymin)
+	        ymin = currY[i];
+	    if(currY[i] > ymax)
+	        ymax = currY[i];
+	}
+	if (ymin == ymax)
+	    ymax = ymin + ymin / 4;
+    }
+
+    /**
+     * Autoscale y coordinates between min and max x coordinates.
+     *
+     * @param min x minimum coordinates
+     * @param max x maximum coordinates
+     */
+    public void AutoscaleY(double min, double max)
+    {
+	if (type == TYPE_2D && (mode2D == Signal.MODE_IMAGE || mode2D == Signal.MODE_CONTOUR))
+	{
+	    ymin = this.y2D_min;
+	    ymax = this.y2D_max;
+	    return;
+	}
+
+	float currY[];
+	double currX[];
+	if(type == TYPE_2D && (mode2D == MODE_XZ || mode2D == MODE_YZ))
+	{
+	    currY = sliceY;
+	    currX = sliceX;
+	}
+	else
+	{
+	    currY = y;
+	    currX = x;
+	}
+
+	if(currX == null || currY == null) return;
+
+	int len = (currX.length < currY.length)? currX.length: currY.length;
+	for(int i = 0; i < len; i++)
+	{
+	    if(currX[i] >= min && currX[i] <= xmax)
+	    {
+	        ymin = ymax = currY[i];
+	        break;
+	    }
+	}
+	for(int i = 0; i < len; i++)
+	{
+	    if(currX[i] >= min && currX[i] <= max)
+	    {
+	        if(currY[i] < ymin)
+	            ymin = currY[i];
+	        if(currY[i] > ymax)
+	            ymax = currY[i];
+	    }
+	}
+
+/******************************************************************
+	int len = (x.length < y.length)?x.length:y.length;
+	for(int i = 0; i < len; i++)
+	{
+	    if(x[i] >= min && x[i] <= xmax)
+	    {
+	        ymin = ymax = y[i];
+	        break;
+	    }
+	}
+	for(int i = 0; i < len; i++)
+	{
+	    if(x[i] >= min && x[i] <= max)
+	    {
+	        if(y[i] < ymin)
+	            ymin = y[i];
+	        if(y[i] > ymax)
+	            ymax = y[i];
+	    }
+	}
+********************************************************************/
+    }
+
+
+    void checkData(double xMin, double xMax) throws IOException
+    {
+	int numDimensions;
+	try {
+	    numDimensions = data.getNumDimension();
+	}catch(Exception exc){numDimensions = 1;}
+	if(numDimensions == 1)
+	{
+	    type = TYPE_1D;
+	    if(x == null)//Only if data not present
+	    {
+	        XYData xyData;
+	        if(!error)
+	        {
+	            if(longXLimits)
+	                xyData = data.getData(xMinLong, xMaxLong, NUM_POINTS);
+	            else
+	                xyData = data.getData(xMin, xMax, NUM_POINTS);
+	        }
+	        else
+	        {
+	            if(longXLimits)
+	                xyData = data.getData(xMinLong, xMaxLong, Integer.MAX_VALUE);
+	            else
+	                xyData = data.getData(xMin, xMax, Integer.MAX_VALUE);
+	        }
+	        if(xyData == null) return; //empty signal
+	        x = xyData.x;
+	        y = xyData.y;
+	        adjustArraySizes();
+	        increasing_x = xyData.increasingX;
+
+	        if(longXLimits)
+	        {
+	            if(xMin == 0)
+	                this.xmin = curr_xmin = xyData.xMin;
+	            else
+	                this.xmin = curr_xmin = xMin;
+	            if(xMax == 0)
+	                this.xmax = curr_xmax = xyData.xMax;
+	            else
+	                this.xmax = curr_xmax = xMax;
+	        }
+	        else
+	        {
+	            if(xMin == -Double.MAX_VALUE)
+	                this.xmin = curr_xmin = xyData.xMin;
+	            else
+	                this.xmin = curr_xmin = xMin;
+	            if(xMax == Double.MAX_VALUE)
+	                this.xmax = curr_xmax = xyData.xMax;
+	            else
+	                this.xmax = curr_xmax = xMax;
+	        }
+//Autoscale Y, ymin and ymax are possibly changed afterwards
+		if(y.length > 0)
+		{
+		    this.ymin = this.ymax = y[0];
+		    for(int i = 0; i < y.length; i++)
+		    {
+			if(y[i] < this.ymin)
+			    this.ymin = y[i];
+			if(y[i] > this.ymax)
+			    this.ymax = y[i];
+		    }
+
+		    if(data.isXLong())
+		    {
+			xLong = xyData.xLong;
+		    }
+		    resolutionManager.addRegion(new RegionDescriptor(xMin, xMax, xyData.resolution));
+		}
+	    }
+	    if(up_errorData != null && upError == null)
+	    {
+	       // XYData xyData = up_errorData.getData(xMin, xMax, NUM_POINTS);
+	        XYData xyData = up_errorData.getData(xMin, xMax, Integer.MAX_VALUE);
+	        upError = xyData.y;
+	    }
+	    if(low_errorData != null && lowError == null)
+	    {
+	       // XYData xyData = low_errorData.getData(xMin, xMax, NUM_POINTS);
+	        XYData xyData = low_errorData.getData(xMin, xMax, Integer.MAX_VALUE);
+	        lowError = xyData.y;
+	    }
+
+	    if(saved_ymin == -Double.MAX_VALUE)
+	        saved_ymin = ymin;
+
+	    if(saved_ymax == Double.MAX_VALUE)
+	        saved_ymax = ymax;
+
+	}
+	else if(numDimensions == 2)
+	{
+	    type = TYPE_2D;
+	    x2D = data.getX2D();
+	    if(x2D == null && data.isXLong())
+	    {
+	       x2DLong = data.getX2DLong();
+	       x2D = new double[x2DLong.length];
+	       for( int i = 0; i < x2DLong.length; i++)
+	           x2D[i] = (double) x2DLong[i];
+	    }
+	    y2D = data.getY2D();
+	    z = data.getZ();
+
+	    if( x_data != null)  //This holds ONLY for bidimensional X axis, used to draw x-Y images over time
+	    {
+	        xY2D = x_data.getX2D();
+	        yY2D = x_data.getY2D();
+	        zY2D = x_data.getZ();
+
+
+	        if( ( xY2D == null || yY2D == null || zY2D == null) ||
+                    ( xY2D != null && yY2D != null && zY2D != null && 
+                     ((x2D != null && x2D.length != xY2D.length) || (x2DLong != null && x2DLong.length != xY2D.length) && 
+                     y2D.length != yY2D.length && z.length != zY2D.length) )
+                  )
+	        {
+	            xY2D = null;
+	            yY2D = null;
+	            zY2D = null;
+	            x_data = null;
+	        }
+	    }
+
+	    double x2DVal[];
+	    x2DVal = x2D;
+
+	    x2D_min = x2D_max = x2DVal[0];
+	    for(int i = 0; i < x2D.length; i++)
+	    {
+	        if(x2DVal[i] < x2D_min)
+	            x2D_min = x2DVal[i];
+	        if(x2DVal[i] > x2D_max)
+	            x2D_max = x2DVal[i];
+	    }
+
+	    if(y2D != null && y2D.length > 0)
+	    {
+	        y2D_min = y2D_max = y2D[0];
+	        for(int i = 0; i < y2D.length; i++)
+	        {
+	            if(y2D[i] < y2D_min)
+	                y2D_min = y2D[i];
+	            if(y2D[i] > y2D_max)
+	                y2D_max = y2D[i];
+	        }
+	    }
+	    else
+	    {
+	        y2D_min = y2D_max = 0;
+	    }
+	    if(z != null && z.length > 0)
+	    {
+	        z2D_min = z2D_max = z[0];
+	        for(int i = 0; i < z.length; i++)
+	        {
+	            if(z[i] < z2D_min)
+	                z2D_min = z[i];
+	            if(z[i] > z2D_max)
+	                z2D_max = z[i];
+	        }
+	    }
+	    else
+	    {
+	        z2D_min = z2D_max = 0;
+	    }
+
+	    if(xMin == -Double.MAX_VALUE)
+	        this.xmin = curr_xmin = x2D_min;
+	    else
+	        this.xmin = curr_xmin = xMin;
+	    if(xMax == Double.MAX_VALUE)
+	        this.xmax = curr_xmax = x2D_max;
+	    else
+	        this.xmax = curr_xmax = xMax;
+
+	}
+	else
+	{
+	    System.out.println("ERROR: UP TO 2 Dimensions supported");
+	}
+    }
+
+    /**
+     * Autoscale Signal.
+     */
+    public void Autoscale()
+    {
+	freezeMode = NOT_FREEZED;
+	setAxis();
+	AutoscaleX();
+	AutoscaleY();
+    }
+
+    private boolean find_NaN = false;
+    public boolean findNaN()
+    {
+	return find_NaN;
+    }
+
+    public float getClosestX(double x)
+    {
+	if (this.type == Signal.TYPE_2D && (mode2D == Signal.MODE_IMAGE || mode2D == Signal.MODE_CONTOUR))
+	{
+	    img_xprev = FindIndex(x2D, x, img_xprev);
+	    return (float)x2D[img_xprev];
+	}
+	return 0;
+    }
+
+    public float getClosestY(double y)
+    {
+	if (this.type == Signal.TYPE_2D && (mode2D == Signal.MODE_IMAGE || mode2D == Signal.MODE_CONTOUR))
+	{
+	    img_yprev = FindIndex(y2D, y, img_yprev);
+	    return y2D[img_yprev];
+	}
+	return 0;
+    }
+
+    private int FindIndex(float d[], double v, int pIdx)
+    {
+	double[] o = new double[d.length];
+	for (int i = 0; i < d.length; i++)
+	{
+	    o[i] = d[i];
+	}
+	return FindIndex(  o,  v,  pIdx) ;
+    }
+
+    private int FindIndex(double d[], double v, int pIdx)
+    {
+	int i;
+
+	if (v > d[pIdx])
+	{
+	    for (i = pIdx; i < d.length && d[i] < v; i++)
+	        ;
+	    if (i > 0)
+	        i--;
+	    return i;
+	}
+	if (v < d[pIdx])
+	{
+	    for (i = pIdx; i > 0 && d[i] > v; i--)
+	        ;
+	    return i;
+	}
+	return pIdx;
+    }
+
+    /**
+     * Return index of nearest signal point to argument
+     * (curr_x, curr_y) point.
+     *
+     * @param curr_x value
+     * @param curr_y value
+     * @return index of signal point
+     */
+    private int img_xprev = 0;
+    private int img_yprev = 0;
+    public int FindClosestIdx(double curr_x, double curr_y)
+    {
+	double min_dist, curr_dist;
+	int min_idx;
+	int i = 0;
+	if (this.type == Signal.TYPE_2D &&
+	    (mode2D == Signal.MODE_IMAGE || mode2D == Signal.MODE_CONTOUR))
+	{
+	    img_xprev = FindIndex(x2D, curr_x, img_xprev);
+	    img_yprev = FindIndex(y2D, curr_y, img_yprev);
+	    if (img_xprev > y2D.length)
+	        return img_xprev - 6;
+	    return img_xprev;
+	}
+
+	double currX[];
+	if(type == Signal.TYPE_1D)
+	    currX = x;
+	else
+	{
+	    if(mode2D == MODE_XZ || mode2D == MODE_YZ)
+	        currX = sliceX;
+	    else
+	    {
+	        double xf[] = x2D;
+	        currX = new double[xf.length];
+	        for(int idx = 0; idx < xf.length; idx++)
+	            currX[idx] = xf[idx];
+	    }
+	}
+	if (increasing_x || type == Signal.TYPE_2D)
+	{
+	    if(currX == null || currX.length == 0) return -1;
+	    if(prev_idx >= currX.length)
+	        prev_idx = currX.length - 1;
+	    if (curr_x > currX[prev_idx])
+	    {
+	        for (i = prev_idx; i < currX.length && currX[i] < curr_x; i++)
+	            ;
+	        if (i > 0)
+	            i--;
+	        prev_idx = i;
+	        return i;
+	    }
+	    if (curr_x < currX[prev_idx])
+	    {
+	        for (i = prev_idx; i > 0 && currX[i] > curr_x; i--)
+	            ;
+	        prev_idx = i;
+	        return i;
+	    }
+	    return prev_idx;
+	}
+
+	// Handle below x values not in ascending order
+
+	if (curr_x > curr_xmax)
+	{
+	    for (min_idx = 0;
+	         min_idx < currX.length && currX[min_idx] != curr_xmax; min_idx++)
+	        ;
+	    if (min_idx == currX.length)
+	        min_idx--;
+	    return min_idx;
+	}
+
+	if (curr_x < curr_xmin)
+	{
+	    for (min_idx = 0;
+	         min_idx < currX.length && currX[min_idx] != curr_xmin; min_idx++)
+	        ;
+	    if (min_idx == currX.length)
+	        min_idx--;
+	    return min_idx;
+	}
+
+	min_idx = 0;
+	min_dist = Double.MAX_VALUE;
+	find_NaN = false;
+	for (i = 0; i < x.length - 1; i++)
+	{
+	    if (Float.isNaN(y[i]))
+	    {
+	        find_NaN = true;
+	        continue;
+	    }
+
+	    if (curr_x > currX[i] && curr_x < currX[i + 1] ||
+	        curr_x < currX[i] && curr_x > currX[i + 1]
+	        || currX[i] == currX[i + 1])
+	    {
+	        curr_dist = (curr_x - currX[i]) * (curr_x - currX[i]) +
+	            (curr_y - y[i]) * (curr_y - y[i]);
+	        //Patch to elaborate strange RFX signal (roprand bar error signal)
+	        if (currX[i] != currX[i + 1] && !Float.isNaN(y[i + 1]))
+	            curr_dist += (curr_x - currX[i + 1]) *
+	                (curr_x - currX[i + 1]) +
+	                (curr_y - y[i + 1]) * (curr_y - y[i + 1]);
+	        if (curr_dist < min_dist)
+	        {
+	            min_dist = curr_dist;
+	            min_idx = i;
+	        }
+	    }
+	}
+	return min_idx;
+    }
+    /**
+     * Metod to call before execute a Traslate method.
+     */
+    public void StartTraslate()
+    {
+	t_xmax = xmax;
+	t_xmin = xmin;
+	t_ymax = ymax;
+	t_ymin = ymin;
+    }
+
+    /**
+     * Traslate signal of delta_x and delta_y
+     *
+     * @param delta_x x traslation factor
+     * @param delta_y y traslation factor
+     * @param x_log logaritm scale flag, if is logaritm scale true
+     * @param y_log logaritm scale flag, if is logaritm scale true
+     */
+    public void Traslate(double delta_x, double delta_y, boolean x_log,
+	                 boolean y_log)
+    {
+	if (x_log)
+	{
+	    xmax = t_xmax * delta_x;
+	    xmin = t_xmin * delta_x;
+	}
+	else
+	{
+	    xmax = t_xmax + delta_x;
+	    xmin = t_xmin + delta_x;
+	}
+	if (y_log)
+	{
+	    ymax = t_ymax * delta_y;
+	    ymin = t_ymin * delta_y;
+	}
+	else
+	{
+	    ymax = t_ymax + delta_y;
+	    ymin = t_ymin + delta_y;
+	}
+    }
+
+    final public boolean isIncreasingX()
+    {
+	return increasing_x;
+    }
+
+    public void setLabels(String title, String xlabel, String ylabel,
+	                  String zlabel)
+    {
+	this.title = title;
+	this.xlabel = xlabel;
+	this.ylabel = ylabel;
+	this.zlabel = zlabel;
+    }
+
+    public String getXlabel()
+    {
+	return xlabel;
+    }
+
+    public String getYlabel()
+    {
+	return ylabel;
+    }
+
+    public String getZlabel()
+    {
+	return zlabel;
+    }
+
+    public String getTitlelabel()
+    {
+	return title;
+    }
+
+    public boolean isLongX()
+    {
+	if(type == TYPE_1D || type == TYPE_2D && ( mode2D == Signal.MODE_XZ ||
+	                                           mode2D == Signal.MODE_IMAGE ) )
+	{
+	   //return data.isXLong(); //Gabriele Dec 2015
+	   return xLong != null;
+	}
+	else
+	    return false;
+    }
+
+
+    public boolean isLongXForLabel()
+    {
+	if(type == TYPE_1D || type == TYPE_2D && ( mode2D == Signal.MODE_XZ ||
+	                                           mode2D == Signal.MODE_YZ ||
+	                                           mode2D == Signal.MODE_IMAGE ) )
+	    return data.isXLong();
+	else
+	    return false;
+
+    }
+
+
+    public final static int SIMPLE      = 0;
+    public final static int AT_CREATION = 1;
+    public final static int FIXED_LIMIT = 2;
+    public final static int DO_NOT_UPDATE = 4;
+    boolean fix_xmin = false;
+    boolean fix_xmax = false;
+    boolean fix_ymin = false;
+    boolean fix_ymax = false;
+
+    public boolean xLimitsInitialized()
+    {
+	return xLimitsInitialized;
+    }
+
+    public void setXLimits(double xmin, double xmax, int mode)
+    {
+	xLimitsInitialized = true;
+	if(xmin != -Double.MAX_VALUE)
+	{
+	    this.xmin = xmin;
+	    if((mode & AT_CREATION) != 0)
+	    {
+	        saved_xmin = xmin;
+	    }
+	    if((mode & FIXED_LIMIT)!= 0)
+	        fix_xmin = true;
+	}
+	if(xmax != Double.MAX_VALUE)
+	{
+	    this.xmax = xmax;
+	    if ((mode & AT_CREATION) != 0)
+	        this.saved_xmax = xmax;
+	    if((mode & FIXED_LIMIT)!= 0)
+	        fix_xmax = true;
+	}
+
+	double actXMin = xmin;
+	if(actXMin == -Double.MAX_VALUE)
+	    actXMin = this.xmin;
+	double actXMax = xmax;
+	if(actXMax == Double.MAX_VALUE)
+	    actXMax = this.xmax;
+
+	/*Enlarge by 1/20 */
+//        double enlargeFactor = 40;
+	double enlargeFactor = 3;
+	actXMax += (actXMax - actXMin)/enlargeFactor;
+	actXMin -= (actXMax - actXMin)/enlargeFactor;
+
+
+	double actResolution = NUM_POINTS/(actXMax - actXMin);
+	if(!increasing_x)
+	    return; //Dynamic resampling only for "classical" signas
+	if(up_errorData != null || low_errorData != null)
+	    return; //Dynamic resampling only without error bars
+
+	Vector<RegionDescriptor> lowResRegions = resolutionManager.getLowerResRegions(actXMin, actXMax, actResolution);
+	for(int i = 0; i < lowResRegions.size(); i++)
+	{
+	    RegionDescriptor currReg = lowResRegions.elementAt(i);
+	    double currLower = currReg.lowerBound;
+	    double currUpper = currReg.upperBound;
+            //Try to merge adjacent regions
+            while(i < lowResRegions.size() - 1 && lowResRegions.elementAt(i+1).lowerBound <= currUpper)
+            {
+                currUpper = lowResRegions.elementAt(i+1).upperBound;
+                i++;
+            }
+	    if (((mode & DO_NOT_UPDATE) == 0)&&(currLower != saved_xmin  || currUpper != saved_xmax || (mode & AT_CREATION) == 0))
+	        data.getDataAsync(currLower, currUpper, NUM_POINTS);
+	}
+
+	//fireSignalUpdated();
+   }
+
+    public boolean supportsStreaming()
+    {
+        return data.supportsStreaming();
+    }
+    public void setYmin(double ymin, int mode)
+    {
+	if(ymin == -Double.MAX_VALUE)
+	    return;
+	this.ymin = ymin;
+	if ((mode & AT_CREATION) != 0)
+	    this.saved_ymin = ymin;
+       if((mode & FIXED_LIMIT) != 0)
+	    fix_ymin = true;
+
+    }
+
+
+     public void setYmax(double ymax, int mode)
+    {
+	if(ymax == Double.MAX_VALUE)
+	    return;
+	this.ymax = ymax;
+	if ((mode & AT_CREATION) != 0)
+	    this.saved_ymax = ymax;
+	if((mode & FIXED_LIMIT) != 0)
+	    fix_ymax = true;
+    }
+
+
+    public double getXmin()
+    {
+       // if(!xLimitsInitialized)
+       //     return Double.MAX_VALUE;
+	return xmin;
+    }
+    public double getXmax()
+    {
+       // if(!xLimitsInitialized)
+       //     return -Double.MAX_VALUE;
+	return xmax;
+    }
+    public double getYmin() {return ymin;}
+    public double getYmax() {return ymax;}
+
+
+    public double getX2Dmin()
+    {
+      return x2D_min;
+    }
+
+    public double getX2Dmax()
+    {
+      return x2D_max;
+    }
+
+
+    public double getY2Dmin()
+    {
+      return y2D_min;
+    }
+
+    public double getY2Dmax()
+    {
+      return y2D_max;
+    }
+
+    public float[][] getZ2D()
+    {
+       float zOut[][] = new float[x2D.length][y2D.length];
+      int k;
+
+      for (int i = 0; i < x2D.length; i++)
+      {
+	for (int j = 0; j < y2D.length; j++)
+	{
+	  k =  j * x2D.length + i;
+	  if(k < z.length )
+	    zOut[i][j] = z[k];
+	}
+      }
+      return zOut;
+    }
+
+    public double getZ2Dmin()
+    {
+      return z2D_min;
+    }
+
+    public double getZ2Dmax()
+    {
+      return z2D_max;
+    }
+
+
+    void setAxis(double x2D[], float z2D[], float y2D[])
+    {
+	x2D_max = x2D_min = x2D[0];
+	z2D_max = z2D_min = z2D[0];
+	y2D_max = y2D_min = y2D[0];
+	setAxis(x2D, z2D, y2D, 0, 0, 0);
+    }
+
+    void setAxis(double x2D[], float z2D[], float y2D[], int xIdx, int zIdx, int yIdx)
+    {
+	int i;
+	for (i = xIdx; i < x2D.length; i++)
+	{
+	    if (x2D[i] > x2D_max)
+	        x2D_max = x2D[i];
+	    if (x2D_min > x2D[i])
+	        x2D_min = x2D[i];
+	}
+
+	for (i = zIdx; i < z2D.length; i++)
+	{
+	    if (z2D[i] > z2D_max)
+	        z2D_max = z2D[i];
+	    if (z2D_min > z2D[i])
+	        z2D_min = z2D[i];
+	}
+
+	for (i = yIdx; i < y2D.length; i++)
+	{
+	    if (y2D[i] > y2D_max)
+	        y2D_max = y2D[i];
+	    if (y2D_min > y2D[i])
+	        y2D_min = y2D[i];
+	}
+    }
+
+    void setAxis()
+    {
+	int i;
+
+	//If the signal dimension is 2 or the x axis are not increasing, the signal is assumed to be completely in memory
+	//and no further readout from data is performed
+	if(type != TYPE_1D || !increasing_x)
+	    return;
+	//Check if the signal is fully available (i.e. has already been read without X limits)
+	if(!resolutionManager.isEmpty())
+	{
+	    double minMax[] = resolutionManager.getMinMaxX();
+	    if(minMax[0] == -Double.MAX_VALUE && minMax[1] == Double.MAX_VALUE)
+	    {
+	        xLimitsInitialized = true;
+	        xmin = x[0];
+	        xmax = x[x.length - 1];
+	        return;
+	    }
+	}
+	//resolutionManager.resetRegions();
+	try {
+	    XYData xyData = data.getData(NUM_POINTS);
+	    if(xyData == null) return;
+	    x = xyData.x;
+	    y = xyData.y;
+	    if(x == null || x.length == 0)
+		return;
+	    adjustArraySizes();
+	    increasing_x = xyData.increasingX;
+	    if(increasing_x)
+	    {
+	        resolutionManager.addRegion(new RegionDescriptor(-Double.MAX_VALUE, Double.MAX_VALUE,
+	                NUM_POINTS/(x[x.length - 1] - x[0])));
+	    }
+	    if(data.isXLong())
+	        xLong = xyData.xLong;
+	    xmax = xyData.xMax;
+	    xmin = xyData.xMin;
+	    ymax = ymin = y[0];
+	    for (i = 0; i < x.length; i++)
+	    {
+	       if (Float.isNaN(y[i]) && n_nans < 100)
+	           nans[n_nans++] = i;
+	       if (y[i] > ymax)
+	           ymax = y[i];
+	       if (ymin > y[i])
+	           ymin = y[i];
+	    }
+	    curr_xmin = xmin;
+	    curr_xmax = xmax;
+	}catch(Exception exc)
+	{
+	    System.out.println("Set Axis Exception: "+exc);
+	}
+    }
+
+
+
+    public double surfaceValue(double x0, double y0)
+    {
+      double zOut = 0;
+      float z2D[] = z;
+
+      try
+      {
+	 if (this.type == Signal.TYPE_2D &&
+	    (mode2D == Signal.MODE_IMAGE || mode2D == Signal.MODE_CONTOUR))
+	{
+	  img_yprev = findIndex(y2D, y0, img_yprev);
+	  img_xprev = findIndex(x2D, x0, img_xprev);
+	  double xn, yn;
+	  double x1 = 0, y1 = 0, z1 = 0;
+	  double x2 = 0, y2 = 0, z2 = 0;
+	  double x3 = 0, y3 = 0, z3 = 0;
+	  double x4 = 0, y4 = 0, z4 = 0;
+
+	  xn = x2D[img_xprev];
+	  yn = y2D[img_yprev];
+
+	  if (x0 > xn && y0 > yn)
+	  {
+	    x1 = xn;
+	    y1 = yn;
+	    z1 = z2D[img_xprev * y2D.length + img_yprev];
+
+	    x2 = x2D[img_xprev + 1];
+	    y2 = y2D[img_yprev];
+	    z2 = z2D[ (img_xprev + 1) * y2D.length + img_yprev];
+
+	    x3 = x2D[img_xprev];
+	    y3 = y2D[img_yprev + 1];
+	    z3 = z2D[img_xprev * y2D.length + img_yprev + 1];
+
+	    x4 = x2D[img_xprev + 1];
+	    y4 = y2D[img_yprev + 1];
+	    z4 = z2D[ (img_xprev + 1) * y2D.length + img_yprev + 1];
+	  }
+	  else
+	  {
+	    if (x0 > xn && y0 < yn)
+	    {
+	      x1 = x2D[img_xprev - 1];
+	      y1 = y2D[img_yprev];
+	      z1 = z2D[ (img_xprev - 1) * y2D.length + img_yprev];
+
+	      x2 = xn;
+	      y2 = yn;
+	      z2 = z2D[img_xprev * y2D.length + img_yprev];
+
+	      x3 = x2D[img_xprev - 1];
+	      y3 = y2D[img_yprev + 1];
+	      z3 = z2D[ (img_xprev - 1) * y2D.length + img_yprev + 1];
+
+	      x4 = x2D[img_xprev];
+	      y4 = y2D[img_yprev + 1];
+	      z4 = z2D[img_xprev * y2D.length + img_yprev + 1];
+	    }
+	    else
+	    {
+	      if (x0 < xn && y0 > yn)
+	      {
+	        x1 = x2D[img_xprev];
+	        y1 = y2D[img_yprev - 1];
+	        z3 = z2D[img_xprev * y2D.length + img_yprev - 1];
+
+	        x2 = x2D[img_xprev - 1];
+	        y2 = y2D[img_yprev - 1];
+	        z2 = z2D[ (img_xprev - 1) * y2D.length + img_yprev - 1];
+
+	        x3 = xn;
+	        y3 = yn;
+	        z3 = z2D[img_xprev * y2D.length + img_yprev];
+
+	        x4 = x2D[img_xprev + 1];
+	        y4 = y2D[img_yprev];
+	        z4 = z2D[ (img_xprev + 1) * y2D.length + img_yprev];
+
+	      }
+	      else
+	      {
+	        if (x0 < xn && y0 < yn)
+	        {
+	          x1 = x2D[img_xprev - 1];
+	          y1 = y2D[img_yprev - 1];
+	          z1 = z2D[ (img_xprev - 1) * y2D.length + img_yprev - 1];
+
+	          x2 = x2D[img_xprev];
+	          y2 = y2D[img_yprev - 1];
+	          z2 = z2D[img_xprev * y2D.length + img_yprev - 1];
+
+	          x3 = x2D[img_xprev - 1];
+	          y3 = y2D[img_yprev];
+	          z3 = z2D[ (img_xprev - 1) * y2D.length + img_yprev];
+
+	          x4 = xn;
+	          y4 = yn;
+	          z4 = z2D[img_xprev * y2D.length + img_yprev];
+
+	        }
+	      }
+	    }
+	  }
+
+	  double yc = ( (float) x0 - x1) * (y4 - y1) / (x4 - x1) + y1;
+
+	  if (yc > y0)
+	  {
+
+	    zOut = ( (float) y0 - y1) *
+	        ( (x2 - x1) * (z4 - z1) - (z2 - z1) * (x4 - x1)) /
+	        ( (x2 - x1) * (y4 - y1) - (y2 - y1) * (x4 - x1)) -
+	        ( (float) x0 - x1) *
+	        ( (y2 - y1) * (z4 - z1) - (z2 - z1) * (y4 - y1)) /
+	        ( (x2 - x1) * (y4 - y1) - (y2 - y1) * (x4 - x1)) + z1;
+
+	  }
+	  else
+	  {
+	    zOut = ( (float) y0 - y1) *
+	        ( (x3 - x1) * (z4 - z1) - (z3 - z1) * (x4 - x1)) /
+	        ( (x3 - x1) * (y4 - y1) - (y3 - y1) * (x4 - x1)) -
+	        ( (float) x0 - x1) *
+	        ( (y3 - y1) * (z4 - z1) - (z3 - z1) * (y4 - y1)) /
+	        ( (x3 - x1) * (y4 - y1) - (y3 - y1) * (x4 - x1)) + z1;
+	  }
+	}
+      }
+      catch (Exception exc)
+      {
+	zOut = z2D[img_xprev * x2D.length + img_yprev];
+      }
+      z_value = zOut;
+
+      return zOut;
+    }
+
+    private int findIndex(float d[], double v, int pIdx)
+    {
+	double[] o = new double[d.length];
+	for (int i = 0; i < d.length; i++)
+	{
+	    o[i] = d[i];
+	}
+	return findIndex(  o,  v,  pIdx) ;
+    }
+
+    private int findIndex(double d[], double v, int pIdx)
+    {
+      int i;
+
+      if (v > d[pIdx])
+      {
+	for (i = pIdx; i < d.length && d[i] < v; i++)
+	{
+	  ;
+	}
+	if (i > 0)
+	{
+	  i--;
+	}
+	return i;
+      }
+      if (v < d[pIdx])
+      {
+	for (i = pIdx; i > 0 && d[i] > v; i--)
+	{
+	  ;
+	}
+	return i;
+      }
+      return pIdx;
+    }
+
+    private static final int DEFAULT_INC_SIZE = 10000;
+    private int              updSignalSizeInc;
+    public int               startIndexToUpdate = 0;
+    public boolean           needFullUpdate = true;
+
+    public boolean fullPaint()
+    {
+	return true;
+    }
+
+    public void setUpdSignalSizeInc(int updSignalSizeInc)
+    {
+	if(updSignalSizeInc <= 0) updSignalSizeInc = DEFAULT_INC_SIZE;
+	this.updSignalSizeInc = updSignalSizeInc;
+    }
+
+    public int getUpdSignalSizeInc()
+    {
+	return updSignalSizeInc;
+    }
+
+    public void setStartIndexToUpdate()
+    {
+	if(x != null)
+	    startIndexToUpdate = x.length;
+    }
+
+    //NOTE trhis is called only by CompositeWaveDisplay and not by jScope
+    public void appendValues(float inX[], float inY[])
+    {
+
+	if( x == null || y == null) return;
+
+	if(type == TYPE_1D)
+	{
+	    int len = (inX.length < inY.length)?inX.length:inY.length;
+
+	    double newX[] = new double[x.length + len];
+	    float newY[] = new float[x.length + len];
+	    for(int i = 0; i < x.length; i++)
+	    {
+	        newX[i] = x[i];
+	        newY[i] = y[i];
+	    }
+	    for(int i = 0; i < len; i++)
+	    {
+	        newX[x.length + i] = inX[i];
+	        newY[x.length + i] = inY[i];
+	    }
+	    data = new XYWaveData(newX, newY);
+	    try {
+	        XYData xyData = data.getData(NUM_POINTS);
+	        x = xyData.x;
+	        y = xyData.y;
+	        adjustArraySizes();
+	        xmax = x[x.length - 1];
+	    }catch(Exception exc){}
+
+       }
+    }
+
+    private double[] appendArray(double arr1[], int sizeUsed, double arr2[], int incSize)
+    {
+	/*
+	float arr[] = new float[arr1.length];
+	for(int i = 0; i < arr1.length; i++)
+	    arr[i] = (float)arr1[i];
+	return appendArray(arr, sizeUsed, arr2, incSize);
+	        */
+	if (arr1 == null) return arr2.clone();
+	if (arr2 == null) return arr1.clone();
+
+	double val[];
+	if(arr1.length < sizeUsed + arr2.length)
+	{
+	    val = new double[arr1.length + arr2.length + incSize];
+	    System.arraycopy(arr1, 0, val, 0, sizeUsed);
+	}
+	else
+	    val = arr1;
+	System.arraycopy(arr2, 0, val, sizeUsed, arr2.length);
+	return val;
+
+    }
+
+    private float[] appendArray(float arr1[], int sizeUsed, float arr2[], int incSize)
+    {
+	if (arr1 == null) return arr2.clone();
+	if (arr2 == null) return arr1.clone();
+
+	float val[];
+	if(arr1.length < sizeUsed + arr2.length)
+	{
+	    val = new float[arr1.length + arr2.length + incSize];
+	    System.arraycopy(arr1, 0, val, 0, sizeUsed);
+	}
+	else
+	    val = arr1;
+	System.arraycopy(arr2, 0, val, sizeUsed, arr2.length);
+	return val;
+    }
+
+    private int x2D_points = 0;
+    private int y2D_points = 0;
+    private int z2D_points = 0;
+
+    public void appendValues(double x[], float y[], int numPoints[], float time[])
+    {
+	if(type != TYPE_2D || x.length != y.length || time == null || numPoints == null) return;
+
+	int numProfile = 0 ;
+
+	int xIdx, zIdx, yIdx;
+
+	double x2D[] = data.getX2D();
+	float y2D[] = data.getY2D();
+	float z2D[] = data.getZ();
+
+	xIdx = (x2D == null) ? 0 : x2D_points;
+	yIdx = (y2D == null) ? 0 : y2D_points;
+	zIdx = (z2D == null) ? 0 : z2D_points;
+
+
+	if(numPoints.length == time.length)
+	{
+	    numProfile = time.length * 2 ;
+	}
+	else if(numPoints.length > time.length)
+	{
+	    numProfile = numPoints.length * 2 ;
+	}
+	else if(numPoints.length < time.length)
+	{
+	    numProfile = time.length * 2 ;
+	}
+
+	float t[] = new float[ numProfile ];
+
+	for(int i = 0, j = 0; i < numProfile; i += 2)
+	{
+	    t[i]     = (time.length == 1) ? time[0] : time[j];
+	    t[i + 1] = (numPoints.length == 1) ? numPoints[0] : numPoints[j];
+	    j++;
+	}
+
+	x2D = appendArray(x2D, x2D_points, x, updSignalSizeInc);
+	x2D_points += x.length;
+	y2D = appendArray(y2D, y2D_points, y, updSignalSizeInc);
+	y2D_points += y.length;
+	z2D = appendArray(z2D, z2D_points, t, updSignalSizeInc);
+	z2D_points += t.length;
+
+	data = new XYWaveData(x2D, y2D, z2D);
+
+	setAxis( x2D,  z2D,  y2D, xIdx, zIdx, yIdx);
+
+	if(xmin > x2D_min) xmin = x2D_min;
+	if(ymin > y2D_min) ymin = y2D_min;
+	if(xmax < x2D_max) xmax = x2D_max;
+	if(ymax < y2D_max) ymax = y2D_max;
+
+	curr_x_yz_plot = t[t.length - 2];
+
+    }
+
+    public void resetSignalData()
+    {
+	x2D_points = 0;
+	y2D_points = 0;
+	z2D_points = 0;
+	double x[] = new double[]{0.,1.};
+	float y[] = new float[]{0,0};
+	data = new XYWaveData(x,y);
+	this.low_errorData = null;
+	this.up_errorData = null;
+	startIndexToUpdate = 0;
+    }
+
+
+    public void legendUpdated(String name)
+    {
+	setLegend(name);
+    }
+
+    public  void dataRegionUpdated(double []regX, float []regY, double resolution)
+    {
+
+	if(regX == null || regX.length == 0) return;
+	if(debug) System.out.println("dataRegionUpdated "+ resolutionManager.lowResRegions.size() +
+	        " new data len:"+regX.length + " XMIN:"+regX[0]+"  XMAX: "+regX[regX.length-1]);
+	if(freezeMode != NOT_FREEZED) //If zooming in ANY part of the signal
+	{
+	     pendingUpdatesV.addElement(new XYData(regX, regY, resolution, true, regX[0], regX[regX.length - 1]));
+	    return;
+	}
+	int samplesBefore, samplesAfter;
+	//if(regX.length == 0) return;
+
+	if(x == null) x = new double[0];
+	if(y == null) y = new float[0];
+
+	for(samplesBefore = 0; samplesBefore < x.length && x[samplesBefore] < regX[0]; samplesBefore++);
+	if(samplesBefore > 0 && samplesBefore < x.length && x[samplesBefore] > regX[0]) samplesBefore--;
+	for(samplesAfter = 0; samplesAfter < x.length - 1 &&
+	        x[x.length - samplesAfter - 1] > regX[regX.length - 1]; samplesAfter++);
+	double []newX = new double[samplesBefore + regX.length+samplesAfter];
+	float []newY = new float[samplesBefore + regX.length+samplesAfter];
+	for(int i = 0; i < samplesBefore; i++)
+	{
+	    newX[i] = x[i];
+	    newY[i] = y[i];
+	}
+	for(int i = 0; i < regX.length; i++)
+	{
+	    newX[samplesBefore+i] = regX[i];
+	    newY[samplesBefore+i] = regY[i];
+	}
+	for(int i = 0; i < samplesAfter; i++)
+	{
+	    newX[newX.length - i - 1] = x[x.length - i - 1];
+	    newY[newX.length - i - 1] = y[x.length - i - 1];
+	}
+	if(x.length == 0 || regX[0] >= x[x.length - 1]) //Data are being appended
+	{
+	    resolutionManager.appendRegion(new RegionDescriptor(regX[0], regX[regX.length - 1], resolution));
+	    if(xmax < newX[newX.length - 1])
+	        xmax = newX[newX.length - 1];
+	    x = newX;
+	    y = newY;
+	    fireSignalUpdated(true);
+	}
+	else
+	{
+	    resolutionManager.addRegion(new RegionDescriptor(regX[0], regX[regX.length - 1], resolution));
+	    x = newX;
+	    y = newY;
+	    fireSignalUpdated(false);
+	}
+    }
+    public  void dataRegionUpdated(long []regX, float []regY, double resolution)
+    {
+	if(regX == null || regX.length == 0) return;
+	if(debug) System.out.println("dataRegionUpdated "+ resolutionManager.lowResRegions.size());
+	if(freezeMode == FREEZED_BLOCK) //If zooming in some inner part of the signal
+	{
+	    pendingUpdatesV.addElement(new XYData(regX, regY, resolution, true));
+	    return;
+	}
+/*        if(freezeMode == FREEZED_SCROLL) //If zooming the end of the signal do the update keeing the width of the zoomed region
+	{
+	    double delta = regX[regX.length - 1] - regX[0];
+	    xmin += delta;
+	    xmax += delta;
+	}
+*/
+	if(freezeMode == FREEZED_SCROLL) //If zooming the end of the signal do the update keeing the width of the zoomed region
+	{
+	    double delta = xmax - xmin;
+	    xmax = regX[regX.length - 1];
+	    xmin = xmax - delta;
+	}
+
+	if(xLong == null) //First data chunk
+	{
+	    resolutionManager.appendRegion(new RegionDescriptor(regX[0], regX[regX.length - 1], resolution));
+	    xmin = regX[0];
+	    xmax = regX[regX.length - 1];
+	    xLong = regX;
+	    x = new double[regX.length];
+	    for(int i = 0; i < regX.length; i++)
+	        x[i] = regX[i];
+	    y = regY;
+	    fireSignalUpdated(true);
+	}
+	else //Data Appended
+	{
+
+	    int samplesBefore, samplesAfter;
+	    for(samplesBefore = 0; samplesBefore < xLong.length && xLong[samplesBefore] < regX[0]; samplesBefore++);
+//            for(samplesBefore = 0; samplesBefore < xLong.length - 1 && xLong[samplesBefore] < regX[0]; samplesBefore++);
+	    if(samplesBefore > 0 && samplesBefore < xLong.length && xLong[samplesBefore] > regX[0])
+	        samplesBefore--;
+	    for(samplesAfter = 0; samplesAfter < xLong.length - 1 &&
+	            xLong[xLong.length - samplesAfter - 1] > regX[regX.length - 1]; samplesAfter++);
+	    if(samplesAfter > 0 && xLong.length - samplesAfter - 1 >= 0 && xLong[xLong.length - samplesAfter - 1] < regX[regX.length - 1])
+	        samplesAfter--;
+
+            if(samplesBefore > x.length) samplesBefore = x.length;
+            if(samplesBefore > y.length) samplesBefore = y.length;
+
+	    double []newX = new double[samplesBefore + regX.length+samplesAfter];
+	    long []newXLong = new long[samplesBefore + regX.length+samplesAfter];
+	    float []newY = new float[samplesBefore + regX.length+samplesAfter];
+
+	    for(int i = 0; i < samplesBefore; i++)
+	    {
+	        newX[i] = x[i];
+	        newXLong[i] = xLong[i];
+	        newY[i] = y[i];
+	    }
+	    for(int i = 0; i < regX.length; i++)
+	    {
+	        newX[samplesBefore+i] = regX[i];
+	        newXLong[samplesBefore+i] = regX[i];
+	        newY[samplesBefore+i] = regY[i];
+	    }
+	    for(int i = 0; i < samplesAfter; i++)
+	    {
+	        newXLong[newX.length - i - 1] = xLong[x.length - i - 1];
+	        newX[newX.length - i - 1] = x[x.length - i - 1];
+	        newY[newX.length - i - 1] = y[x.length - i - 1];
+	    }
+	    if(regX[0] >= xLong[xLong.length - 1]) //Data are being appended
+	    {
+	        double delta =  newX[newX.length - 1] - xmax;
+	        resolutionManager.appendRegion(new RegionDescriptor(regX[0], regX[regX.length - 1], resolution));
+	        if(freezeMode == FREEZED_SCROLL)
+	        {
+	            xmax += delta;
+	            xmin += delta;
+	        }
+	        else if(freezeMode == NOT_FREEZED)
+	            xmax = newX[newX.length - 1];
+
+	        x = newX;
+	        xLong = newXLong;
+	        y = newY;
+	        fireSignalUpdated(true);
+	    }
+	    else
+	    {
+	        resolutionManager.addRegion(new RegionDescriptor(regX[0], regX[regX.length - 1], resolution));
+	        x = newX;
+	        xLong = newXLong;
+	        y = newY;
+	        fireSignalUpdated(false);
+	    }
+	}
+    }
+
+    void registerSignalListener(SignalListener listener)
+    {
+	signalListeners.addElement(listener);
+    }
+
+    void adjustArraySizes()
+    {
+	if(x.length < y.length)
+	{
+	    float [] newY = new float[x.length];
+	    System.arraycopy(y, 0, newY, 0, x.length);
+	    y = newY;
+	}
+	if(y.length < x.length)
+	{
+	    double [] newX = new double[y.length];
+	    System.arraycopy(x, 0, newX, 0, y.length);
+	    x = newX;
+	}
+    }
+
+    void freeze()
+    {
+	if(isLongX() && xmax > xLong[xLong.length - 1])
+	    freezeMode = FREEZED_SCROLL;
+	else
+	    freezeMode = FREEZED_BLOCK;
+	freezedXMin = xmin;
+	freezedXMax = xmax;
+    }
+    void unblock()
+    {
+	freezeMode = NOT_FREEZED;
+    }
+    void unfreeze()
+    {
+	freezeMode = NOT_FREEZED;
+	xmin = freezedXMin;
+	xmax = freezedXMax;
+	for(int i = 0; i < pendingUpdatesV.size(); i++)
+	{
+	    if(pendingUpdatesV.elementAt(i).xLong != null)
+	    {
+	        dataRegionUpdated(pendingUpdatesV.elementAt(i).xLong, pendingUpdatesV.elementAt(i).y, pendingUpdatesV.elementAt(i).resolution);
+	    }
+	    else
+	    {
+	        dataRegionUpdated(pendingUpdatesV.elementAt(i).x, pendingUpdatesV.elementAt(i).y, pendingUpdatesV.elementAt(i).resolution);
+	     }
+       }
+	pendingUpdatesV.clear();
+    }
+
+    public void setLegend(String legend)
+    {
+	this.legend = legend;
+    }
+
+    public String getLegend() { return legend;}
+
+    void fireSignalUpdated(boolean changeLimits)
+    {
+	if(debug) System.out.println("FIRE SIGNAL UPDATE "+ signalListeners.size());
+	for(int i = 0; i < signalListeners.size(); i++)
+	    signalListeners.elementAt(i).signalUpdated(changeLimits);
+    }
+    int getFreezeMode() { return freezeMode;}
+    void setFreezeMode(int freezeMode) { this.freezeMode = freezeMode;}
+    
+    //Gabriele Sept 2019: more efficient update on event for growing signals
+    public boolean updateSignal()
+    {
+        if(longXLimits) 
+            return false;  //For the moment use only relative times
+        double currXMax;
+        if(x != null && x.length > 0)
+            currXMax = x[x.length - 1];
+        else
+            currXMax = xmin;
+        data.getDataAsync(currXMax, Double.MAX_VALUE, NUM_POINTS);
+        return true;
+    }   
+    
+    //reset all region info building a single region with resolution=NUM_POINTS/(xmax - xmin)
+    public void mergeRegions()
+    {
+        if(x == null || x.length < 1)
+            return;
+        double currXMin = x[0];
+        double currXMax = x[x.length - 1];
+        double currResolution = 3*NUM_POINTS/(currXMax - currXMin);
+        double currDelta = (currXMax - currXMin)/(3*NUM_POINTS);
+        int newPoints = 0;
+        double currX = currXMin - currDelta/2;
+        int currIdx = 0;
+        int currOutIdx = 0;
+        float currYMin = Float.MAX_VALUE;
+        float currYMax = -Float.MAX_VALUE;
+        while(currX <= currXMax + currDelta/2)
+        {
+            while(currOutIdx < x.length&&x[currOutIdx] < currX)
+            {
+                if(y[currOutIdx] < currYMin)
+                    currYMin = y[currOutIdx];
+                if(y[currOutIdx] > currYMax)
+                    currYMax = y[currOutIdx];
+                currOutIdx++;
+            }
+            if(currOutIdx == x.length)
+                break;
+            if(currYMin == currYMax)
+            {
+                newPoints++;
+            }
+            else if (currYMin != Float.MAX_VALUE)
+            {
+                newPoints+=2;
+            }
+            currIdx++;
+            currX = currXMin - currDelta/2 + currIdx * currDelta;
+            currYMin = Float.MAX_VALUE;
+            currYMax = -Float.MAX_VALUE;
+    }
+        double [] newX = new double[newPoints];
+        float [] newY = new float[newPoints];
+        currX = currXMin - currDelta/2;
+        currIdx = currOutIdx = newPoints = 0;
+        currYMin = Float.MAX_VALUE;
+        currYMax = -Float.MAX_VALUE;
+        while(currX <= currXMax+currDelta/2)
+        {
+            while(currOutIdx < x.length&&x[currOutIdx] < currX)
+            {
+                if(y[currOutIdx] < currYMin)
+                    currYMin = y[currOutIdx];
+                if(y[currOutIdx] > currYMax)
+                    currYMax = y[currOutIdx];
+                currOutIdx++;
+            }
+            if(currOutIdx == x.length)
+                break;
+            if(currYMin == currYMax)
+            {
+                newX[newPoints] = x[(currOutIdx == 0)?currOutIdx:currOutIdx-1];
+                newY[newPoints] = currYMin;
+                newPoints++;
+            }
+            else if (currYMin != Float.MAX_VALUE)
+            {
+                newX[newPoints] = x[(currOutIdx == 0)?currOutIdx:currOutIdx-1];
+                newY[newPoints] = currYMin;
+                newPoints++;
+                newX[newPoints] = x[(currOutIdx == 0)?currOutIdx:currOutIdx-1];
+                newY[newPoints] = currYMax;
+                newPoints++;
+            }
+            currIdx++;
+            currX = currXMin - currDelta/2 + currIdx * currDelta;
+            currYMin = Float.MAX_VALUE;
+            currYMax = -Float.MAX_VALUE;
+        }
+        x = newX;
+        y = newY;
+        resolutionManager.resetRegions();
+ 	resolutionManager.appendRegion(new RegionDescriptor(currXMin, currXMax, currResolution));
+    }
+    
+    
+}