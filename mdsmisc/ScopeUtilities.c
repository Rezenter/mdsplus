/*
Copyright (c) 2017, Massachusetts Institute of Technology All rights reserved.

Redistribution and use in source and binary forms, with or without
modification, are permitted provided that the following conditions are met:

Redistributions of source code must retain the above copyright notice, this
list of conditions and the following disclaimer.

Redistributions in binary form must reproduce the above copyright notice, this
list of conditions and the following disclaimer in the documentation and/or
other materials provided with the distribution.

THIS SOFTWARE IS PROVIDED BY THE COPYRIGHT HOLDERS AND CONTRIBUTORS "AS IS"
AND ANY EXPRESS OR IMPLIED WARRANTIES, INCLUDING, BUT NOT LIMITED TO, THE
IMPLIED WARRANTIES OF MERCHANTABILITY AND FITNESS FOR A PARTICULAR PURPOSE ARE
DISCLAIMED. IN NO EVENT SHALL THE COPYRIGHT HOLDER OR CONTRIBUTORS BE LIABLE
FOR ANY DIRECT, INDIRECT, INCIDENTAL, SPECIAL, EXEMPLARY, OR CONSEQUENTIAL
DAMAGES (INCLUDING, BUT NOT LIMITED TO, PROCUREMENT OF SUBSTITUTE GOODS OR
SERVICES; LOSS OF USE, DATA, OR PROFITS; OR BUSINESS INTERRUPTION) HOWEVER
CAUSED AND ON ANY THEORY OF LIABILITY, WHETHER IN CONTRACT, STRICT LIABILITY,
OR TORT (INCLUDING NEGLIGENCE OR OTHERWISE) ARISING IN ANY WAY OUT OF THE USE
OF THIS SOFTWARE, EVEN IF ADVISED OF THE POSSIBILITY OF SUCH DAMAGE.
*/
#include <math.h>
#include <mdsdescrip.h>
#include <treeshr.h>
#include <mds_stdarg.h>
#include <stdio.h>
#include <string.h>
#include <mdsshr.h>
#include <stdlib.h>
#include <strroutines.h>
#include <mdstypes.h>
#include <tdishr.h>
#include <xtreeshr.h>
#include <ncidef.h>

#ifndef INFINITY
#define INFINITY 1.0/0.0
#endif

#ifdef WORD_BIGENDIAN
#define SWAP32(out,in) memcpy((char*)(out),(char*)(in),4)
#define SWAP64(out,in) memcpy((char*)(out),(char*)(in),8)
#else
#define SWAP(out,in,a,b) ((char*)(out))[a]=((char*)(in))[b];((char*)(out))[b]=((char*)(in))[a]
#define SWAP32(out,in)   do{SWAP(out,in,0,3);SWAP(out,in,2,1);}while(0)
#define SWAP64(out,in)   do{SWAP(out,in,0,7);SWAP(out,in,2,5);SWAP(out,in,4,3);SWAP(out,in,6,1);}while(0)
#endif
static double to_doublex(const void *const ptr, const dtype_t dtype, const double defval, const int is_time) {
  switch(dtype) {
    case DTYPE_FLOAT:
      return (double)*( float  *)ptr;
    case DTYPE_DOUBLE:
      return         *( double *)ptr;
    case DTYPE_B:
    case DTYPE_BU:
      return (double)*( int8_t *)ptr;
    case DTYPE_W:
    case DTYPE_WU:
      return (double)*(int16_t *)ptr;
    case DTYPE_L:
    case DTYPE_LU:
      return (double)*(int32_t *)ptr;
    case DTYPE_Q:
    case DTYPE_QU:
      if (is_time) return ((double)*(int64_t *)ptr);
      return (double)*(int64_t *)ptr;
    default:
      printf("Unsupported Type in getData\n");
      return defval;
  }
}
inline static double to_double(const void *const ptr, const dtype_t dtype) {
  return to_doublex(ptr,dtype,0,FALSE);
}
static int recIsSegmented(const mdsdsc_t *const dsc) {
/* returns nid of the first segmented node found
 * or 0 if none found
 */
  if(!dsc) return 0;
  int nid, numSegments, status, i;
  int retClassLen, retDtypeLen;
  EMPTYXD(xd);
  mdsdsc_r_t *rDsc;
  switch (dsc->class) {
    case CLASS_S: {
      if(dsc->dtype == DTYPE_NID) {
	nid = *(int *)dsc->pointer;
	status = TreeGetNumSegments(nid, &numSegments);
	if (STATUS_OK && numSegments > 0)
	  return nid;
	//Now check if the node contains an expression or a direct nid reference
	unsigned int nciClass = 0, nciDtype = 0;
	struct nci_itm nciList[] = {
	  {1, NciCLASS, &nciClass, &retClassLen},
	  {1, NciDTYPE, &nciDtype, &retDtypeLen},
	  {NciEND_OF_LIST, 0, 0, 0}
	};
	status = TreeGetNci(nid, nciList);
	if (STATUS_OK
	 &&( nciClass == CLASS_R
	  ||(nciClass == CLASS_S
	    &&( nciDtype == DTYPE_NID
	      ||nciDtype == DTYPE_PATH)
	 ))) {
	  status = TreeGetRecord(nid, &xd);
	  if (STATUS_OK && xd.l_length > 0) {
	    nid = recIsSegmented(xd.pointer);
	    MdsFree1Dx(&xd, 0);
	    return nid;
	  }
	}
      } else if(dsc->dtype == DTYPE_PATH) {
	char *path = malloc(dsc->length + 1);
	memcpy(path, dsc->pointer, dsc->length);
	path[dsc->length] = 0;
	status = TreeFindNode(path, &nid);
	free(path);
	if STATUS_OK
	  status = TreeGetNumSegments(nid, &numSegments);
	if (STATUS_OK && numSegments > 0)
	  return nid;
      }
      break;
    }
    case CLASS_A:
      break;
    case CLASS_XD:
      if (dsc->pointer)
	return recIsSegmented((mdsdsc_t*)dsc->pointer);
      break;
    case CLASS_R: {
      rDsc = (mdsdsc_r_t*)dsc;
      if(rDsc->dtype == DTYPE_SIGNAL)
	  break; //If the expression includes a Signal descriptor, the time base may be different from that of the segmented node
      for (i = 0; i < rDsc->ndesc; i++) {
	if (rDsc->dscptrs[i] && (nid = recIsSegmented(rDsc->dscptrs[i])))
	  return nid;
      }
      break;
    }
    default:
      break;
  }
  return 0;
}

#define NUM_SEGMENTS_THRESHOLD 10
<<<<<<< HEAD
//#define NUM_SAMPLES_THRESHOLD 10000000  5 MSamples appearst to be a better tradeoff for enabling smart resampling
//#define NUM_SAMPLES_THRESHOLD 5000000
=======
>>>>>>> 5e858cae
#define NUM_SAMPLES_THRESHOLD 500000

/**
* Make an estimation of the number of samples in the specified interval. -1 is returned when
* when online minmax reasampling is deemed not necessary. If the number
**/

#define MAX64 0x7FFFFFFFFFFFFFFFL
<<<<<<< HEAD
inline static int64_t estimateNumSamples(const mdsdsc_t *const dsc, mdsdsc_t *const xMin, mdsdsc_t *const xMax, int *const estimatedSegmentSamples, 
=======
inline static int64_t estimateNumSamples(const mdsdsc_t *const dsc, mdsdsc_t *const xMin, mdsdsc_t *const xMax, int *const estimatedSegmentSamples,
>>>>>>> 5e858cae
					 double *const dMin, double *const dMax, double *const sMin, double *const sMax, int *const dIsLong) {
/* return the number of samples the signal holds based on meta information
   or -1 if something went wrong
 */
  int numSegments, startIdx, endIdx;
  int64_t startTime = -MAX64-1, endTime = MAX64, currEnd;
  char dtype, dimct;
  int dims[64];
  int nextRow, segmentSamples, numActSegments, segmentIdx;
  EMPTYXD(xd);
  int nid = recIsSegmented(dsc);
  if(!nid) goto return_neg1;
  int status = TreeGetNumSegments(nid, &numSegments);
  if STATUS_NOT_OK goto return_neg1;
  status = TreeGetSegmentLimits(nid, 0, NULL, &xd);
  if STATUS_NOT_OK goto return_neg1;
  status = TdiData(xd.pointer, &xd MDS_END_ARG);
  if STATUS_NOT_OK goto return_neg1;
  *dIsLong = xd.pointer && (xd.pointer->dtype == DTYPE_Q || xd.pointer->dtype == DTYPE_QU);
  if(xMin != NULL || xMax != NULL) {
    if(xMin) XTreeConvertToLongTime(xMin, &startTime);
    if(xMax) XTreeConvertToLongTime(xMax,   &endTime);
    if(numSegments < NUM_SEGMENTS_THRESHOLD) goto return_neg1;
    startIdx = 0; //If no start time specified, take all initial segments
    if(xMin) {
      while(startIdx < numSegments) {
	status = TreeGetSegmentLimits(nid, startIdx, NULL, &xd);
	if STATUS_NOT_OK goto return_neg1;
	status = XTreeConvertToLongTime(xd.pointer, &currEnd);
	if STATUS_NOT_OK goto return_neg1;
	if(currEnd >= startTime) //First overlapping segment
	  break;
	startIdx++;
      }
    }
    if(startIdx == numSegments) goto return_neg1;//All segments antecedent to start time
    if(!xMax)
      endIdx = numSegments - 1;
    else {
      segmentIdx = startIdx;
      while(segmentIdx < numSegments) {
	status = TreeGetSegmentLimits(nid, segmentIdx, NULL, &xd);
	if STATUS_NOT_OK goto return_neg1;
	status = XTreeConvertToLongTime(xd.pointer, &currEnd);
	if STATUS_NOT_OK goto return_neg1;
	if(currEnd >= endTime) //Last overlapping segment
	  break;
	segmentIdx++;
      }
      //No segment (section) after end
      endIdx = (segmentIdx == numSegments) ? numSegments - 1 : segmentIdx;
    }
    numActSegments = endIdx - startIdx + 1;
  } else {
    startIdx = 0;
    numActSegments = numSegments;
    endIdx = numSegments - 1;
  }
  
  
  status = TreeGetSegmentInfo(nid, startIdx, &dtype, &dimct, dims, &nextRow);
  if STATUS_NOT_OK goto return_neg1;
<<<<<<< HEAD
  
  segmentSamples = nextRow;
//  segmentSamples = dims[dimct - 1];

=======
  segmentSamples = nextRow;
>>>>>>> 5e858cae
  //Compute duration
  status = TreeGetSegmentLimits(nid, startIdx, &xd, NULL);
  if STATUS_OK status = TdiData(xd.pointer, &xd MDS_END_ARG);
  if STATUS_NOT_OK goto return_neg1;
  *sMin = to_doublex(xd.pointer->pointer,xd.pointer->dtype,-INFINITY,TRUE);
<<<<<<< HEAD
  const double xmin = to_doublex(xMin->pointer,xMin->dtype,-INFINITY,TRUE);
=======
>>>>>>> 5e858cae
  status = TreeGetSegmentLimits(nid, endIdx, NULL, &xd);
  if STATUS_OK status = TdiData((mdsdsc_t*)&xd, &xd MDS_END_ARG);
  if STATUS_NOT_OK goto return_neg1;
  *sMax = to_doublex(xd.pointer->pointer,xd.pointer->dtype, INFINITY,TRUE);
<<<<<<< HEAD
  const double xmax = to_doublex(xMax->pointer,xMax->dtype, INFINITY,TRUE);
=======
>>>>>>> 5e858cae
  MdsFree1Dx(&xd, NULL);
  *dMin = xMin ? to_doublex(xMin->pointer,xMin->dtype,-INFINITY,TRUE) : *sMin;
  *dMax = xMax ? to_doublex(xMax->pointer,xMax->dtype, INFINITY,TRUE) : *sMax;
  *estimatedSegmentSamples = segmentSamples;
  return segmentSamples * (int64_t)numActSegments;
return_neg1: ;
<<<<<<< HEAD
  if (xMin && IS_OK(TdiData(xMin, &xd MDS_END_ARG)))
  {
    *sMin = to_doublex(xd.pointer->pointer,xd.pointer->dtype,-INFINITY,TRUE);
    *dMin = to_doublex(xMin->pointer,xMin->dtype,-INFINITY,TRUE);
  }
  else
  {
      *sMin = -INFINITY;
      *dMin = -INFINITY;
  }
  if (xMax && IS_OK(TdiData(xMax, &xd MDS_END_ARG)))
  {
    *sMax = to_doublex(xd.pointer->pointer,xd.pointer->dtype, INFINITY,TRUE);
    *dMax = to_doublex(xMax->pointer,xMax->dtype, INFINITY,TRUE);
  }
  else
  {
      *sMax =  INFINITY;
      *dMax =  INFINITY;
=======
  if (xMin && IS_OK(TdiData(xMin, &xd MDS_END_ARG))) {
    *sMin = to_doublex(xd.pointer->pointer,xd.pointer->dtype,-INFINITY,TRUE);
    *dMin = to_doublex(xMin->pointer,xMin->dtype,-INFINITY,TRUE);
  } else {
    *sMin = -INFINITY;
    *dMin = -INFINITY;
  }
  if (xMax && IS_OK(TdiData(xMax, &xd MDS_END_ARG))) {
    *sMax = to_doublex(xd.pointer->pointer,xd.pointer->dtype, INFINITY,TRUE);
    *dMax = to_doublex(xMax->pointer,xMax->dtype, INFINITY,TRUE);
  } else {
    *sMax =  INFINITY;
    *dMax =  INFINITY;
>>>>>>> 5e858cae
  }
  MdsFree1Dx(&xd, NULL);
  return -1;
}

//Perform trim on site (do not realloc arrays) return the actual number of points
//the type of X array is unknown, element size is passed in xSize
<<<<<<< HEAD
static inline void trimData(float *const y, mdsdsc_a_t *const x, const int nSamples, const int reqPoints, const double xMin, const double xMax, 
=======
static inline void trimData(float *const y, mdsdsc_a_t *const x, const int nSamples, const int reqPoints, const double xMin, const double xMax,
>>>>>>> 5e858cae
			    int *const retPoints, float *const retResolution, int treeshrResampled) {

  /*  if(nSamples < 10 * reqPoints) {
    //Does not perform any compression
    *retResolution = 1E12;
    *retPoints = nSamples;
  if(treeshrResampled)
  {
      *retResolution = reqPoints/(to_doublex(&x->pointer[endIdx * x->length], x->dtype,INFINITY,TRUE) - to_doublex(&x->pointer[startIdx * x->length], x->dtype,-INFINITY,TRUE));
      printf("AMENDED RESOLUTION: %f\n", *retResolution);
  }
    return;
  }
  */
  //From here, consider xMin and xMax
  int startIdx, endIdx;

  for(startIdx = 0;        startIdx < nSamples && to_doublex(&x->pointer[startIdx * x->length], x->dtype,xMin,TRUE) <= xMin; startIdx++);
  if(startIdx == nSamples) startIdx--;
  for(  endIdx = startIdx;   endIdx < nSamples && to_doublex(&x->pointer[  endIdx * x->length], x->dtype,xMax,TRUE) <  xMax;   endIdx++);
  if(  endIdx == nSamples)   endIdx--;
  const int deltaIdx = ((endIdx - startIdx) < 10 * reqPoints) ? 1 : (endIdx - startIdx + 1) / reqPoints;
 
  if(nSamples < 10 * reqPoints) {
    //Does not perform any compression
    *retResolution = 1E12;
    *retPoints = nSamples;
    if(treeshrResampled && endIdx != startIdx)  //If resampling has been performed by treeshr
      *retResolution = reqPoints/(to_doublex(&x->pointer[endIdx * x->length], x->dtype,INFINITY,TRUE) - to_doublex(&x->pointer[startIdx * x->length], x->dtype,-INFINITY,TRUE));
    return;
  }

  if(nSamples < 10 * reqPoints) {
    //Does not perform any compression
    *retResolution = 1E12;
    *retPoints = nSamples;
    if(treeshrResampled && endIdx != startIdx)  //If resampling has been performed by treeshr
      *retResolution = reqPoints/(to_doublex(&x->pointer[endIdx * x->length], x->dtype,INFINITY,TRUE) - to_doublex(&x->pointer[startIdx * x->length], x->dtype,-INFINITY,TRUE));
    return;
  }

  int curIdx = startIdx;
  int outIdx = 0;
  if(deltaIdx == 1) {
    *retResolution = 1E12;
    if (outIdx < curIdx) { // check if not src == dst
      while (curIdx < endIdx) {
	memcpy(&x->pointer[outIdx * x->length], &x->pointer[curIdx * x->length], x->length);
	y[outIdx++] = y[curIdx++];
      }
    }
  } else {
    *retResolution = reqPoints/(to_doublex(&x->pointer[endIdx * x->length], x->dtype,INFINITY,TRUE) - to_doublex(&x->pointer[startIdx * x->length], x->dtype,-INFINITY,TRUE));
    const double deltaTime = (deltaIdx == 1) ? 0 : (xMax - xMin)/(double)reqPoints;
    float minY, maxY;
    while(curIdx < endIdx) {
      minY = maxY = y[curIdx];
      int i,actSamples = 0;
      const double endXDouble = to_doublex(&x->pointer[curIdx * x->length], x->dtype,INFINITY,TRUE) + deltaTime;
      for(i = curIdx; i < nSamples && i < curIdx + deltaIdx; i++, actSamples++) {
	if(to_doublex(&x->pointer[i * x->length], x->dtype,-INFINITY,TRUE) > endXDouble) break; //Handle dual speed clocks
	if(y[i] < minY) minY = y[i];
	if(y[i] > maxY) maxY = y[i];
      }
      curIdx += (actSamples+1)/2; // half step ensures outIdx != curIdx
      if (outIdx<curIdx)
	memcpy(&x->pointer[outIdx * x->length], &x->pointer[curIdx * x->length], x->length);
      y[outIdx++] = minY;
      if (outIdx<curIdx)
	memcpy(&x->pointer[outIdx * x->length], &x->pointer[curIdx * x->length], x->length);
      y[outIdx++] = maxY;
      curIdx +=  actSamples/2;
    }
  }
  *retPoints = outIdx;
  if(treeshrResampled && endIdx != startIdx)  //If resampling has been performed by treeshr
      *retResolution = reqPoints/(to_doublex(&x->pointer[endIdx * x->length], x->dtype,INFINITY,TRUE) - to_doublex(&x->pointer[startIdx * x->length], x->dtype,-INFINITY,TRUE));
}

static int recGetXxxx(const mdsdsc_t *const dsc_in, mdsdsc_xd_t *const xd_out, const int getHelp) {
const mdsdsc_t *dsc = dsc_in;
again: ;
  if(!dsc) return MDSplusERROR;
  int status;
  switch (dsc->class) {
    case CLASS_S:
      if(dsc->dtype == DTYPE_NID || dsc->dtype == DTYPE_PATH) {
	int nid;
	if(dsc->dtype == DTYPE_NID)
	  nid = *(int *)dsc->pointer;
	else {//if(dsc->dtype == DTYPE_PATH)
	  char* path = malloc(dsc->length + 1);
	  memcpy(path, dsc->pointer, dsc->length);
	  path[dsc->length] = 0;
	  status = TreeFindNode(path, &nid);
	  free(path);
	  if STATUS_NOT_OK goto status_not_ok_out;
	}
	int numSegments;
	status = TreeGetNumSegments(nid, &numSegments);
	if (STATUS_NOT_OK || numSegments > 0)
	  goto error_out;
	EMPTYXD(xd);
		     status = TreeGetRecord(nid, &xd);
	if STATUS_OK status = recGetXxxx(xd.pointer,xd_out,getHelp);
	MdsFree1Dx(&xd, NULL);
	goto status_out;
      }
      break;
    case CLASS_A:
      break;
    case CLASS_XD:
      if(!dsc->pointer) break;
      dsc = (mdsdsc_t*)dsc->pointer;
      goto again;
    case CLASS_R:
      if (getHelp) {
	if(dsc->dtype == DTYPE_PARAM) {
	  mds_param_t *pDsc = (mds_param_t *)dsc;
	  if(pDsc->help) {
	    status = TdiData(pDsc->help, xd_out MDS_END_ARG);
	    if STATUS_NOT_OK goto status_not_ok_out;
	    if (xd_out->pointer
	     && xd_out->pointer->class == CLASS_S
	     && xd_out->pointer->dtype == DTYPE_T)
	      goto status_out;
	  }
	  break;
	}
	mdsdsc_r_t *rDsc = (mdsdsc_r_t *)dsc;
	int i;
	for(i = 0; i < rDsc->ndesc; i++) {
	  status = recGetXxxx(rDsc->dscptrs[i],xd_out,getHelp);
	  if STATUS_OK goto status_out;
	}
      } else {
	if(dsc->dtype == DTYPE_WITH_UNITS) {
	  mds_with_units_t *uDsc = (mds_with_units_t*)dsc;
	  if(uDsc->units) {
	    status = TdiData(uDsc->units, xd_out MDS_END_ARG);
	    if STATUS_NOT_OK goto status_not_ok_out;
	    if (xd_out->pointer
	     && xd_out->pointer->class == CLASS_S
	     && xd_out->pointer->dtype == DTYPE_T)
	      goto status_out;
	  }
	  break;
	}
	if(dsc->dtype == DTYPE_PARAM) {
	  dsc = ((mds_param_t*)dsc)->value;;
	  goto again;
	}
	if(dsc->dtype == DTYPE_SIGNAL) {
	  dsc = ((mds_signal_t*)dsc)->data;
	  goto again;
	}
	mdsdsc_r_t *rDsc = (mdsdsc_r_t *)dsc;
	if(rDsc->ndesc == 1) {
	  dsc = rDsc->dscptrs[0];
	  goto again;
	}
	if (rDsc->dtype == DTYPE_FUNCTION && rDsc->pointer) {
	  int i;
	  if (*(opcode_t*)rDsc->pointer == OPC_ADD || *(opcode_t*)rDsc->pointer == OPC_SUBTRACT) {
	    status = recGetXxxx(rDsc->dscptrs[0], xd_out, getHelp);
	    if STATUS_NOT_OK goto status_not_ok_out;
	    EMPTYXD(xd);
	    for(i = 1; i < rDsc->ndesc; i++) {
	      status = recGetXxxx(rDsc->dscptrs[i], &xd, getHelp);
	      if (STATUS_NOT_OK
	       || xd.pointer->length != xd_out->pointer->length
	       || strncmp(xd.pointer->pointer, xd_out->pointer->pointer, xd.pointer->length)) {
		MdsFree1Dx(&xd, NULL);
		goto error_out;//Different units
	      }
	    }
	    MdsFree1Dx(&xd, NULL);
	    goto status_out;
	  }
	  if (*(opcode_t*)rDsc->pointer == OPC_MULTIPLY || *(opcode_t*)rDsc->pointer == OPC_DIVIDE) {
	    mdsdsc_t da = {0, DTYPE_T, CLASS_D, NULL};
	    char mulDivC = (*(opcode_t*)rDsc->pointer == OPC_MULTIPLY)?'*':'/';
	    mdsdsc_t mulDiv = {1, DTYPE_T, CLASS_S, &mulDivC};
	    EMPTYXD(xd);
	    for(i = 0; i < rDsc->ndesc; i++) {
	      status = recGetXxxx(rDsc->dscptrs[i], &xd, getHelp);
	      if STATUS_OK {
		if (da.pointer) {
		  status = StrConcat(&da,&da,&mulDiv,xd.pointer MDS_END_ARG);
		  if STATUS_NOT_OK {
		    MdsFree1Dx(&xd, NULL);
		    goto status_not_ok_out;
		  }
		} else {
		  da.length  = xd.pointer->length;
		  da.pointer = strdup(xd.pointer->pointer);
		}
	      }
	    }
	    MdsFree1Dx(&xd, NULL);
	    if (da.pointer) {
	      da.class = CLASS_S;
	      MdsCopyDxXd((mdsdsc_t*)&da, xd_out);
	      free(da.pointer);
	      goto success;
	    }
	  }
	}
      }
      break;
    default: break;
  }
error_out: ;
  status = MDSplusERROR;
status_not_ok_out: ;
  MdsFree1Dx(xd_out, NULL);
status_out: ;
  return status;
success: ;
  return MDSplusSUCCESS;
}

static inline int recGetHelp(const mdsdsc_t *const dsc, mdsdsc_xd_t *const xd_out) {
  return recGetXxxx(dsc,xd_out,TRUE);
}

static inline int recGetUnits(const mdsdsc_t *const dsc, mdsdsc_xd_t *const xd_out) {
  return recGetXxxx(dsc,xd_out,FALSE);
}

//Check if the passed expression contains at least one segmented node
EXPORT int IsSegmented(char *const expr) {
  EMPTYXD(xd);
  mdsdsc_t exprD = {strlen(expr), DTYPE_T, CLASS_S, expr};
  if IS_NOT_OK(TdiCompile(&exprD, &xd MDS_END_ARG)) return FALSE;
  int segNid = recIsSegmented(xd.pointer);
  MdsFree1Dx(&xd, NULL);
  return segNid;
}

//Check if the passed expression contains at least one segmented node
EXPORT struct descriptor_xd *GetPathOf(int *nid) {
  static EMPTYXD(retXd);
  mdsdsc_t pathD = {0, DTYPE_T, CLASS_S, 0};
  char *path = TreeGetPath(*nid);
  if(!path) return NULL;
  pathD.length = strlen(path);
  pathD.pointer = path;
  MdsCopyDxXd(&pathD, &retXd);
  TreeFree(path);
  return &retXd;
}

EXPORT int TestGetHelp(char *const expr) {
  EMPTYXD(xd);
  mdsdsc_t exprD = {strlen(expr), DTYPE_T, CLASS_S, expr};
  if IS_NOT_OK(TdiCompile(&exprD, &xd MDS_END_ARG)) return FALSE;
  MdsFree1Dx(&xd, 0);
  return TRUE;
}

EXPORT int TestGetUnits(char *const expr) {
  EMPTYXD(xd);
  mdsdsc_t exprD = {strlen(expr), DTYPE_T, CLASS_S, expr};
  if IS_NOT_OK(TdiCompile(&exprD, &xd MDS_END_ARG)) return FALSE;
  MdsFree1Dx(&xd, 0);
  return TRUE;
}

static inline int pack_meta(const mdsdsc_t *const title, const mdsdsc_t *const xLabel,const mdsdsc_t *const yLabel, const float res, char *const retArr, int idx) {
//idx is the current index in retArr
//Write title, xLabel, yLabel as length followed by chars
  int len;
  if(title) {
    len = title->length & 0xffff;
    SWAP32(&retArr[idx],&len);
    idx += sizeof(int);
    memcpy(&retArr[idx], title->pointer, len);
    idx += len;
  } else {
    *(int *)&retArr[idx] = 0; //no swap required
    idx += 4;
  }
  if(xLabel) {
    len = xLabel->length & 0xffff;
    SWAP32(&retArr[idx],&len);
    idx += sizeof(int);
    memcpy(&retArr[idx], xLabel->pointer, len);
    idx += len;
  } else {
    *(int *)&retArr[idx] = 0; //no swap required
    idx += 4;
  }
  if(yLabel) {
    len = yLabel->length & 0xffff;
    SWAP32(&retArr[idx],&len);
    idx += sizeof(int);
    memcpy(&retArr[idx], yLabel->pointer, len);
    idx += len;
  } else {
    *(int *)&retArr[idx] = 0; //no swap required
    idx += 4;
  }
  SWAP32(retArr,&res); //resolution
  return idx;
}

inline static int getNSamples(const mdsdsc_xd_t *const yXd, const mdsdsc_xd_t *const xXd,int *const nSamples) {
  if(yXd->pointer->class != CLASS_A) return TdiINVCLADSC;
  if(xXd->pointer->class != CLASS_A) return TdiINVCLADSC;
  if(yXd->pointer->dtype == DTYPE_F) {
    const int status = TdiFloat(yXd->pointer, yXd MDS_END_ARG);
    if STATUS_NOT_OK return status;
  }
  if(xXd->pointer->dtype == DTYPE_F) {
    const int status = TdiFloat(xXd->pointer, xXd MDS_END_ARG);
    if STATUS_NOT_OK return status;
  }
  //Number of samples set to minimum between X and Y
  const int ySamples = ((mdsdsc_a_t*)yXd->pointer)->arsize/yXd->pointer->length;
  const int xSamples = ((mdsdsc_a_t*)xXd->pointer)->arsize/xXd->pointer->length;
  *nSamples = xSamples<ySamples ? xSamples : ySamples;
  return MDSplusSUCCESS;
}

inline static float* getFloatArray(const mdsdsc_a_t *const yArrD, const int nSamples) {
  int i;
  float *y;
  switch(yArrD->dtype) {
    case DTYPE_B:
    case DTYPE_BU:
      y = (float *)malloc(nSamples * sizeof(float));
      for(i = 0; i < nSamples; i++)
	y[i] = *((char *)(&yArrD->pointer[i*yArrD->length]));
      return y;
    case DTYPE_W:
    case DTYPE_WU:
      y = (float *)malloc(nSamples * sizeof(float));
      for(i = 0; i < nSamples; i++)
	y[i] = *((short *)(&yArrD->pointer[i*yArrD->length]));
      return y;
    case DTYPE_L:
    case DTYPE_LU:
      y = (float *)malloc(nSamples * sizeof(float));
      for(i = 0; i < nSamples; i++)
	y[i] = *((int *)(&yArrD->pointer[i*yArrD->length]));
      return y;
    case DTYPE_Q:
    case DTYPE_QU:
      y = (float *)malloc(nSamples * sizeof(float));
      for(i = 0; i < nSamples; i++)
	y[i] = *((int64_t *)(&yArrD->pointer[i*yArrD->length]));
      return y;
    case DTYPE_DOUBLE:
      y = (float *)malloc(nSamples * sizeof(float));
      for(i = 0; i < nSamples; i++)
	y[i] = *((double *)(&yArrD->pointer[i*yArrD->length]));
      return y;
    case DTYPE_FLOAT:
      return (float *)yArrD->pointer;
    default:
      return NULL;
  }
}

static inline int getXArray(const mdsdsc_a_t *const xArrD, const int retSamples, char *const retArr, int idx) {
  int i;
  switch(xArrD->dtype) {
    default:
      return -1;
    case DTYPE_B:
    case DTYPE_BU:
      for(i = 0; i < retSamples; i++, idx += 4) {
	const float tmp = *(( int8_t*)(&xArrD->pointer[i*xArrD->length]));
	SWAP32(&retArr[idx],&tmp);
      }
      break;
    case DTYPE_W:
    case DTYPE_WU:
      for(i = 0; i < retSamples; i++, idx += 4) {
	const float tmp = *((int16_t*)(&xArrD->pointer[i*xArrD->length]));
	SWAP32(&retArr[idx],&tmp);
      }
      break;
    case DTYPE_L:
    case DTYPE_LU:
      for(i = 0; i < retSamples; i++, idx += 4) {
	const float tmp = *((int32_t*)(&xArrD->pointer[i*xArrD->length]));
	SWAP32(&retArr[idx],&tmp);
      }
      break;
    case DTYPE_Q:
    case DTYPE_QU:
      for(i = 0; i < retSamples; i++, idx += 8) {
	SWAP64(&retArr[idx],&xArrD->pointer[i*xArrD->length]);
      }
      break;
    case DTYPE_FLOAT:
      for(i = 0; i < retSamples; i++, idx += 4) {
	SWAP32(&retArr[idx],&xArrD->pointer[i*xArrD->length]);
      }
      break;
    case DTYPE_DOUBLE:
      for(i = 0; i < retSamples; i++, idx += 8) {
	SWAP64(&retArr[idx],&xArrD->pointer[i*xArrD->length]);
      }
      break;
  }
  return idx;
}

EXPORT int GetXYSignalXd(mdsdsc_t *const inY, mdsdsc_t *const inX, mdsdsc_t *const inXMin, mdsdsc_t *const inXMax, const int reqNSamples, mdsdsc_xd_t *const retXd) {
  if (!inY) return TdiNULL_PTR;
  EMPTYXD(yXd);
  EMPTYXD(xXd);
  int estimatedSegmentSamples = 0;
  int isLong = FALSE;
<<<<<<< HEAD
  double xmin = -INFINITY, xmax = INFINITY, smin = -INFINITY, smax = -INFINITY, delta;
  mdsdsc_t *xMinP,*xMaxP,*deltaP, deltaD = {sizeof(double), DTYPE_DOUBLE, CLASS_S, (char* )&delta};
  
=======
  double xmin = -INFINITY, xmax = INFINITY; // requested
  double smin = -INFINITY, smax = INFINITY; // actual
  double delta;
  mdsdsc_t *xMinP,*xMaxP,*deltaP, deltaD = {sizeof(double), DTYPE_DOUBLE, CLASS_S, (char* )&delta};

>>>>>>> 5e858cae
  int64_t estimatedSamples = estimateNumSamples(inY, inXMin, inXMax, &estimatedSegmentSamples, &xmin, &xmax, &smin, &smax, &isLong);
  const double estimatedDuration = smax - smin;
  xMinP = (xmin > -INFINITY) ? inXMin : NULL;
  xMaxP = (xmax <  INFINITY) ? inXMax : NULL;
<<<<<<< HEAD
  
  //printf("ESTIMATED SAMPLES: %d  THRESHOLD: %d\n", estimatedSamples, NUM_SAMPLES_THRESHOLD);
  
=======

  //printf("ESTIMATED SAMPLES: %d  THRESHOLD: %d\n", estimatedSamples, NUM_SAMPLES_THRESHOLD);

>>>>>>> 5e858cae
  if (estimatedSamples > NUM_SAMPLES_THRESHOLD) {
    delta = estimatedSamples/reqNSamples;
    if(xmin > -INFINITY && xmax < INFINITY && smax > smin)
      delta *= (xmax - xmin)/(smax - smin);
<<<<<<< HEAD
    
=======

>>>>>>> 5e858cae
    //Now delta represents the number of samples to be compressed in a min-max mair
    if (delta > estimatedSegmentSamples/10.)
      delta = estimatedSegmentSamples/10.;
    //In any case don't make it too big in respect of the single segment size (at minimum 10 samples )pairs) per segment

    delta *= (estimatedDuration/estimatedSamples);
    if (isLong) delta /= 1e9; // quick compensation of xtreeshr conversion
<<<<<<< HEAD
    
=======

>>>>>>> 5e858cae
    deltaP = (delta>1e-9) ? &deltaD : NULL;
  } else deltaP = NULL;
  //Set limits if any
  int status = TreeSetTimeContext(xMinP,xMaxP,deltaP);

  if STATUS_OK status = TdiEvaluate(inY, &yXd MDS_END_ARG);
  if STATUS_NOT_OK goto return_err;
  // Get Y, title, and yLabel, if any
  EMPTYXD(title);EMPTYXD(xLabel);EMPTYXD(yLabel);
  recGetHelp (yXd.pointer, &title);
  recGetUnits(yXd.pointer, &yLabel);
  //Get X
  if (!inX) //If an explicit expression for X has been given
    status = TdiDimOf(yXd.pointer, &xXd MDS_END_ARG);
  else //Get xLabel, if any
    status = TdiEvaluate(inX, &xXd MDS_END_ARG);
  if STATUS_NOT_OK goto return_err;
<<<<<<< HEAD
 
=======

>>>>>>> 5e858cae
  recGetUnits(xXd.pointer, &xLabel);
  if STATUS_OK status = TdiData((mdsdsc_t *)&xXd, &xXd MDS_END_ARG);
  if STATUS_OK status = TdiData((mdsdsc_t *)&yXd, &yXd MDS_END_ARG);

<<<<<<< HEAD

  TreeSetTimeContext(NULL,NULL,NULL); // reset timecontext



  int nSamples;
=======
  int nSamples = 0;
>>>>>>> 5e858cae
  if STATUS_OK status = getNSamples(&yXd,&xXd,&nSamples);
  if STATUS_NOT_OK goto return_err;
  mdsdsc_a_t *xArrD = (mdsdsc_a_t *)xXd.pointer;
  mdsdsc_a_t *yArrD = (mdsdsc_a_t *)yXd.pointer;
  float *y = getFloatArray(yArrD,nSamples);
  int retSamples;
  float retResolution;
<<<<<<< HEAD
  
  trimData(y, xArrD, nSamples, reqNSamples, xmin, xmax, &retSamples, &retResolution, deltaP != NULL);
  
  
=======

  trimData(y, xArrD, nSamples, reqNSamples, xmin, xmax, &retSamples, &retResolution, deltaP != NULL);

>>>>>>> 5e858cae
  DESCRIPTOR_A(yData, sizeof(float), DTYPE_FLOAT,  (char *)y,     sizeof(float ) * retSamples);
  DESCRIPTOR_WITH_UNITS(yDataU,&yData,yLabel.pointer);
  mdsdsc_t *yObj = yLabel.pointer ? (mdsdsc_t *)&yDataU : (mdsdsc_t *)&yData;

  DESCRIPTOR_A(xData, xArrD->length, xArrD->dtype, xArrD->pointer, xArrD->length * retSamples);
  DESCRIPTOR_WITH_UNITS(xDataU,&xData,xLabel.pointer);
  mdsdsc_t *xObj = xLabel.pointer ? (mdsdsc_t *)&xDataU : (mdsdsc_t *)&xData;
  mdsdsc_t resD  = {sizeof(float), DTYPE_FLOAT, CLASS_S, (char*)&retResolution};
  DESCRIPTOR_SIGNAL_1(Signal, yObj, &resD, xObj);
  DESCRIPTOR_PARAM(SignalH,&Signal,title.pointer,NULL);
  mdsdsc_t *signal = title.pointer ? (mdsdsc_t *)&SignalH : (mdsdsc_t *)&Signal;

  MdsCopyDxXd(signal, retXd);
  if ((float*)yArrD->pointer != y) free(y);
return_err: ;
  MdsFree1Dx(&title, NULL);
  MdsFree1Dx(&xLabel, NULL);
  MdsFree1Dx(&yLabel, NULL);
  MdsFree1Dx(&xXd, NULL);
  MdsFree1Dx(&yXd, NULL);
  TreeSetTimeContext(NULL,NULL,NULL); // reset timecontext
  return status;
}
EXPORT int _GetXYSignalXd(void**const ctx, mdsdsc_t *const y,  mdsdsc_t *const x, mdsdsc_t *const xmin, mdsdsc_t *const xmax, const int num, mdsdsc_xd_t *const retXd) {
  int status;
  void* ps = TreeCtxPush(ctx);
  pthread_cleanup_push(TreeCtxPop,ps);
  status = GetXYSignalXd(y, x, xmin, xmax, num, retXd);
  pthread_cleanup_pop(1);
  return status;
}
EXPORT int GetXYWaveXd(mdsdsc_t *sig,  mdsdsc_t *xmin, mdsdsc_t *xmax, int num, mdsdsc_xd_t *retXd) {
  return GetXYSignalXd(sig, NULL, xmin, xmax, num, retXd);
}

static mdsdsc_xd_t *encodeError(const char *error, const int line, mdsdsc_xd_t *out_xd) {
/* converts message to packed error message (float res,int len,char msg[len])
 */
  typedef struct __attribute__((__packed__)) {
    int   line;
    int   len;
    char  msg[0];
  } jerr_t;
  const size_t err_ln = strlen(error);
  const size_t err_sz = err_ln + sizeof(jerr_t);
  jerr_t *jerr = malloc(err_sz);{
    jerr->line= line;
    jerr->len = err_ln;
    memcpy(jerr->msg, error, err_ln);
  }
  mdsdsc_t err_d = {err_sz, DTYPE_T, CLASS_S, (char*)jerr};
  MdsCopyDxXd(&err_d, out_xd);
  free(jerr);
  return out_xd;
}

static mdsdsc_xd_t*getPackedDsc(mdsdsc_xd_t*retXd){
/*Assemble result. Format:
-retResolution(float)
-number of samples (minumum between X and Y)
-type of X xamples (byte: int64_t(1), double(2) or float(3))
-y samples (float - big endian)
-x Samples
*/
  mdsdsc_t *title, *xLabel, *yLabel;
  mdsdsc_t const *sig = retXd->pointer;
  if (sig->dtype == DTYPE_PARAM) {
    title = ((mdsdsc_r_t*)sig)->dscptrs[1];
    sig   = ((mdsdsc_r_t*)sig)->dscptrs[0];
  } else
    title = NULL;
  mdsdsc_t const *dat = ((mdsdsc_r_t*)sig)->dscptrs[0];
  if (dat->dtype == DTYPE_WITH_UNITS) {
    yLabel = ((mdsdsc_r_t*)dat)->dscptrs[1];
    dat    = ((mdsdsc_r_t*)dat)->dscptrs[0];
  } else
    yLabel = NULL;
  mdsdsc_t const *dim = ((mdsdsc_r_t*)sig)->dscptrs[2];
  if (dim->dtype == DTYPE_WITH_UNITS) {
    xLabel = ((mdsdsc_r_t*)dim)->dscptrs[1];
    dim    = ((mdsdsc_r_t*)dim)->dscptrs[0];
  } else
    xLabel = NULL;
  float retResolution = *(float*)(((mdsdsc_r_t*)sig)->dscptrs[1]->pointer);
  const int retSamples = ((mdsdsc_a_t*)dat)->arsize/dat->length;
  int xSampleSize;
  if(dim->dtype == DTYPE_Q || dim->dtype == DTYPE_QU || dim->dtype == DTYPE_DOUBLE)
    xSampleSize = sizeof(int64_t);
  else
    xSampleSize = sizeof(int);
  int retSize = sizeof(float) + sizeof(int) + 1 + retSamples * (sizeof(float) + xSampleSize);
  //Add rool for title and labels
  retSize += 3 * sizeof(int);
  if(title)  retSize += title->length;
  if(xLabel) retSize += xLabel->length;
  if(yLabel) retSize += yLabel->length;
  char *retArr = malloc(retSize);
  SWAP32(&retArr[4],&retSamples);
  if(dim->dtype == DTYPE_Q || dim->dtype == DTYPE_QU)
    retArr[8] = 1;
  else if(dim->dtype == DTYPE_DOUBLE)
    retArr[8] = 2;
  else
    retArr[8] = 3;
  int i,idx = 9;
  for(i = 0; i < retSamples; i++, idx += sizeof(float)) {
    SWAP32(&retArr[idx],&((float *)dat->pointer)[i]);
  }
  idx = getXArray((mdsdsc_a_t*)dim, retSamples, retArr, idx);
  if (idx<0) {
     encodeError("Cannot Convert X data dtype",__LINE__,retXd);
     return retXd;
  }
  idx = pack_meta(title,xLabel,yLabel,retResolution,retArr,idx);
  DESCRIPTOR_A(retArrD, 1, DTYPE_B, retArr, retSize);
  MdsCopyDxXd((mdsdsc_t *)&retArrD, retXd);
<<<<<<< HEAD
  
=======

>>>>>>> 5e858cae
  return retXd;
}

EXPORT mdsdsc_xd_t* GetXYSignal(char *inY, char *inX, float *inXMin, float *inXMax, int *reqNSamples) {
  static EMPTYXD(retXd);
  const size_t len = strlen(inY);
//printf("GET XY SIGNAL %s xmin: %f  xmax: %f Req samples: %d  \n", inY, *inXMin, *inXMax, *reqNSamples);
  if (len==0) return(encodeError("Y data must not be NULL or empty.",__LINE__,&retXd));
  EMPTYXD(yXd);
  EMPTYXD(xXd);
  mdsdsc_t xMinD  = {sizeof(float), DTYPE_FLOAT, CLASS_S, (char *)inXMin};
  mdsdsc_t xMaxD  = {sizeof(float), DTYPE_FLOAT, CLASS_S, (char *)inXMax};
  int status;{
    mdsdsc_t expY = {len, DTYPE_T, CLASS_S, inY};
    status = TdiCompile(&expY, &yXd MDS_END_ARG);
  }
  if (STATUS_OK && inX && *inX){
    mdsdsc_t expX = {strlen(inX), DTYPE_T, CLASS_S, inX};
    status = TdiCompile(&expX, &xXd MDS_END_ARG);
  }
  if STATUS_OK status = GetXYSignalXd(yXd.pointer,xXd.pointer,inXMin ? &xMinD : NULL,inXMax ? &xMaxD : NULL,*reqNSamples,&retXd);
  MdsFree1Dx(&yXd, NULL);
  MdsFree1Dx(&xXd, NULL);
  if STATUS_NOT_OK return(encodeError(MdsGetMsg(status),__LINE__,&retXd));
  return getPackedDsc(&retXd);
}

EXPORT mdsdsc_xd_t* GetXYSignalLongTimes(char *inY, char *inX, int64_t *inXMin, int64_t *inXMax, int *reqNSamples) {
  static EMPTYXD(xd);

  const size_t len = strlen(inY);
  if (len==0) return(encodeError("Y data must not be NULL or empty.",__LINE__,&xd));
  EMPTYXD(yXd);
  mdsdsc_t xMinD  = {sizeof(int64_t), DTYPE_Q, CLASS_S, (char *)inXMin};
  mdsdsc_t xMaxD  = {sizeof(int64_t), DTYPE_Q, CLASS_S, (char *)inXMax};
  int status;{
    mdsdsc_t expY = {len, DTYPE_T, CLASS_S, inY};
    status = TdiCompile(&expY, &yXd MDS_END_ARG);
  }
  if (STATUS_OK && inX && *inX){
    mdsdsc_t expX = {strlen(inX), DTYPE_T, CLASS_S, inX};
    status = TdiCompile(&expX, &xd MDS_END_ARG);
  }
  if STATUS_OK status = GetXYSignalXd(yXd.pointer,xd.pointer,inXMin ? &xMinD : NULL,inXMax ? &xMaxD : NULL,*reqNSamples,&xd);
  MdsFree1Dx(&yXd, NULL);
  if STATUS_NOT_OK return(encodeError(MdsGetMsg(status),__LINE__,&xd));
  return getPackedDsc(&xd);
}

EXPORT mdsdsc_xd_t* GetXYWave(char *inY, float *inXMin, float *inXMax, int *reqNSamples) {
  static EMPTYXD(xd);
  const size_t len = strlen(inY);
  if (len==0) return(encodeError("Y data must not be NULL or empty.",__LINE__,&xd));
  mdsdsc_t xMinD  = {sizeof(float), DTYPE_FLOAT, CLASS_S, (char *)inXMin};
  mdsdsc_t xMaxD  = {sizeof(float), DTYPE_FLOAT, CLASS_S, (char *)inXMax};
  int status;{
    mdsdsc_t expY = {len, DTYPE_T, CLASS_S, inY};
    status = TdiCompile(&expY, &xd MDS_END_ARG);
  }
  if STATUS_OK status = GetXYSignalXd(xd.pointer,NULL,inXMin ? &xMinD : NULL,inXMax ? &xMaxD : NULL,*reqNSamples,&xd);
  if STATUS_NOT_OK return(encodeError(MdsGetMsg(status),__LINE__,&xd));
  return &xd;
}

EXPORT mdsdsc_xd_t* GetXYWaveLongTimes(char *inY, int64_t *inXMin, int64_t *inXMax, int *reqNSamples) {
  static EMPTYXD(xd);
  const size_t len = strlen(inY);
  if (len==0) return(encodeError("Y data must not be NULL or empty.",__LINE__,&xd));
  mdsdsc_t xMinD  = {sizeof(int64_t), DTYPE_Q, CLASS_S, (char *)inXMin};
  mdsdsc_t xMaxD  = {sizeof(int64_t), DTYPE_Q, CLASS_S, (char *)inXMax};
  int status;{
    mdsdsc_t expY = {len, DTYPE_T, CLASS_S, inY};
    status = TdiCompile(&expY, &xd MDS_END_ARG);
  }
  if STATUS_OK status = GetXYSignalXd(xd.pointer,NULL,inXMin ? &xMinD : NULL,inXMax ? &xMaxD : NULL,*reqNSamples,&xd);
  if STATUS_NOT_OK return(encodeError(MdsGetMsg(status),__LINE__,&xd));
  return &xd;
}<|MERGE_RESOLUTION|>--- conflicted
+++ resolved
@@ -148,11 +148,6 @@
 }
 
 #define NUM_SEGMENTS_THRESHOLD 10
-<<<<<<< HEAD
-//#define NUM_SAMPLES_THRESHOLD 10000000  5 MSamples appearst to be a better tradeoff for enabling smart resampling
-//#define NUM_SAMPLES_THRESHOLD 5000000
-=======
->>>>>>> 5e858cae
 #define NUM_SAMPLES_THRESHOLD 500000
 
 /**
@@ -161,11 +156,7 @@
 **/
 
 #define MAX64 0x7FFFFFFFFFFFFFFFL
-<<<<<<< HEAD
-inline static int64_t estimateNumSamples(const mdsdsc_t *const dsc, mdsdsc_t *const xMin, mdsdsc_t *const xMax, int *const estimatedSegmentSamples, 
-=======
 inline static int64_t estimateNumSamples(const mdsdsc_t *const dsc, mdsdsc_t *const xMin, mdsdsc_t *const xMax, int *const estimatedSegmentSamples,
->>>>>>> 5e858cae
 					 double *const dMin, double *const dMax, double *const sMin, double *const sMax, int *const dIsLong) {
 /* return the number of samples the signal holds based on meta information
    or -1 if something went wrong
@@ -224,62 +215,24 @@
     numActSegments = numSegments;
     endIdx = numSegments - 1;
   }
-  
-  
   status = TreeGetSegmentInfo(nid, startIdx, &dtype, &dimct, dims, &nextRow);
   if STATUS_NOT_OK goto return_neg1;
-<<<<<<< HEAD
-  
   segmentSamples = nextRow;
-//  segmentSamples = dims[dimct - 1];
-
-=======
-  segmentSamples = nextRow;
->>>>>>> 5e858cae
   //Compute duration
   status = TreeGetSegmentLimits(nid, startIdx, &xd, NULL);
   if STATUS_OK status = TdiData(xd.pointer, &xd MDS_END_ARG);
   if STATUS_NOT_OK goto return_neg1;
   *sMin = to_doublex(xd.pointer->pointer,xd.pointer->dtype,-INFINITY,TRUE);
-<<<<<<< HEAD
-  const double xmin = to_doublex(xMin->pointer,xMin->dtype,-INFINITY,TRUE);
-=======
->>>>>>> 5e858cae
   status = TreeGetSegmentLimits(nid, endIdx, NULL, &xd);
   if STATUS_OK status = TdiData((mdsdsc_t*)&xd, &xd MDS_END_ARG);
   if STATUS_NOT_OK goto return_neg1;
   *sMax = to_doublex(xd.pointer->pointer,xd.pointer->dtype, INFINITY,TRUE);
-<<<<<<< HEAD
-  const double xmax = to_doublex(xMax->pointer,xMax->dtype, INFINITY,TRUE);
-=======
->>>>>>> 5e858cae
   MdsFree1Dx(&xd, NULL);
   *dMin = xMin ? to_doublex(xMin->pointer,xMin->dtype,-INFINITY,TRUE) : *sMin;
   *dMax = xMax ? to_doublex(xMax->pointer,xMax->dtype, INFINITY,TRUE) : *sMax;
   *estimatedSegmentSamples = segmentSamples;
   return segmentSamples * (int64_t)numActSegments;
 return_neg1: ;
-<<<<<<< HEAD
-  if (xMin && IS_OK(TdiData(xMin, &xd MDS_END_ARG)))
-  {
-    *sMin = to_doublex(xd.pointer->pointer,xd.pointer->dtype,-INFINITY,TRUE);
-    *dMin = to_doublex(xMin->pointer,xMin->dtype,-INFINITY,TRUE);
-  }
-  else
-  {
-      *sMin = -INFINITY;
-      *dMin = -INFINITY;
-  }
-  if (xMax && IS_OK(TdiData(xMax, &xd MDS_END_ARG)))
-  {
-    *sMax = to_doublex(xd.pointer->pointer,xd.pointer->dtype, INFINITY,TRUE);
-    *dMax = to_doublex(xMax->pointer,xMax->dtype, INFINITY,TRUE);
-  }
-  else
-  {
-      *sMax =  INFINITY;
-      *dMax =  INFINITY;
-=======
   if (xMin && IS_OK(TdiData(xMin, &xd MDS_END_ARG))) {
     *sMin = to_doublex(xd.pointer->pointer,xd.pointer->dtype,-INFINITY,TRUE);
     *dMin = to_doublex(xMin->pointer,xMin->dtype,-INFINITY,TRUE);
@@ -293,7 +246,6 @@
   } else {
     *sMax =  INFINITY;
     *dMax =  INFINITY;
->>>>>>> 5e858cae
   }
   MdsFree1Dx(&xd, NULL);
   return -1;
@@ -301,11 +253,7 @@
 
 //Perform trim on site (do not realloc arrays) return the actual number of points
 //the type of X array is unknown, element size is passed in xSize
-<<<<<<< HEAD
-static inline void trimData(float *const y, mdsdsc_a_t *const x, const int nSamples, const int reqPoints, const double xMin, const double xMax, 
-=======
 static inline void trimData(float *const y, mdsdsc_a_t *const x, const int nSamples, const int reqPoints, const double xMin, const double xMax,
->>>>>>> 5e858cae
 			    int *const retPoints, float *const retResolution, int treeshrResampled) {
 
   /*  if(nSamples < 10 * reqPoints) {
@@ -328,15 +276,6 @@
   for(  endIdx = startIdx;   endIdx < nSamples && to_doublex(&x->pointer[  endIdx * x->length], x->dtype,xMax,TRUE) <  xMax;   endIdx++);
   if(  endIdx == nSamples)   endIdx--;
   const int deltaIdx = ((endIdx - startIdx) < 10 * reqPoints) ? 1 : (endIdx - startIdx + 1) / reqPoints;
- 
-  if(nSamples < 10 * reqPoints) {
-    //Does not perform any compression
-    *retResolution = 1E12;
-    *retPoints = nSamples;
-    if(treeshrResampled && endIdx != startIdx)  //If resampling has been performed by treeshr
-      *retResolution = reqPoints/(to_doublex(&x->pointer[endIdx * x->length], x->dtype,INFINITY,TRUE) - to_doublex(&x->pointer[startIdx * x->length], x->dtype,-INFINITY,TRUE));
-    return;
-  }
 
   if(nSamples < 10 * reqPoints) {
     //Does not perform any compression
@@ -723,39 +662,23 @@
   EMPTYXD(xXd);
   int estimatedSegmentSamples = 0;
   int isLong = FALSE;
-<<<<<<< HEAD
-  double xmin = -INFINITY, xmax = INFINITY, smin = -INFINITY, smax = -INFINITY, delta;
-  mdsdsc_t *xMinP,*xMaxP,*deltaP, deltaD = {sizeof(double), DTYPE_DOUBLE, CLASS_S, (char* )&delta};
-  
-=======
   double xmin = -INFINITY, xmax = INFINITY; // requested
   double smin = -INFINITY, smax = INFINITY; // actual
   double delta;
   mdsdsc_t *xMinP,*xMaxP,*deltaP, deltaD = {sizeof(double), DTYPE_DOUBLE, CLASS_S, (char* )&delta};
 
->>>>>>> 5e858cae
   int64_t estimatedSamples = estimateNumSamples(inY, inXMin, inXMax, &estimatedSegmentSamples, &xmin, &xmax, &smin, &smax, &isLong);
   const double estimatedDuration = smax - smin;
   xMinP = (xmin > -INFINITY) ? inXMin : NULL;
   xMaxP = (xmax <  INFINITY) ? inXMax : NULL;
-<<<<<<< HEAD
-  
+
   //printf("ESTIMATED SAMPLES: %d  THRESHOLD: %d\n", estimatedSamples, NUM_SAMPLES_THRESHOLD);
-  
-=======
-
-  //printf("ESTIMATED SAMPLES: %d  THRESHOLD: %d\n", estimatedSamples, NUM_SAMPLES_THRESHOLD);
-
->>>>>>> 5e858cae
+
   if (estimatedSamples > NUM_SAMPLES_THRESHOLD) {
     delta = estimatedSamples/reqNSamples;
     if(xmin > -INFINITY && xmax < INFINITY && smax > smin)
       delta *= (xmax - xmin)/(smax - smin);
-<<<<<<< HEAD
-    
-=======
-
->>>>>>> 5e858cae
+
     //Now delta represents the number of samples to be compressed in a min-max mair
     if (delta > estimatedSegmentSamples/10.)
       delta = estimatedSegmentSamples/10.;
@@ -763,11 +686,7 @@
 
     delta *= (estimatedDuration/estimatedSamples);
     if (isLong) delta /= 1e9; // quick compensation of xtreeshr conversion
-<<<<<<< HEAD
-    
-=======
-
->>>>>>> 5e858cae
+
     deltaP = (delta>1e-9) ? &deltaD : NULL;
   } else deltaP = NULL;
   //Set limits if any
@@ -785,25 +704,12 @@
   else //Get xLabel, if any
     status = TdiEvaluate(inX, &xXd MDS_END_ARG);
   if STATUS_NOT_OK goto return_err;
-<<<<<<< HEAD
- 
-=======
-
->>>>>>> 5e858cae
+
   recGetUnits(xXd.pointer, &xLabel);
   if STATUS_OK status = TdiData((mdsdsc_t *)&xXd, &xXd MDS_END_ARG);
   if STATUS_OK status = TdiData((mdsdsc_t *)&yXd, &yXd MDS_END_ARG);
 
-<<<<<<< HEAD
-
-  TreeSetTimeContext(NULL,NULL,NULL); // reset timecontext
-
-
-
-  int nSamples;
-=======
   int nSamples = 0;
->>>>>>> 5e858cae
   if STATUS_OK status = getNSamples(&yXd,&xXd,&nSamples);
   if STATUS_NOT_OK goto return_err;
   mdsdsc_a_t *xArrD = (mdsdsc_a_t *)xXd.pointer;
@@ -811,16 +717,9 @@
   float *y = getFloatArray(yArrD,nSamples);
   int retSamples;
   float retResolution;
-<<<<<<< HEAD
-  
+
   trimData(y, xArrD, nSamples, reqNSamples, xmin, xmax, &retSamples, &retResolution, deltaP != NULL);
-  
-  
-=======
-
-  trimData(y, xArrD, nSamples, reqNSamples, xmin, xmax, &retSamples, &retResolution, deltaP != NULL);
-
->>>>>>> 5e858cae
+
   DESCRIPTOR_A(yData, sizeof(float), DTYPE_FLOAT,  (char *)y,     sizeof(float ) * retSamples);
   DESCRIPTOR_WITH_UNITS(yDataU,&yData,yLabel.pointer);
   mdsdsc_t *yObj = yLabel.pointer ? (mdsdsc_t *)&yDataU : (mdsdsc_t *)&yData;
@@ -937,11 +836,7 @@
   idx = pack_meta(title,xLabel,yLabel,retResolution,retArr,idx);
   DESCRIPTOR_A(retArrD, 1, DTYPE_B, retArr, retSize);
   MdsCopyDxXd((mdsdsc_t *)&retArrD, retXd);
-<<<<<<< HEAD
-  
-=======
-
->>>>>>> 5e858cae
+
   return retXd;
 }
 
