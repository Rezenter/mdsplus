
from MDSplus import *
import subprocess
import numpy as np
import time

class MARTE2_SUPERVISOR(Device):
    """National Instrument 6683 device. Generation of clock and triggers and recording of events """
    parts = [{'path':':NAME', 'type':'text'},{'path':':COMMENT', 'type':'text'}, {'path':':NUM_STATES', 'type':'numeric'}]
    for stateIdx in range(10):
      parts.append({'path':'.STATE_'+str(stateIdx+1), 'type':'structure'})
      parts.append({'path':'.STATE_'+str(stateIdx+1)+':NAME', 'type':'text'})
      parts.append({'path':'.STATE_'+str(stateIdx+1)+':NUM_THREADS', 'type':'numeric'})
      for threadIdx in range(10):
	parts.append({'path':'.STATE_'+str(stateIdx+1)+'.THREAD_'+str(threadIdx+1), 'type':'structure'})
	parts.append({'path':'.STATE_'+str(stateIdx+1)+'.THREAD_'+str(threadIdx+1)+':NAME', 'type':'text'})
	parts.append({'path':'.STATE_'+str(stateIdx+1)+'.THREAD_'+str(threadIdx+1)+':CORE', 'type':'numeric'})
	parts.append({'path':'.STATE_'+str(stateIdx+1)+'.THREAD_'+str(threadIdx+1)+':GAMS', 'type':'text'})
    parts.append({'path':'.TIMES', 'type':'structure'}) 
    for stateIdx in range(10):
      parts.append({'path':'.TIMES.STATE_'+str(stateIdx+1), 'type':'structure'})
      for threadIdx in range(10):
        parts.append({'path':'.TIMES.STATE_'+str(stateIdx+1)+'.THREAD_'+str(threadIdx+1), 'type':'structure'})
        parts.append({'path':'.TIMES.STATE_'+str(stateIdx+1)+'.THREAD_'+str(threadIdx+1)+':SEG_LEN', 'type':'numeric', 'value':0})
        parts.append({'path':'.TIMES.STATE_'+str(stateIdx+1)+'.THREAD_'+str(threadIdx+1)+':CPU_MASK', 'type':'numeric', 'value':15})
        parts.append({'path':'.TIMES.STATE_'+str(stateIdx+1)+'.THREAD_'+str(threadIdx+1)+':CYCLE', 'type':'signal'})
        parts.append({'path':'.TIMES.STATE_'+str(stateIdx+1)+'.THREAD_'+str(threadIdx+1)+':GAM1', 'type':'signal'})
        parts.append({'path':'.TIMES.STATE_'+str(stateIdx+1)+'.THREAD_'+str(threadIdx+1)+':GAM2', 'type':'signal'})
        parts.append({'path':'.TIMES.STATE_'+str(stateIdx+1)+'.THREAD_'+str(threadIdx+1)+':GAM3', 'type':'signal'})
        parts.append({'path':'.TIMES.STATE_'+str(stateIdx+1)+'.THREAD_'+str(threadIdx+1)+':GAM4', 'type':'signal'})
        parts.append({'path':'.TIMES.STATE_'+str(stateIdx+1)+'.THREAD_'+str(threadIdx+1)+':GAM5', 'type':'signal'})
        parts.append({'path':'.TIMES.STATE_'+str(stateIdx+1)+'.THREAD_'+str(threadIdx+1)+':GAM6', 'type':'signal'})
        parts.append({'path':'.TIMES.STATE_'+str(stateIdx+1)+'.THREAD_'+str(threadIdx+1)+':GAM7', 'type':'signal'})
        parts.append({'path':'.TIMES.STATE_'+str(stateIdx+1)+'.THREAD_'+str(threadIdx+1)+':GAM8', 'type':'signal'})

    
    parts.append({'path':':INIT','type':'action',
        'valueExpr':"Action(Dispatch('MARTE_SERVER','PON',50,None),Method(None,'init',head))",
        'options':('no_write_shot',)})
    parts.append({'path':':START_STORE','type':'action',
        'valueExpr':"Action(Dispatch('MARTE_SERVER','PON',51,None),Method(None,'start_store',head))",
        'options':('no_write_shot',)})
    parts.append({'path':':STOP_STORE','type':'action',
        'valueExpr':"Action(Dispatch('MARTE_SERVER','PPC',50,None),Method(None,'stop_store',head))",
        'options':('no_write_shot',)})

    MODE_GAM = 1
    MODE_INPUT = 2
    MODE_SYNCH_INPUT = 3
    MODE_OUTPUT = 4

    def getInfo(self):
      info = {}
      t=self.getTree()
      numStates = self.num_states.data()
      statesInfo = []
      retData = []
      retGams = []
      gamNids = []
      threadMap = {}

      #first iteration to get threadMap
      for state in range(numStates):
        numThreads = getattr(self, 'state_%d_num_threads'%(state+1)).data()
        for thread in range(numThreads):
          gams = getattr(self, 'state_%d_thread_%d_gams'%(state+1, thread+1)).data()
          threadName = getattr(self, 'state_%d_thread_%d_name'%(state+1, thread+1)).data()
          for gam in gams:
            currGamNid = t.getNode(gam);
            nid = currGamNid.getNid()
            if nid in threadMap:
	      threadMap[nid] += [threadName]
	    else:
	      threadMap[nid] = [threadName]


      #Second iteration, build the remaining
      for state in range(numStates):
	stateInfo = {}
	stateInfo['name'] = getattr(self, 'state_%d_name'%(state+1)).data()
        numThreads = getattr(self, 'state_%d_num_threads'%(state+1)).data()
        stateThreads = []
        for thread in range(numThreads):
	  threadInfo = {}
          gams = getattr(self, 'state_%d_thread_%d_gams'%(state+1, thread+1)).data()
          threadName = getattr(self, 'state_%d_thread_%d_name'%(state+1, thread+1)).data()
          try:
	    core = getattr(self, 'state_%d_thread_%d_core'%(state+1, thread+1)).data()
	    threadInfo['core'] = core
	  except:
	    pass
          threadInfo['name'] = threadName
          gamNames = []
          threadPeriod = 0
          for gam in gams:
            currGamNid = t.getNode(gam);
            nid = currGamNid.getNid()
            if currGamNid.isOn():
                gamClass = currGamNid.getData().getDevice()
                gamInstance = gamClass(currGamNid)
                gamList = []
                if not (currGamNid.getNid() in gamNids):
                  currPeriod = gamInstance.getMarteInfo(threadMap, retGams, retData, gamList)
                  gamNids.append(currGamNid.getNid())
                  if currPeriod > 0 and threadPeriod > 0:
                    print("MARTE2 SUPERVISOR ERROR: More than one component driving thread timing");
                  else:
                    if currPeriod > 0:
                      threadPeriod = currPeriod
                else:
                  dummyGams = []
                  dummyData = []
                  gamInstance.getMarteInfo(threadMap, dummyGams, dummyData, gamList)
                gamNames += gamList
#######################TIMINGS
          if threadPeriod == 0:
            print("MARTE2 SUPERVISOR ERROR: No component driving thread timing");

          gamList = []
          self.getTimingInfo(state, thread, threadPeriod, retGams, retData, gamList)
          gamNames += gamList
#############################
 
	  threadInfo['gams'] = gamNames
	  stateThreads.append(threadInfo)
        stateInfo['threads'] = stateThreads
        statesInfo.append(stateInfo)
      info['states'] = statesInfo

      info['gams'] = retGams
      info['data_sources'] = retData
      info['name'] = self.getNode('name').data()

#      print('#######################')
#      print(info)
#      print('@@@@@@@@@@@@@@@@@@@@@@@')
#      print(threadMap)
      return info, threadMap


#Enrich GAMs and Data Sources with what is required to store timing information (IOGAM + TreeWriter) is seg_len > 0
    def getTimingInfo(self, state, thread, threadPeriod, retGams, dataSources, gamList):
      segLen = getattr(self, 'times_state_%d_thread_%d_seg_len'%(state+1, thread+1)).data()
      if(segLen == 0):
        return
      stateName = getattr(self, 'state_%d_name'%(state+1)).data()
      threadName =  getattr(self, 'state_%d_thread_%d_name'%(state+1, thread+1)).data()
      cpuMask = getattr(self, 'times_state_%d_thread_%d_cpu_mask'%(state+1, thread+1)).data()
      gams = getattr(self, 'state_%d_thread_%d_gams'%(state+1, thread+1)).data()
      timeSignals = []
      for gam in gams:
        currGamNid = self.getTree().getNode(gam)
        nid = currGamNid.getNid()
        if currGamNid.isOn():
          gamName = currGamNid.getNodeName()
          gamClass = currGamNid.getData().getDevice()
          gamInstance = gamClass(currGamNid)
          gamMode = gamInstance.mode.data()
 	  if gamMode == MARTE2_SUPERVISOR.MODE_GAM:
            timeSignals.append(gamName+'_ReadTime')
            timeSignals.append(gamName+'_ExecTime')
          elif gamMode == MARTE2_SUPERVISOR.MODE_OUTPUT:
            timeSignals.append(gamName+'_IOGAM_WriteTime')
          else:
            timeSignals.append(gamName+'_DDBOutIOGAM_ReadTime')
	
      if len(timeSignals) == 0:
        return
      currGam = '+State_%d_Thread_%d_TIMES_IOGAM = {\n'%(state+1, thread+1)  
      currGam += '  Class = IOGAM\n'
      currGam += '  InputSignals = {\n'
      currGam += '    '+stateName+'_'+threadName+'_CycleTime = {\n'
      currGam += '      Alias = '+stateName+'.'+threadName+'_CycleTime\n'
      currGam += '      DataSource = Timings\n'
      currGam += '      Type = uint32\n'
      currGam += '    }\n'

      for timeSignal in timeSignals:
        currGam += '    '+timeSignal+' = {\n'
        currGam += '      DataSource = Timings\n'
        currGam += '      Type = uint32\n'
        currGam += '    }\n'
      currGam += '  }\n'
      currGam += '  OutputSignals = {\n'
      currGam += '    CycleTime = {\n'
      currGam += '      DataSource = State_%d_Thread_%d_TIMES_WRITER\n'%(state+1, thread+1)
      currGam += '      Type = uint32\n'
      currGam += '  }\n'
      for timeSignal in timeSignals:
        currGam += '    '+timeSignal+' = {\n'
        currGam += '      DataSource = State_%d_Thread_%d_TIMES_WRITER\n'%(state+1, thread+1)
        currGam += '      Type = uint32\n'
        currGam += '    }\n'
      currGam += '  }\n'
      currGam += '}\n'

      retGams.append(currGam)
      gamList.append('State_%d_Thread_%d_TIMES_IOGAM'%(state+1, thread+1))

      dataSource = '  +State_%d_Thread_%d_TIMES_WRITER = {\n'%(state+1, thread+1)
      dataSource += '    Class = MDSWriter\n'
      dataSource += '    NumberOfBuffers = 20000\n'
      dataSource += '    CPUMask = '+ str(cpuMask)+'\n'
      dataSource += '    StackSize = 10000000\n'
      dataSource += '    TreeName = "'+self.getTree().name+'"\n'
      dataSource += '    PulseNumber = '+str(self.getTree().shot)+'\n'
      dataSource += '    StoreOnTrigger = 0\n'
      dataSource += '    TimeRefresh = 1\n'
      dataSource += '        EventName = "'+gamName+'UpdatejScope"\n'
      dataSource += '    Signals = {\n'
      dataSource += '    CycleTime = {\n'
      dataSource += '        NodeName = '+getattr(self, 'times_state_%d_thread_%d_cycle'%(state+1, thread+1)).getFullPath()+'\n'
      dataSource += '        Period = '+str(threadPeriod) + '\n'
      dataSource += '        MakeSegmentAfterNWrites = '+str(segLen)+'\n'
      dataSource += '        AutomaticSegmentation = 0\n'
      dataSource += '      }\n'

      sigIdx = 1
      for timeSignal in timeSignals:
        dataSource += '      '+timeSignal + ' = {\n'  
        dataSource += '        NodeName = '+getattr(self, 'times_state_%d_thread_%d_gam'%(state+1, thread+1)+str(sigIdx)).getFullPath()+'\n'
        dataSource += '        Period = '+str(threadPeriod) + '\n'
        dataSource += '        MakeSegmentAfterNWrites = '+str(segLen)+'\n'
        dataSource += '        AutomaticSegmentation = 0\n'
        dataSource += '      }\n'
        sigIdx = sigIdx + 1
      dataSource += '    }\n'
      dataSource += '  }\n'
      dataSources.append(dataSource)
     



    def buildConfiguration(self):
      info, threadMap = self.getInfo()
      confText = '+MDS_EVENTS = {\n'
      confText += '  Class = MDSEventManager\n'
      confText += '  StackSize = 1048576\n'
      confText += '  CPUs = 0x1\n'
      confText += '  Name = '+info['name']+'\n'
      confText += '}\n'
      confText += '$'+info['name']+' = {\n'
      confText += ' Class = RealTimeApplication\n'
      confText += ' +Functions = {\n'
      confText += '  Class = ReferenceContainer\n'
      confText += '  +IDLE_MDSPLUS = {\n'
      confText += '    Class = IOGAM\n'
      confText += '    InputSignals = {\n'
      confText += '      Counter = {\n'
      confText += '        DataSource = IDLE_MDSPLUS_TIMER\n'
      confText += '        Type = uint32\n'
      confText += '        NumberOfElements = 1\n'
      confText += '      }\n'
      confText += '      Time = {\n'
      confText += '        DataSource = IDLE_MDSPLUS_TIMER\n'
      confText += '        Type = uint32\n'
      confText += '        NumberOfElements = 1\n'
      confText += '        Frequency = 10\n'
      confText += '      }\n'
      confText += '    }\n'
      confText += '    OutputSignals = {\n'
      confText += '      Counter = {\n'
      confText += '        DataSource = IDLE_MDSPLUS_DDB\n'
      confText += '        Type = uint32\n'
      confText += '      }\n'
      confText += '      Time = {\n'
      confText += '        DataSource = IDLE_MDSPLUS_DDB\n'
      confText += '        Type = uint32\n'
      confText += '        NumberOfElements = 1\n'
      confText += '      }\n'
      confText += '    }\n'
      confText += '  }\n'

      for gam in info['gams']:
        confText += gam
      confText += ' }\n'
      confText += ' +Data = {\n'
      confText += '  Class = ReferenceContainer\n'
      confText += ' +IDLE_MDSPLUS_TIMER = {\n'
      confText += '   Class = LinuxTimer\n'
      confText += '   SleepNature = "Default"\n'
      confText += '   Signals = {\n'
      confText += '     Counter = {\n'
      confText += '       Type = uint32\n'
      confText += '     }\n'
      confText += '     Time = {\n'
      confText += '       Type = uint32\n'
      confText += '     }\n'
      confText += '   }\n'
      confText += ' }\n'
      confText += ' +IDLE_MDSPLUS_DDB = {\n'
      confText += '   Class = GAMDataSource\n'
      confText += ' }\n'
      confText += '  +Timings = {\n'
      confText += '      Class = TimingDataSource\n'
      confText += '  }\n'

      for dataSource in info['data_sources']:
	confText += dataSource
      confText += '  }\n'

      confText += ' +States = {\n'
      confText += '  Class = ReferenceContainer\n'
      confText += '  +IDLE = {\n'
      confText += '    Class = RealTimeState\n'
      confText += '    +Threads = {\n'
      confText += '      Class = ReferenceContainer\n'
      confText += '        +Thread1 = {\n'
      confText += '          Class = RealTimeThread\n'
      confText += '          Functions = {IDLE_MDSPLUS}\n'
      confText += '        }\n'
      confText += '      }\n'
      confText += '    }\n'

      for state in info['states']:
	confText += '  +'+state['name'] + ' = {\n'
	confText += '  Class = RealTimeState\n'
	confText += '  +Threads = {\n'
	confText += '    Class = ReferenceContainer\n'
	for thread in state['threads']:
	  confText += '    +'+thread['name']+' = {\n'
          confText += '      Class = RealTimeThread\n'
          if 'core' in thread:
	    confText += '      CPUs = '+str(thread['core'])+'\n'
          functionStr = ''
          for gamName in thread['gams']:
	    functionStr += gamName + ' '
	  confText += '      Functions = {'+functionStr+'}\n'
	  confText += '     }\n'
	confText += '   }\n'
	confText += '  }\n'
      confText += ' }\n'
      confText += ' +Scheduler = {\n'
      confText += '   Class = GAMScheduler\n'
      confText += '   TimingDataSource = Timings\n'
      confText += ' }\n'
      confText += '}\n'
      print confText
      f = open(info['name']+'_marte_configuration.cfg', 'w')
      f.write(confText)
      f.close()
      return 1


    def startMarte(self):
       self.buildConfiguration()
       subprocess.Popen(['$MARTE_DIR/Playground.sh -f '+self.getNode('name').data()+'_marte_configuration.cfg -s IDLE'], shell=True)
       return 1

    def doState(self, state):
      marteName = self.getNode('name').data()
      stateName = getattr(self, 'state_%d_name'%(state)).data()
      eventString1 = marteName+':StopCurrentStateExecution:XX'
      eventString2 = marteName+':'+'PrepareNextState:'+stateName
      eventString3 = marteName+':StartNextStateExecution:XX'
      Event.seteventRaw(marteName, np.frombuffer(eventString1, dtype = np.uint8))
      time.sleep(.1)
      Event.seteventRaw(marteName, np.frombuffer(eventString2, dtype = np.uint8))
      time.sleep(.1)
      Event.seteventRaw(marteName, np.frombuffer(eventString3, dtype = np.uint8))
      return 1

    def doState1(self):
      return self.doState(1)

    def doState2(self):
      return self.doState(2)

    def doState3(self):
      return self.doState(2)

    def doState4(self):
      return self.doState(2)

    def doState5(self):
      return self.doState(2)

    def suspendMarte(self):
      marteName = self.getNode('name').data()
      eventString1 = marteName+':StopCurrentStateExecution:XX'
      eventString2 = marteName+':'+'PrepareNextState:IDLE'
      eventString3 = marteName+':StartNextStateExecution:XX'
      print(eventString1)
      print(eventString2)
      Event.seteventRaw(marteName, np.frombuffer(eventString1, dtype = np.uint8))
      time.sleep(0.1)
      Event.seteventRaw(marteName, np.frombuffer(eventString2, dtype = np.uint8))
      time.sleep(0.1)
      Event.seteventRaw(marteName, np.frombuffer(eventString3, dtype = np.uint8))
      return 1

    def stopMarte(self):
      marteName = self.getNode('name').data()
      Event.seteventRaw(marteName, np.frombuffer(b'EXIT', dtype = np.uint8))
      return 1



    def check(self):
      t=self.getTree()
      numStates = self.num_states.data()
      gamInstances = []
 
<<<<<<< HEAD
=======

      info, threadMap = self.getInfo()

>>>>>>> 5e858cae
      for state in range(numStates):
        numThreads = getattr(self, 'state_%d_num_threads'%(state+1)).data()
        for thread in range(numThreads):
          try:
            gams = getattr(self, 'state_%d_thread_%d_gams'%(state+1, thread+1)).data()
            for gam in gams:
              try:
                currGamNid = t.getNode(gam);
              except:
                return 'Cannot get Device '+gam
              nid = currGamNid.getNid()
              if currGamNid.isOn():
                gamClass = currGamNid.getData().getDevice()
                gamInstance = gamClass(currGamNid)
                gamInstances.append(gamInstance)
          except:
            return 'Cannot get Device list for tread '+str(thread)+' of state '+str(state)
      for gamInstance in gamInstances:
        try:
          gamInstance.prepareMarteInfo()
        except:
          return 'Device ' + gamInstance.getPath() + ' is not a MARTe2 device'   

      for gamInstance in gamInstances:
<<<<<<< HEAD
        status = gamInstance.check()
        if status != '':
          return gamInstance.getPath()+': '+ status
      return 'Configuration OK'
=======
        status = gamInstance.check(threadMap)
        if status != '':
          return gamInstance.getPath()+': '+ status
      return 'Configuration OK'


#Check timebases
      for state in range(numStates):
        numThreads = getattr(self, 'state_%d_num_threads'%(state+1)).data()
        for thread in range(numThreads):
          timebaseGenerator = ''
          gams = getattr(self, 'state_%d_thread_%d_gams'%(state+1, thread+1)).data()
          for gam in gams:
            try:
              currGamNid = t.getNode(gam);
            except:
              return 'Cannot get Device '+gam
            nid = currGamNid.getNid()
            if currGamNid.isOn():
              gamClass = currGamNid.getData().getDevice()
              gamInstance = gamClass(currGamNid)
              timebaseMode = gamInstance.checkTimebase(threadMap)
              if timebaseMode == MARTE2_COMPONENT.TIMEBASE_GENERATOR:
                if timebaseGenerator == '':
                  timebaseGenerator = gamInstance.name.data()
                else:
                  return 'Multiple timebases in state %d, thread %d'%(state+1, thread+1)+': '+ timebaseGenerator + ', ' + gamInstance.name.data()
          if timebaseGenerator == '':
            return 'No Timebase defined in state %d, thread %d'%(state+1, thread+1) 
      return 'Configuration OK'

>>>>>>> 5e858cae
<|MERGE_RESOLUTION|>--- conflicted
+++ resolved
@@ -230,7 +230,6 @@
      
 
 
-
     def buildConfiguration(self):
       info, threadMap = self.getInfo()
       confText = '+MDS_EVENTS = {\n'
@@ -401,12 +400,9 @@
       numStates = self.num_states.data()
       gamInstances = []
  
-<<<<<<< HEAD
-=======
 
       info, threadMap = self.getInfo()
 
->>>>>>> 5e858cae
       for state in range(numStates):
         numThreads = getattr(self, 'state_%d_num_threads'%(state+1)).data()
         for thread in range(numThreads):
@@ -431,12 +427,6 @@
           return 'Device ' + gamInstance.getPath() + ' is not a MARTe2 device'   
 
       for gamInstance in gamInstances:
-<<<<<<< HEAD
-        status = gamInstance.check()
-        if status != '':
-          return gamInstance.getPath()+': '+ status
-      return 'Configuration OK'
-=======
         status = gamInstance.check(threadMap)
         if status != '':
           return gamInstance.getPath()+': '+ status
@@ -468,4 +458,3 @@
             return 'No Timebase defined in state %d, thread %d'%(state+1, thread+1) 
       return 'Configuration OK'
 
->>>>>>> 5e858cae
