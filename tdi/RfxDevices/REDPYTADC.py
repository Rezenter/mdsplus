from MDSplus import *
from ctypes import *
import httplib
import json
<<<<<<< HEAD
=======
import time
>>>>>>> ab322128

class REDPYTADC(Device):
  parts=[{'path':':IP_ADDR', 'type':'text'},{'path':':COMMENT', 'type':'text'},
  {'path':':TRIG_SOURCE', 'type':'numeric', 'value':2},
  {'path':':TRIG_EDGE', 'type':'numeric', 'value':0},
  {'path':':FULL_SCALE_1', 'type':'numeric', 'value':1},
  {'path':':FULL_SCALE_2', 'type':'numeric', 'value':1},
  {'path':':TRIG_TIME', 'type':'numeric'},
  {'path':':PTS', 'type':'numeric'},
  {'path':':CHANNEL_1', 'type':'signal'},
  {'path':':CHANNEL_2', 'type':'signal'}]

  parts.append({'path':':INIT_ACTION','type':'action',
	'valueExpr':"Action(Dispatch('SERVER','INIT',50,None),Method(None,'init',head))",
	'options':('no_write_shot',)})
  parts.append({'path':':STORE_ACTION','type':'action',
	'valueExpr':"Action(Dispatch('SERVER','STORE',50,None),Method(None,'store',head))",
	'options':('no_write_shot',)})

  print 'REDPYTADC activated'
  
  
  def init(self, arg):
    try:
      hConn = httplib.HTTPConnection(self.ip_addr.data())
      hConn.request("GET", "/bazaar?start=scope+gen")
      hConn.getresponse()
    except: 
      print 'Cannot connect to '+self.ip_addr.data()
      return 0
<<<<<<< HEAD
    tEnd = self.acq_time.data()/1000.
    trigSourceDict = {'CHAN_A':0, 'CHAN_B':1, 'EXTERNAL':2}
    fullScaleDict = {'12V':1, '5V':0}
    trigSourceCode = trigModeDict[self.trig_mode(data)]
    fullScaleCode = fullScaleDict[self.full_scale.data()]
    jsonStr = {'datasets':{'params':{'xmin':0}}}
    try:
      hConn.request("POST", "/data", json.dumps(jsonStr))
      hConn.getresponse()
    except: 
      print "Cannot load xmin"
      return 0
	
    jsonStr = {'datasets':{'params':{'xmax':tEnd}}}
    try:
      hConn.request("POST", "/data", json.dumps(jsonStr))
      hConn.getresponse()
    except: 
      print "Cannot load xmax"
      return 0
	
    jsonStr = {'datasets':{'params':{'trig_mode':2}}}
=======
    trigSource = self.trig_source.data()
    trigEdge = self.trig_edge.data()
    fullScale1 = self.full_scale_1.data()
    fullScale2 = self.full_scale_2.data()
	
    time.sleep(1)
    
	
    jsonStr = {'datasets':{'params':{'trig_mode':1}}}
    print jsonStr
>>>>>>> ab322128
    try:
      hConn.request("POST", "/data", json.dumps(jsonStr))
      hConn.getresponse()
    except: 
      print "Cannot load trig_mode"
      return 0
	
<<<<<<< HEAD
    jsonStr = {'datasets':{'params':{'trig_source': trigSourceCode}}}
=======
    jsonStr = {'datasets':{'params':{'trig_source':int(trigSource)}}}
    print jsonStr
>>>>>>> ab322128
    try:
      hConn.request("POST", "/data", json.dumps(jsonStr))
      hConn.getresponse()
    except: 
<<<<<<< HEAD
      print "Cannot load trig_mode"
      return 0
	
    jsonStr = {'datasets':{'params':{'trig_edge': 0}}}
=======
      print "Cannot load trig_source"
      return 0
	
    jsonStr = {'datasets':{'params':{'trig_edge': int(trigEdge)}}}
>>>>>>> ab322128
    try:
      hConn.request("POST", "/data", json.dumps(jsonStr))
      hConn.getresponse()
    except: 
      print "Cannot load trig_edge"
      return 0
	
<<<<<<< HEAD
    jsonStr = {'datasets':{'params':{'time_range': int(self.frequency.data())}}}
    try:
      hConn.request("POST", "/data", json.dumps(jsonStr))
      hConn.getresponse()
    except: 
      print "Cannot load time_range"
      return 0
	
    jsonStr = {'datasets':{'params':{'gain_ch1': fullScaleCode}}}
=======
	
    jsonStr = {'datasets':{'params':{'gain_ch1': int(fullScale1)}}}
>>>>>>> ab322128
    try:
      hConn.request("POST", "/data", json.dumps(jsonStr))
      hConn.getresponse()
    except: 
<<<<<<< HEAD
      print "Cannot load tgain_ch1"
      return 0
	
    jsonStr = {'datasets':{'params':{'gain_ch2': fullScaleCode}}}
=======
      print "Cannot load gain_ch1"
      return 0
	
    jsonStr = {'datasets':{'params':{'gain_ch2': int(fullScale2)}}}
>>>>>>> ab322128
    try:
      hConn.request("POST", "/data", json.dumps(jsonStr))
      hConn.getresponse()
    except: 
      print "Cannot load gain_ch2"
      return 0
<<<<<<< HEAD
=======
    return 1
	
>>>>>>> ab322128
	
  def trigger(self, arg):
    try:
      hConn = httplib.HTTPConnection(self.ip_addr.data())
<<<<<<< HEAD
      hConn.getresponse()
=======
>>>>>>> ab322128
    except: 
      print 'Cannot connect to '+self.ip_addr.data()
      return 0
    jsonStr = {'datasets':{'params':{'single_btn': 1}}}
    try:
      hConn.request("POST", "/data", json.dumps(jsonStr))
      hConn.getresponse()
    except: 
      print "Cannot trigger device"
      return 0
<<<<<<< HEAD
  
  
=======
    return 1
  
  def store(self, arg):
    try:
      hConn = httplib.HTTPConnection(self.ip_addr.data())
    except: 
      print 'Cannot connect to '+self.ip_addr.data()
      return 0
    try:
      hConn.request("GET", "/data")
      r = hConn.getresponse()
      jans = json.load(r)
    except: 
      print 'Cannot get data'
      return 0
  
    chan1 = jans['datasets']['g1'][0]['data']
    chan2 = jans['datasets']['g1'][1]['data']
	
    x1 = []
    y1 = []
    x2 = []
    y2 = []
    for i in range(0, len(chan1)):
       x1.append(chan1[i][0] * 1E-6)
       y1.append(chan1[i][1])
       x2.append(chan2[i][0] * 1E-6)
       y2.append(chan2[i][1])
	
    try :
	    triggerTime = self.trig_time.data()
    except:
        triggerTime = 0
		
    try:
        dim1 = Data.compile('$1 + $2', Float32Array(x1), Float32(triggerTime))
        data1 = Float32Array(y1)
        sig1 = Data.compile('build_signal($1,,$2)', data1, dim1)
        self.channel_1.putData(sig1)
    except:
        print 'Cannot Save Channel 1'
        return 0

    try:
        dim2 = Data.compile('$1 + $2', Float32Array(x1), Float32(triggerTime))
        data2 = Float32Array(y2)
        sig2 = Data.compile('build_signal($1,,$2)', data2, dim2)
        self.channel_2.putData(sig2)
    except:
        print 'Cannot Save Channel 2'
        return 0
    return 1
	
	
	
	
	
>>>>>>> ab322128
<|MERGE_RESOLUTION|>--- conflicted
+++ resolved
@@ -2,10 +2,7 @@
 from ctypes import *
 import httplib
 import json
-<<<<<<< HEAD
-=======
 import time
->>>>>>> ab322128
 
 class REDPYTADC(Device):
   parts=[{'path':':IP_ADDR', 'type':'text'},{'path':':COMMENT', 'type':'text'},
@@ -14,7 +11,6 @@
   {'path':':FULL_SCALE_1', 'type':'numeric', 'value':1},
   {'path':':FULL_SCALE_2', 'type':'numeric', 'value':1},
   {'path':':TRIG_TIME', 'type':'numeric'},
-  {'path':':PTS', 'type':'numeric'},
   {'path':':CHANNEL_1', 'type':'signal'},
   {'path':':CHANNEL_2', 'type':'signal'}]
 
@@ -36,30 +32,6 @@
     except: 
       print 'Cannot connect to '+self.ip_addr.data()
       return 0
-<<<<<<< HEAD
-    tEnd = self.acq_time.data()/1000.
-    trigSourceDict = {'CHAN_A':0, 'CHAN_B':1, 'EXTERNAL':2}
-    fullScaleDict = {'12V':1, '5V':0}
-    trigSourceCode = trigModeDict[self.trig_mode(data)]
-    fullScaleCode = fullScaleDict[self.full_scale.data()]
-    jsonStr = {'datasets':{'params':{'xmin':0}}}
-    try:
-      hConn.request("POST", "/data", json.dumps(jsonStr))
-      hConn.getresponse()
-    except: 
-      print "Cannot load xmin"
-      return 0
-	
-    jsonStr = {'datasets':{'params':{'xmax':tEnd}}}
-    try:
-      hConn.request("POST", "/data", json.dumps(jsonStr))
-      hConn.getresponse()
-    except: 
-      print "Cannot load xmax"
-      return 0
-	
-    jsonStr = {'datasets':{'params':{'trig_mode':2}}}
-=======
     trigSource = self.trig_source.data()
     trigEdge = self.trig_edge.data()
     fullScale1 = self.full_scale_1.data()
@@ -70,7 +42,6 @@
 	
     jsonStr = {'datasets':{'params':{'trig_mode':1}}}
     print jsonStr
->>>>>>> ab322128
     try:
       hConn.request("POST", "/data", json.dumps(jsonStr))
       hConn.getresponse()
@@ -78,27 +49,16 @@
       print "Cannot load trig_mode"
       return 0
 	
-<<<<<<< HEAD
-    jsonStr = {'datasets':{'params':{'trig_source': trigSourceCode}}}
-=======
     jsonStr = {'datasets':{'params':{'trig_source':int(trigSource)}}}
     print jsonStr
->>>>>>> ab322128
     try:
       hConn.request("POST", "/data", json.dumps(jsonStr))
       hConn.getresponse()
     except: 
-<<<<<<< HEAD
-      print "Cannot load trig_mode"
-      return 0
-	
-    jsonStr = {'datasets':{'params':{'trig_edge': 0}}}
-=======
       print "Cannot load trig_source"
       return 0
 	
     jsonStr = {'datasets':{'params':{'trig_edge': int(trigEdge)}}}
->>>>>>> ab322128
     try:
       hConn.request("POST", "/data", json.dumps(jsonStr))
       hConn.getresponse()
@@ -106,54 +66,28 @@
       print "Cannot load trig_edge"
       return 0
 	
-<<<<<<< HEAD
-    jsonStr = {'datasets':{'params':{'time_range': int(self.frequency.data())}}}
+	
+    jsonStr = {'datasets':{'params':{'gain_ch1': int(fullScale1)}}}
     try:
       hConn.request("POST", "/data", json.dumps(jsonStr))
       hConn.getresponse()
     except: 
-      print "Cannot load time_range"
-      return 0
-	
-    jsonStr = {'datasets':{'params':{'gain_ch1': fullScaleCode}}}
-=======
-	
-    jsonStr = {'datasets':{'params':{'gain_ch1': int(fullScale1)}}}
->>>>>>> ab322128
-    try:
-      hConn.request("POST", "/data", json.dumps(jsonStr))
-      hConn.getresponse()
-    except: 
-<<<<<<< HEAD
-      print "Cannot load tgain_ch1"
-      return 0
-	
-    jsonStr = {'datasets':{'params':{'gain_ch2': fullScaleCode}}}
-=======
       print "Cannot load gain_ch1"
       return 0
 	
     jsonStr = {'datasets':{'params':{'gain_ch2': int(fullScale2)}}}
->>>>>>> ab322128
     try:
       hConn.request("POST", "/data", json.dumps(jsonStr))
       hConn.getresponse()
     except: 
       print "Cannot load gain_ch2"
       return 0
-<<<<<<< HEAD
-=======
     return 1
 	
->>>>>>> ab322128
 	
   def trigger(self, arg):
     try:
       hConn = httplib.HTTPConnection(self.ip_addr.data())
-<<<<<<< HEAD
-      hConn.getresponse()
-=======
->>>>>>> ab322128
     except: 
       print 'Cannot connect to '+self.ip_addr.data()
       return 0
@@ -164,10 +98,6 @@
     except: 
       print "Cannot trigger device"
       return 0
-<<<<<<< HEAD
-  
-  
-=======
     return 1
   
   def store(self, arg):
@@ -224,5 +154,4 @@
 	
 	
 	
-	
->>>>>>> ab322128
+	