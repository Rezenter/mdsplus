--- conflicted
+++ resolved
@@ -795,15 +795,12 @@
    SYBASE_LIB=""
    SYBASE=""
    AC_MSG_RESULT(no sybase open/client)
-<<<<<<< HEAD
-=======
 elif ( echo $host | grep "mingw" >/dev/null )
 then
     SYBASE_INC="-DSYBASE"
     SYBASE_LIB="-L. -lntwdblib${SQL_ARCH}"
     SYBASE="SYBASE"
     AC_MSG_RESULT(using Windows mssql)
->>>>>>> 1952fce1
 elif test "$(echo $SYBASE_LIB | grep '\-L')" = ""
 then
     SYBASE_INC=""
