--- conflicted
+++ resolved
@@ -48,11 +48,8 @@
               mdsobjects/cpp/docs \
               mdsobjects/python/docs \
               mdsobjects/java/docs \
-<<<<<<< HEAD
+              mdslib/docs \
               javascope/docs
-=======
-              mdslib/docs
->>>>>>> 386e2df9
 
 
 MOSTLYCLEANFILES = $(DX_CLEANFILES) \
@@ -79,11 +76,8 @@
           ../mdsobjects/cpp/docs/ \
           ../mdsobjects/python/docs/ \
           ../mdsobjects/java/docs/ \
-<<<<<<< HEAD
+          ../mdslib/docs/ \
           ../javascope/docs \
-=======
-          ../mdslib/docs/ \
->>>>>>> 386e2df9
           .
 	
 build_all:
