
#pragma once
#
########################################################
# This header was generated using mdsshr/gen_device.py
# To add new status messages modify: 
#     treeshr_messages.xml
# and then in mdsshr do:
#     python gen_devices.py
########################################################

#define TreeALREADY_OFF          0xfd1802b
#define TreeALREADY_ON           0xfd18033
#define TreeALREADY_OPEN         0xfd1803b
#define TreeALREADY_THERE        0xfd18088
#define TreeBADRECORD            0xfd180ba
#define TreeBOTH_OFF             0xfd18098
#define TreeBUFFEROVF            0xfd18112
#define TreeCONGLOMFULL          0xfd18122
#define TreeCONGLOM_NOT_FULL     0xfd1812a
#define TreeCONTINUING           0xfd18963
#define TreeDUPTAG               0xfd180ca
#define TreeEDITTING             0xfd18192
#define TreeILLEGAL_ITEM         0xfd1810a
#define TreeILLPAGCNT            0xfd180d2
#define TreeINVDFFCLASS          0xfd1813a
#define TreeINVDTPUSG            0xfd1818a
#define TreeINVPATH              0xfd18102
#define TreeINVRECTYP            0xfd18142
#define TreeINVTREE              0xfd180c2
#define TreeMAXOPENEDIT          0xfd180da
#define TreeNEW                  0xfd1801b
#define TreeNMN                  0xfd18060
#define TreeNMT                  0xfd18068
#define TreeNNF                  0xfd18070
#define TreeNODATA               0xfd180e2
#define TreeNODNAMLEN            0xfd1814a
#define TreeNOEDIT               0xfd180f2
#define TreeNOLOG                0xfd181aa
#define TreeNOMETHOD             0xfd180b0
#define TreeNOOVERWRITE          0xfd18182
#define TreeNORMAL               0xfd18009
#define TreeNOTALLSUBS           0xfd18023
#define TreeNOTCHILDLESS         0xfd180fa
#define TreeNOT_IN_LIST          0xfd181c2
#define TreeNOTMEMBERLESS        0xfd18172
#define TreeNOTOPEN              0xfd180ea
#define TreeNOTSON               0xfd1817a
#define TreeNOT_CONGLOM          0xfd18162
#define TreeNOT_OPEN             0xfd180a8
#define TreeNOWRITEMODEL         0xfd1819a
#define TreeNOWRITESHOT          0xfd181a2
#define TreeNO_CONTEXT           0xfd18043
#define TreeOFF                  0xfd180a0
#define TreeON                   0xfd1804b
#define TreeOPEN                 0xfd18053
#define TreeOPEN_EDIT            0xfd1805b
#define TreePARENT_OFF           0xfd18090
#define TreeREADERR              0xfd181ba
#define TreeREADONLY             0xfd181b2
#define TreeRESOLVED             0xfd18011
#define TreeSUCCESS              0xfd18641
#define TreeTAGNAMLEN            0xfd18152
#define TreeTNF                  0xfd18078
#define TreeTREENF               0xfd18080
#define TreeUNRESOLVED           0xfd18132
#define TreeUNSPRTCLASS          0xfd1811a
#define TreeUNSUPARRDTYPE        0xfd1816a
#define TreeWRITEFIRST           0xfd1815a
#define TreeFAILURE              0xfd18fa2
#define TreeLOCK_FAILURE         0xfd18fb2
#define TreeFILE_NOT_FOUND       0xfd18faa
#define TreeCANCEL               0xfd18c80
#define TreeNOSEGMENTS           0xfd18fba
#define TreeINVDTYPE             0xfd18fc2
#define TreeINVSHAPE             0xfd18fca
#define TreeINVSHOT              0xfd18fda
#define TreeINVTAG               0xfd18fea
#define TreeNOPATH               0xfd18ff2
#define TreeTREEFILEREADERR      0xfd18ffa
#define TreeMEMERR               0xfd19002
#define TreeNOCURRENT            0xfd1900a
#define TreeFOPENW               0xfd19012
#define TreeFOPENR               0xfd1901a
#define TreeFCREATE              0xfd19022
#define TreeCONNECTFAIL          0xfd1902a
#define TreeNCIWRITE             0xfd19032
#define TreeDELFAIL              0xfd1903a
#define TreeRENFAIL              0xfd19042
#define TreeEMPTY                0xfd19048
#define TreePARSEERR             0xfd19052
#define TreeNCIREAD              0xfd1905a
#define TreeNOVERSION            0xfd19062
<<<<<<< HEAD
#define TreeDFREAD               0xfd1906a
=======
#define TreeDFREAD               0xfd1906a
#define TreeCLOSEERR             0xfd19072
#define TreeMOVEERROR            0xfd1907a
#define TreeOPENEDITERR          0xfd19082


#endif
>>>>>>> c2281ece
<|MERGE_RESOLUTION|>--- conflicted
+++ resolved
@@ -91,14 +91,8 @@
 #define TreePARSEERR             0xfd19052
 #define TreeNCIREAD              0xfd1905a
 #define TreeNOVERSION            0xfd19062
-<<<<<<< HEAD
-#define TreeDFREAD               0xfd1906a
-=======
 #define TreeDFREAD               0xfd1906a
 #define TreeCLOSEERR             0xfd19072
 #define TreeMOVEERROR            0xfd1907a
 #define TreeOPENEDITERR          0xfd19082
-
-
 #endif
->>>>>>> c2281ece
