--- conflicted
+++ resolved
@@ -126,24 +126,7 @@
 namespace MDSplus  {
 //Required for handling dynamic memory allocated in a different DLL on windows
 //in Debug configuration
-<<<<<<< HEAD
-EXPORT void deleteNativeArray(char *array);
-EXPORT void deleteNativeArray(short *array);
-EXPORT void deleteNativeArray(int *array);
-//EXPORT void deleteNativeArray(long *array);
-EXPORT void deleteNativeArray(int64_t *array);
-EXPORT void deleteNativeArray(float *array);
-EXPORT void deleteNativeArray(double *array);
-EXPORT void deleteNativeArray(char **array);
-class Data;
-EXPORT void deleteNativeArray(Data **array);
-	
-	
-	
-EXPORT void deleteString(char *str);
-=======
 //MUST revert to old version. Winodws VS crashes otherwise!! The code MUST be moved from include 
->>>>>>> 1952fce1
 class Tree;
 EXPORT void setActiveTree(Tree *tree);
 EXPORT Tree *getActiveTree();
@@ -608,6 +591,15 @@
 			res[length] = 0;
 			return res;
 		}
+		char **getStringArray(int *numElements)
+		{
+			char **res = new char*[1];
+			res[0] = new char[length + 1];
+			std::copy(&ptr[0], &ptr[length + 1], res[0]);
+			res[0][length] = 0;
+			*numElements = 1;
+			return res;
+		}
 
 		bool equals(Data *data);
 
@@ -630,11 +622,6 @@
 		int nDims;
 		int dims[MAX_DIMS];
 		char *ptr;
-<<<<<<< HEAD
-		//Gabriele September 2014. Move code in cpp file
-		void setSpecific(char *data, int length, int dtype, int nData);
-		void setSpecific(char *data, int length, int dtype, int nDims, int *dims);
-=======
 
 		void setSpecific(void const * data, int length, int dtype, int nData) {
 			setSpecific(data, length, dtype, 1, &nData);
@@ -656,7 +643,6 @@
 			ptr = new char[arsize];
 			std::copy(&dataBytes[0], &dataBytes[arsize], ptr);
 		}
->>>>>>> 1952fce1
 	public:
 		Array(): length(0), arsize(0), nDims(0), ptr(0) {
 			clazz = CLASS_A;
@@ -2047,13 +2033,8 @@
 		Event() {}
 		Event(char *evName);
 		virtual ~Event();
-<<<<<<< HEAD
-		char const *getRaw(std::size_t *size)
-		{
-=======
 
 		char const * getRaw(std::size_t * size) {
->>>>>>> 1952fce1
 			*size = eventBuf.length();
 			return eventBuf.c_str();
 		}
@@ -2089,15 +2070,9 @@
 
 		void abort() {
 		}
-<<<<<<< HEAD
-		char const *waitRaw(std::size_t *size)
-		{
-			sem.wait();
-=======
 
 		char const * waitRaw(std::size_t * size) {
 			wait();
->>>>>>> 1952fce1
 			return getRaw(size);
 		}
 
@@ -2216,12 +2191,7 @@
 		void show();
 	};
 //////////////Support functions////////
-<<<<<<< HEAD
-EXPORT void deleteData(Data *);
-EXPORT Data *deserialize(char const *serialized);
-=======
 EXPORT Data *deserialize(char const * serialized);
->>>>>>> 1952fce1
 EXPORT Data *compile(const char *expr);
 EXPORT Data *compileWithArgs(const char *expr, int nArgs ...);
 EXPORT Data *compile(const char *expr, Tree *tree);
