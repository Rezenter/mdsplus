--- conflicted
+++ resolved
@@ -173,12 +173,7 @@
     XmdsComplain(w, "Trigger cannot be resolved so drawing cannot be performed");
     return;
   }
-<<<<<<< HEAD
-  if (dimension.axis->dtype == DTYPE_DSC && dimension.axis->pointer == 0)
-  {
-=======
   if (dimension.axis->dtype == DTYPE_DSC && dimension.axis->pointer == 0) {
->>>>>>> 1952fce1
     XtPointer user_data;
     static int ext_clock_nid;
     static DESCRIPTOR_NID(ext_clock, &ext_clock_nid);
@@ -188,13 +183,8 @@
     XtFree((char *)dimension.axis);
     NeedToFreeAxis = 0;
 
-<<<<<<< HEAD
-    XtVaGetValues(XtNameToWidget(Top(w),"*ext_clock"),XmNuserData, &user_data, NULL);
-    ext_clock_nid = (intptr_t)user_data;
-=======
     XtVaGetValues(XtNameToWidget(Top(w), "*ext_clock"), XmNuserData, &user_data, NULL);
     ext_clock_nid = (intptr_t) user_data;
->>>>>>> 1952fce1
     dimension.axis = &ext_clock;
   }
   if ((TdiData(&dimension, &times_xd MDS_END_ARG) & 1) &&
@@ -465,25 +455,15 @@
   String text = XmTextFieldGetString(XtNameToWidget(Top(w), "*crosshairs_st"));
   float x;
   float y;
-<<<<<<< HEAD
-  int num = sscanf(text, " ( %g , %g ) ",&x,&y);
-=======
   int num = sscanf(text, " ( %g , %g ) ", &x, &y);
->>>>>>> 1952fce1
   XtPointer temp;
   int userData;
   int channel;
   int idx;
   Widget dw;
-<<<<<<< HEAD
-  XtVaGetValues(w,XmNuserData,&temp,NULL);
-  userData= (intptr_t)temp;
-  channel = userData/65536;
-=======
   XtVaGetValues(w, XmNuserData, &temp, NULL);
   userData = (intptr_t) temp;
   channel = userData / 65536;
->>>>>>> 1952fce1
   idx = userData % 65536;
   if (channel >= 0 && channel < 4 && num == 2) {
     float *xptr;
@@ -723,20 +703,12 @@
   XtVaGetValues(wave, XmdsNcount, &count, XmdsNxValue, &x, XmdsNyValue, &y, XmdsNselections,
 		&selected, XmdsNpenDown, &pendown, NULL);
   num_knots = NumKnots(count, selected);
-<<<<<<< HEAD
-  memset(y,0,count * sizeof(*y));
-  XtVaSetValues(wave, XmdsNcount, count - num_knots, XmdsNxValue, &x[num_knots], XmdsNyValue, &y[num_knots], 
-                XmdsNselections, &selected[num_knots], XmdsNpenDown, &pendown[num_knots], XmdsNxMin, (XtPointer)NULL, 
-		XmdsNxMax, (XtPointer)NULL, XmdsNyMin, (XtPointer)NULL, XmdsNyMax, (XtPointer)NULL, NULL);
-  XmdsXdBoxSetXd(xdbw,(struct descriptor *)&xd);
-=======
   memset(y, 0, count * sizeof(*y));
   XtVaSetValues(wave, XmdsNcount, count - num_knots, XmdsNxValue, &x[num_knots], XmdsNyValue,
 		&y[num_knots], XmdsNselections, &selected[num_knots], XmdsNpenDown,
 		&pendown[num_knots], XmdsNxMin, (XtPointer) NULL, XmdsNxMax, (XtPointer) NULL,
 		XmdsNyMin, (XtPointer) NULL, XmdsNyMax, (XtPointer) NULL, NULL);
   XmdsXdBoxSetXd(xdbw, (struct descriptor *)&xd);
->>>>>>> 1952fce1
 }
 
 static void Dismiss(Widget w)
