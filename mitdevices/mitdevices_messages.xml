--- conflicted
+++ resolved
@@ -97,11 +97,6 @@
     <status name="PYDEVICE_NOT_FOUND" value="4128" severity="Error"
             text="Python device class not found."
             facabb="DEV"/>
-<<<<<<< HEAD
-    <status name="DEVICE_CONNECTION_FAILED" value="4129" severity="Error"
-            text="Could not connect to device. Maybe it is not connected or turned off."
-            facabb="DEV"/>
-=======
     <status name="OFFLINE" value ="4129" severity="Error"
             text="Device is not on line.  Check network connection"
             facabb="DEV"/>
@@ -123,7 +118,6 @@
     <status name="WRONG_SHOT" value="4134" severity="Error"
           text="Attempt to store digitizer into different shot than it was armed with"
           facabb="DEV"/>
->>>>>>> ca67dc27
     <status name="NORMAL" value="4147" severity="Success"
 	    text="successful completion"
 	    facnam="RETICON$_" facabb="RETICON"/>
