--- conflicted
+++ resolved
@@ -352,19 +352,11 @@
   int status;
   Widget mem_scale = XtNameToWidget(XtParent(w), "mems_scale");
   static int mems;
-<<<<<<< HEAD
-  static DESCRIPTOR_LONG(mems_dsc,&mems);
-  XtPointer user_data;
-  int nid;
-  XtVaGetValues(mem_scale, XmNuserData, &user_data, NULL);
-  nid = (intptr_t)user_data;
-=======
   static DESCRIPTOR_LONG(mems_dsc, &mems);
   XtPointer user_data;
   int nid;
   XtVaGetValues(mem_scale, XmNuserData, &user_data, NULL);
   nid = (intptr_t) user_data;
->>>>>>> 1952fce1
   XmScaleGetValue(mem_scale, &mems);
   status = TreePutRecord(nid, &mems_dsc, 0) & 1;
   if (!status)
@@ -414,13 +406,8 @@
   int mems;
   Widget mems_scale = XtNameToWidget(w, "mems_scale");
   XtVaGetValues(mems_scale, XmNuserData, &user_data, NULL);
-<<<<<<< HEAD
-  nid = (intptr_t)user_data;
-  DevLong(&nid, &mems);  
-=======
   nid = (intptr_t) user_data;
   DevLong(&nid, &mems);
->>>>>>> 1952fce1
   XmdsResetAllXds(w);
   XmScaleSetValue(mems_scale, mems);
 }
