--- conflicted
+++ resolved
@@ -126,23 +126,11 @@
   struct descriptor zerod = { 1, DTYPE_B, CLASS_S, "0" };
   char pixels[256];
   XtVaGetValues(p_w, XmNuserData, &user_data, XtNchildren, &t_w, NULL);
-<<<<<<< HEAD
-  nid = (intptr_t)user_data;
-  if ((status = TdiNe(&niddsc,&zerod,&xd MDS_END_ARG)) & 1)
-  {
-    array *a = (array *)xd.pointer;
-    if ( a &&
-         a->dtype == DTYPE_BU &&
-         a->class == CLASS_A &&
-         a->arsize == 256)
-      memcpy(pixels,a->pointer,256);
-=======
   nid = (intptr_t) user_data;
   if ((status = TdiNe(&niddsc, &zerod, &xd MDS_END_ARG)) & 1) {
     array *a = (array *) xd.pointer;
     if (a && a->dtype == DTYPE_BU && a->class == CLASS_A && a->arsize == 256)
       memcpy(pixels, a->pointer, 256);
->>>>>>> 1952fce1
     else
       memset(pixels, 1, 256);
   } else
@@ -217,20 +205,11 @@
     return 0;
   }
   XtVaGetValues(p_w, XmNuserData, &user_data, NULL);
-<<<<<<< HEAD
-  nid = (intptr_t)user_data;
-  if ((status = TdiNe(&niddsc,&zerod,&xd MDS_END_ARG)) & 1)
-  {
-    array *a = (array *)xd.pointer;
-    if ( a && a->dtype == DTYPE_BU && a->class == CLASS_A && a->arsize == 256)
-      do_put = memcmp(pixels,a->pointer,256);
-=======
   nid = (intptr_t) user_data;
   if ((status = TdiNe(&niddsc, &zerod, &xd MDS_END_ARG)) & 1) {
     array *a = (array *) xd.pointer;
     if (a && a->dtype == DTYPE_BU && a->class == CLASS_A && a->arsize == 256)
       do_put = memcmp(pixels, a->pointer, 256);
->>>>>>> 1952fce1
   }
   if (do_put) {
     status = TreePutRecord(nid, (struct descriptor *)&pixels_d, 0) & 1;
