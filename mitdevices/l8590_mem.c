--- conflicted
+++ resolved
@@ -192,11 +192,7 @@
   int nid;
   int found = False;
   XtVaGetValues(w, XmNuserData, &temp, NULL);
-<<<<<<< HEAD
-  nid =  (intptr_t)temp;
-=======
   nid = (intptr_t) temp;
->>>>>>> 1952fce1
   l8590_memname = TreeGetPath(nid);
   XmListDeleteAllItems(w);
   for (i = 1; i < 17; i++) {
