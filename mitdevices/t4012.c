#include <mdsdescrip.h>
#include <mds_gendevice.h>
#include <mitdevices_msg.h>
#include <mds_stdarg.h>

#include <treeshr.h>
#include <mdsshr.h>
#include <ncidef.h>
#include <usagedef.h>
#include <libroutines.h>
#include <strroutines.h>
#include "t4012_gen.h"
#include <Mrm/MrmPublic.h>
#include <Xm/Xm.h>
#include <xmdsshr.h>
#include <Xm/List.h>
#include <stdio.h>
#include <time.h>
#include "devroutines.h"

static void Load(Widget w);
static unsigned int Input(InStoreStruct * setup, int code);
static int AccessTraq(InStoreStruct * setup, int data, int memsize, void *arglist,
		      int (*routine) ());
static int ReadChannel(InStoreStruct * setup, int chunk, int samples, unsigned short *buffer,
		       int *samples_read, int *nid, float *calib);

extern unsigned short OpcSubtract;
extern unsigned short OpcMultiply;
extern unsigned short OpcValue;
extern int DevWait(float);
extern int CamQ();
extern int TdiData();

#define T28XX_N_HEAD              0
#define T28XX_K_NODES_PER_INP     4
#define T28XX_N_INP_HEAD          0
#define T28XX_N_INP_CALIBRATION   1
#define T28XX_N_INP_STARTIDX      2
#define T28XX_N_INP_ENDIDX        3
#define CNID(chan,field) dig_nids[1+chan*T28XX_K_NODES_PER_INP+T28XX_N_INP_##field]
#define max_chunks_per_io 31
#define chunksize (((max_chunks_per_io * 1024) < (samples-*samples_read)) ? (max_chunks_per_io * 1024) : (samples-*samples_read))

#define min(a,b) (((a)<(b)) ? (a) : (b))
#define max(a,b) (((a)>(b)) ? (a) : (b))
#define arm_on_error(f,retstatus) if (!((status = f) & 1))\
                                     { printf("T4012 - error sending setup informaiton - arming anyway\n");\
                                       goto arm;}
#define return_on_error(f,retstatus) if (!((status = f) & 1)) {max_time=-1; return retstatus;}

#define retry_on_error(f, retstatus) if (!((status = f) & 1)) {if (status == DEV$_BAD_MODE && retry != 0) {retry=0; goto retry;} else return retstatus;}

static int one = 1;

#define pio(f,a,d)  return_on_error(DevCamChk(CamPiow(setup->name,a,f,d,16,0),&one,0),status);
#define piomem(f,a,d,mem)  return_on_error(DevCamChk(CamPiow(setup->name,a,f,d,mem, 0),&one,0),status);
#define qrep(f,a,n,d)  return_on_error(DevCamChk(CamQrepw(setup->name,a,f,n,d,16,0),&one,0),status);

#define T$REMOTE 0x8001
#define T$LOCAL 0x8000

static time_t start_time;
static time_t max_time = -1;

int t4012___init(struct descriptor *nid, InInitStruct * setup)
{
  int try;
  int status;
  int i;
  unsigned int set[8];
  unsigned short sampling;
  float freq;
  static float freqs[] =
      { 5000, 2000, 1000, 500, 200, 100, 50, 20, 10, 5, 2, 1, .5, .2, .1, .05, .02, .01 };
  static struct descriptor_xd xd = { 0, DTYPE_T, CLASS_XD, 0, 0 };
  int frequency_1_nid = setup->head_nid + T4012_N_FREQUENCY_1;
  int frequency_2_nid = setup->head_nid + T4012_N_FREQUENCY_2;
  int retry = 1;
 retry:
  start_time = time(0);
  max_time = 3;
  set[0] = setup->channels | 0x1000;
  set[1] = setup->post_samples | 0x2000;
  set[2] = (setup->smp_per_chan + 1023) / 1024 | 0x3000;
  if (TreeGetRecord(frequency_1_nid, &xd) & 1) {
    retry_on_error(DevFloat(&frequency_1_nid, &freq), status);
    for (i = 0; i < 16; i++)
      if (freq >= freqs[i])
	break;
    set[3] = i;
    set[3] |= 0x4000;
    set[5] = (setup->switch_mode < 3 ? setup->switch_mode : 0) | 0x6000;
    if (set[5] != 0x6000) {
      retry_on_error(DevFloat(&frequency_2_nid, &freq), status);
      for (i = 0; i < 16; i++)
	if (freq >= freqs[i])
	  break;
      set[4] = i;
      set[4] |= 0x5000;
    } else
      set[4] = 0x5000 | 17;
    set[6] = 0x7002;
  } else {
    set[3] = 0x5000 | 17;
    set[4] = 0x5000 | 17;
    set[5] = 0x6000;
    set[6] = 0x7001;
  }
  set[7] = min(setup->channels, max(1, setup->display_chan)) | 0x8000;
  MdsFree1Dx(&xd, 0);

  /* added 3/29/04 as per Ammanda hubbard,  This sequence of commands
     fixes the traqs when they get confused.

     my guess is that what is really happening is AccessTraq is failing, and 
     the remaining setup information is not being sent when the errors occur.
   */
  {
    int data;
    data = 0x2008;
    pio(17, 0, &data);
    DevWait(1.);
    data = 0x2;
    pio(17, 0, &data);
    DevWait(.2);
    pio(0, 0, &data);
    if (data != 8) {
      printf("F0 at end of Amanda's fix returned %d\n", data);
    }
  }

  arm_on_error(AccessTraq((InStoreStruct *) setup, T$REMOTE, 16, 0, 0), status);	/* Remote control */
  for (i = 0; i < 7; i++) {
    arm_on_error(AccessTraq((InStoreStruct *) setup, set[i], 16, 0, 0), status);
  }
 arm:
  /* until it starts scanning, clear the LAM & start it scanning */
  for (sampling = 0; !sampling;) {
    pio(10, 0, 0);
    pio(9, 0, 0);
    retry_on_error(AccessTraq((InStoreStruct *) setup, 14, 16, 0, 0), status);
    pio(0, 0, &sampling);
    for (try = 0; (try < 30) && (!(CamQ(0) & 1)) && (status & 1); try++) {
      DevWait((float).001);
      pio(0, 0, &sampling);
    }
    if (try == 30) {
      max_time = -1;
      if (retry != 0) {
	retry = 0;
	goto retry;
      }
      return DEV$_CAM_NOSQ;
    }
  }
  retry_on_error(AccessTraq((InStoreStruct *) setup, T$LOCAL, 16, 0, 0), status);	/* Remote control */
  max_time = -1;
  return status;
}

int t4012___trigger(struct descriptor *nid, InTriggerStruct * setup)
{
  int status;
  pio(25, 0, 0);
  return status;
}

static float setupfreqs[] =
    { 5000, 2000, 1000, 500, 200, 100, 50, 20, 10, 5, 2, 1, .5, .2, .1, .05, .02, .01 };
static float freqs[] =
    { 2E-7, 5E-7, 1E-6, 2E-6, 5E-6, 1E-5, 2E-5, 5E-5, 1E-4, 2E-4, 5E-4, 1E-3, 2E-3, 5E-3, 1E-2,
2E-2, 5E-2, 1E-1 };

int t4012___store(int *niddsc, InStoreStruct * setup)
{
  int channels;
  int pts;
  int memPerChannel;
  int channels_read;
  int dig;
  int dig_nid;
  static int memsize = 0;
  static unsigned short *mem;
  int idxmin;
  int idxmax;
  char digname[512];
  char *nodename;
  int chan_nid = 0;
  struct _t4012_status {
    unsigned sampling:1;
    unsigned calibrate:1;
    unsigned master_armed:1;
    unsigned master_enabled:1;
    unsigned stop_received:1;
    unsigned triggered:1;
    unsigned t4012p:1;
    unsigned cal_mem:1;
    unsigned:24;
  } dig_status;
  int status;
  static short offset;
  static float coefficient;
  static float f[2];
  static DESCRIPTOR_A_BOUNDS(raw, sizeof(short), DTYPE_W, 0, 1, 0);
  static int *lbound = &raw.bounds[0].l;
  static int *ubound = &raw.bounds[0].u;
  static unsigned int *acoef = &raw.m[0];
  static DESCRIPTOR_A(f2_d, sizeof(f[0]), DTYPE_NATIVE_FLOAT, f, 8);
  static DESCRIPTOR(counts_str, "counts");
  static DESCRIPTOR(volts_str, "volts");
  static DESCRIPTOR(seconds_str, "seconds");
  static DESCRIPTOR_LONG(start_d, &raw.bounds[0].l);
  static DESCRIPTOR_LONG(end_d, &raw.bounds[0].u);
  static int trigger_nid;
  static DESCRIPTOR_NID(stop_d, &trigger_nid);
  static int switch_trig_nid;
  static DESCRIPTOR_NID(swi_d, &switch_trig_nid);
  static int extern_clock_nid;
  static DESCRIPTOR_NID(ext_clock_d, &extern_clock_nid);
  static struct descriptor offset_d = { 2, DTYPE_W, CLASS_S, (char *)&offset };
  static DESCRIPTOR_FLOAT(coef_d, &coefficient);
  static DESCRIPTOR_FLOAT(f1_d, f);
  static int _roprand = 32768;
  static DESCRIPTOR_FLOAT(roprand, &_roprand);
  static FUNCTION(1) value = {
  2, DTYPE_FUNCTION, CLASS_R, (unsigned char *)&OpcValue, 0, 0};
  static DESCRIPTOR_FUNCTION_2(subtract_exp, (unsigned char *)&OpcSubtract, &value, &offset_d);
  static DESCRIPTOR_FUNCTION_2(mult_exp, (unsigned char *)&OpcMultiply, &coef_d, &subtract_exp);
  static DESCRIPTOR_WITH_UNITS(counts, &raw, &counts_str);
  static DESCRIPTOR_WITH_UNITS(volts, &mult_exp, &volts_str);
  static DESCRIPTOR_FUNCTION_2(rangesub, (unsigned char *)&OpcSubtract, 0, &f1_d);
  static DESCRIPTOR_WINDOW(window, &start_d, &end_d, &stop_d);
  static struct descriptor *begin_ptrs[] = { &roprand, 0 };
  static struct descriptor *end_ptrs[] = { (struct descriptor *)&rangesub, &roprand };
  static DESCRIPTOR_APD(begin_apd, 0, begin_ptrs, 2);
  static DESCRIPTOR_APD(end_apd, 0, end_ptrs, 2);
  static DESCRIPTOR_RANGE(int_clock1_d, 0, 0, &f1_d);
  static DESCRIPTOR_RANGE(int_clock2_d, &begin_apd, &end_apd, &f2_d);
  static int clock_out_nid;
  static DESCRIPTOR_NID(clock_out_d, &clock_out_nid);
  static DESCRIPTOR_DIMENSION(dimension, &window, &clock_out_d);
  static DESCRIPTOR_WITH_UNITS(seconds, &dimension, &seconds_str);
  static DESCRIPTOR_SIGNAL_1(signal, &volts, &counts, &seconds);
  void *ctx = 0;
  max_time = -1;
  trigger_nid = setup->head_nid + T4012_N_TRIGGER;
  switch_trig_nid = setup->head_nid + T4012_N_SWITCH_TRIG;
  extern_clock_nid = setup->head_nid + T4012_N_EXTERN_CLOCK;
  clock_out_nid = setup->head_nid + T4012_N_CLOCK_OUT;
  pio(8, 0, 0);
  status = Input(setup, 14);
  dig_status = *(struct _t4012_status *)&status;
  if (dig_status.sampling) {
    return DEV$_NOT_TRIGGERED;
  }
  channels = Input(setup, 1);
  pts = Input(setup, 2);
  memPerChannel = Input(setup, 3) * 1024;

  if (Input(setup, 7) == 1)
    TreePutRecord(clock_out_nid, (struct descriptor *)&ext_clock_d, 0);
  else {
    int shift = Input(setup, 6);
    f[0] = freqs[Input(setup, 4)];
    if (shift) {
      f[1] = freqs[Input(setup, 5)];
      rangesub.arguments[0] = begin_ptrs[1] = (shift == 1) ? &swi_d : &stop_d;
      TreePutRecord(clock_out_nid, (struct descriptor *)&int_clock2_d, 0);
    } else
      TreePutRecord(clock_out_nid, (struct descriptor *)&int_clock1_d, 0);
  }
  idxmin = (pts - 8.) / 8. * memPerChannel;
  idxmax = idxmin + memPerChannel - 1;
  if (memsize < (memPerChannel * 2)) {
    if (memsize)
      free(mem);
    memsize = memPerChannel * 2;
    mem = malloc(memsize);
  }
  return_on_error(AccessTraq(setup, 0x8001, 16, 0, 0), status);	/* Remote control */
  nodename = TreeGetPath(setup->head_nid);
  strcpy(digname, nodename);
  TreeFree(nodename);
  strcat(digname, ":T28%%_%%");
  status = TreeFindNodeWild(digname, &dig_nid, &ctx, 1 << TreeUSAGE_DEVICE);
  for (dig = 1, channels_read = 0; (channels_read < channels) && (status & 1); dig++) {
    static int dig_nids[1 + 8 * T28XX_K_NODES_PER_INP];
    static int nidlen;
    static NCI_ITM itmlst[] =
	{ {sizeof(dig_nids), NciCONGLOMERATE_NIDS, (unsigned char *)&dig_nids, &nidlen},
    {0, NciEND_OF_LIST, 0, 0}
    };
    if (status & 1) {
      int i;
      int digchannels;
      status = TreeGetNci(dig_nid, itmlst);
      digchannels = (nidlen / sizeof(dig_nid) - 1) / T28XX_K_NODES_PER_INP;
      for (i = 0; i < digchannels && (status & 1) && channels_read < channels; i++) {
	if (TreeIsOn(CNID(i, HEAD)) & 1) {
	  int channel_select = 0x0A000 | (channels_read + 1);
	  AccessTraq(setup, channel_select, 24, 0, 0);
	  if (chan_nid && (*acoef > 1)) {
	    return_on_error(TreePutRecord(chan_nid, (struct descriptor *)&signal, 0), status);
	    chan_nid = 0;
	  } else
	    DevWait((float).005);

	  chan_nid = CNID(i, HEAD);
	  *lbound =
	      (DevLong(&CNID(i, STARTIDX), (int *)lbound) & 1) ? min(idxmax,
								     max(idxmin, *lbound)) : idxmin;
	  *ubound =
	      (DevLong(&CNID(i, ENDIDX), (int *)ubound) & 1) ? min(idxmax,
								   max(idxmin, *ubound)) : idxmax;
	  *acoef = *ubound - *lbound + 1;
	  if (*acoef > 0) {
	    int points_read = 0;
	    int first_sample_offset = *lbound - idxmin;
	    int chunk = first_sample_offset / 1024;
	    int chunk_offset = first_sample_offset % 1024;
	    float calib[] = { 0, 0 };
	    status =
		ReadChannel(setup, chunk, *acoef + chunk_offset, mem, &points_read,
			    &CNID(i, CALIBRATION), calib);
	    if (status & 1) {
	      offset = calib[0];
	      if (calib[0] == calib[1])
		coefficient = (offset > 1000) ? 10. / 4096 : 5. / 4096.;
	      else
		coefficient = calib[1];
	      raw.pointer = (char *)(mem + chunk_offset);
	      raw.a0 = raw.pointer - *lbound * sizeof(*mem);
	      *ubound = (points_read - chunk_offset) + *lbound - 1;
	      *acoef = (points_read - chunk_offset);
	      raw.arsize = *acoef * 2;
	    }
	  }
	}
	channels_read++;
      }
    }
    if (channels_read < channels && (status & 1))
      status = TreeFindNodeWild(digname, &dig_nid, &ctx, 1 << TreeUSAGE_DEVICE);
  }
  TreeFindNodeEnd(&ctx);
  if (chan_nid && (*acoef > 1))
    return_on_error(TreePutRecord(chan_nid, (struct descriptor *)&signal, 0), status);
  return status;
}

static unsigned int Input(InStoreStruct * setup, int code)
{
  int status;
  unsigned short i;
  AccessTraq(setup, code, 16, 0, 0);
  DevWait((float).005);
  pio(0, 0, &i);
  return i;
}

static int ReadChannel(InStoreStruct * setup, int chunk, int samples, unsigned short *buffer,
		       int *samples_read, int *nid, float *calib)
{
  int chunk_address = 0x0B000 | chunk;
  int points_to_read;
  int status = 1;
  int tries;
  for (points_to_read = chunksize; status & 1 && points_to_read; points_to_read = chunksize) {
    struct {
      unsigned short status;
      unsigned short bytcnt;
      unsigned int dummy;
    } iosb = {
    0, 0};
    int try;
    static DESCRIPTOR_A(calib_a, sizeof(*calib), DTYPE_NATIVE_FLOAT, 0, 2 * sizeof(*calib));
    static DESCRIPTOR_NID(nid_dsc, 0);
    void *arglist[] = { 0, &nid_dsc, &calib_a MDS_END_ARG };
    calib_a.pointer = (char *)calib;
    nid_dsc.pointer = (char *)nid;
    arglist[0] = (void *)(sizeof(arglist) / sizeof(arglist[0]));
    AccessTraq(setup, chunk_address, 24, arglist, TdiData);
    pio(8, 0, 0);
    for (try = 0; (try < 20) && (!(CamQ(0) & 1)) && (status & 1); try++) {
      pio(8, 0, 0);
    }
    pio(10, 0, 0);
    return_on_error(DevCamChk
		    (CamQstopw
		     (setup->name, 0, 2, points_to_read, buffer + *samples_read, 16,
		      (short *)&iosb), &one, 0), status);
    status = status & 1 ? iosb.status : status;
    *samples_read += iosb.bytcnt / 2;
    if (iosb.bytcnt / 2 != points_to_read)
      break;
    chunk_address += max_chunks_per_io;
  }
  return status;
}

static int AccessTraq(InStoreStruct * setup, int data, int memsize, void *arglist,
		      int (*routine) ())
{
  int try;
  int status;
  int called = 0;
  if (max_time > 0) {
    if ((time(0) - start_time) > max_time) {
      printf("T4012 AccessTraq timeout, data=%d\n", data);
      return DEV$_BAD_MODE;
    }
  }
  piomem(17, 0, &data, memsize);
  for (try = 0; (try < 30) && (!(CamQ(0) & 1)) && (status & 1); try++) {
    if (arglist && !called) {
      called = 1;
      LibCallg(arglist, routine);
    } else
      DevWait((float).001);
    piomem(17, 0, &data, memsize);
  }
  if (try == 30)
    status = DEV$_CAM_NOSQ;
  if (arglist && !called)
    LibCallg(arglist, routine);
  return status;
}

int t4012__dw_setup(struct descriptor *niddsc, struct descriptor *methoddsc, Widget parent)
{
  static String uids[] = { "T4012.uid" };
  static int nid;
  static MrmRegisterArg uilnames[] = { {"nid", (XtPointer) 0}, {"Load", (XtPointer) Load} };
  static NCI_ITM nci[] =
      { {4, NciCONGLOMERATE_NIDS, (unsigned char *)&nid, 0}, {0, NciEND_OF_LIST, 0, 0} };
  TreeGetNci(*(int *)niddsc->pointer, nci);
  uilnames[0].value = (char *)0 + nid;
  return XmdsDeviceSetup(parent, (int *)niddsc->pointer, uids, XtNumber(uids), "T4012", uilnames,
			 XtNumber(uilnames), 0);
}

static void Load(Widget w)
{
  char *t4012name;
  char dignam[512];
  int i;
  XtPointer user_data;
  int nid;
  int found = False;
  XtVaGetValues(w, XmNuserData, &user_data, NULL);
<<<<<<< HEAD
  nid = (intptr_t)user_data;
=======
  nid = (intptr_t) user_data;
>>>>>>> 1952fce1
  t4012name = TreeGetPath(nid);
  strcpy(dignam, t4012name);
  strcat(dignam, ":T28%%_");
  TreeFree(t4012name);
  XmListDeleteAllItems(w);
  for (i = 1; i < 17; i++) {
    int dig_nid;
    int status;
    XmString item;
    int len = strlen(dignam);
    dignam[len++] = i < 10 ? '0' : '1';
    dignam[len++] = '0' + (i % 10);
    dignam[len++] = 0;
    status = TreeFindNode(dignam, &dig_nid);
    if (status & 1) {
      NCI_ITM itmlst[] = { {512, NciNODE_NAME, 0, 0}
      , {0, 0, 0, 0}
      };
      itmlst[0].pointer = dignam;
      TreeGetNci(dig_nid, itmlst);
      item = XmStringCreateSimple(dignam);
      XmListAddItem(w, item, 0);
      XmStringFree(item);
      found = True;
    } else
      break;
  }
  if (!found) {
    XmString item = XmStringCreateSimple("Add T28xx_01");
    XmListAddItem(w, item, 0);
    XmStringFree(item);
  }
}<|MERGE_RESOLUTION|>--- conflicted
+++ resolved
@@ -449,11 +449,7 @@
   int nid;
   int found = False;
   XtVaGetValues(w, XmNuserData, &user_data, NULL);
-<<<<<<< HEAD
-  nid = (intptr_t)user_data;
-=======
   nid = (intptr_t) user_data;
->>>>>>> 1952fce1
   t4012name = TreeGetPath(nid);
   strcpy(dignam, t4012name);
   strcat(dignam, ":T28%%_");
