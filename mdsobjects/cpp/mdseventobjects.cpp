#include "mdsobjects.h"

#include <string>

using namespace MDSplus;
using namespace std;

#ifdef _WIN32
#define EXPORT __declspec(dllexport)
#else
#define EXPORT
#endif

#define MAX_ARGS 512

extern "C" {
	int64_t convertAsciiToTime(const char *ascTime);
	int MDSUdpEventAst(char *eventNameIn, void (*astadr)(void *,int,char *), void *astprm, int *eventid);
	int MDSUdpEventCan(int id);
	int MDSUdpEvent(char *eventNameIn, int bufLen, char *buf);
	int MDSEventAst(char *eventNameIn, void (*astadr)(void *,int,char *), void *astprm, int *eventid);
	int MDSEventCan(int id);
	int MDSEvent(char *eventNameIn, int bufLen, char *buf);
	void *MdsEventAddListener(char *name,  void (*callback)(char *, char *, int, void *), void *callbackArg);
	void MdsEventRemoveListener(void *eventId);
	int MdsEventTrigger(char *name, char *buf, int size);
	int MdsEventTriggerAndWait(char *name, char *buf, int size);
}

extern "C" void eventAst(void *arg, int len, char *buf)
{
	Event *ev = (Event *)arg;
<<<<<<< HEAD
	ev->eventBuf.assign(buf,len);
=======
	ev->eventBuf.assign(buf, len);
>>>>>>> 1952fce1
	ev->eventTime = convertAsciiToTime("now");
	ev->run();
}

extern "C" void reventAst(char *evname, char *buf, int len, void *arg)
{
	eventAst(arg, len, buf);
}
	
void Event::connectToEvents()
{
	//MDSUdpEventAst(eventName, eventAst, this, &eventId);
	MDSEventAst(eventName, eventAst, this, &eventId);
}
void Event::disconnectFromEvents()
{
//	MDSUdpEventCan(eventId);
	MDSEventCan(eventId);
}

Data *Event::getData()
{
	if(eventBuf.length() == 0)
		return NULL;
    return deserialize(eventBuf.c_str());
<<<<<<< HEAD

=======
>>>>>>> 1952fce1
}


Event::Event(char *evName)
{
<<<<<<< HEAD
	sem.initialize(0);
	eventName = new char[strlen(evName) + 1];
	strcpy(eventName, evName);
	eventId = -1;
	connectToEvents();
}
REvent::REvent(char *evName)
{
	eventName = new char[strlen(evName) + 1];
	strcpy(eventName, evName);
=======
	std::size_t size = std::string(evName).size();
	eventName = new char[size + 1];
	std::copy(&evName[0], &evName[size], eventName);
	eventName[size] = 0;
>>>>>>> 1952fce1
	eventId = -1;
	connectToEvents();
}


Event::~Event()
{
	delete [] eventName;
	if(eventId != -1)
		disconnectFromEvents();
}

void Event::setEvent(char *evName, Data *evData)
{
	int bufLen;
	char *buf = evData->serialize(&bufLen);
	setEventRaw(evName, bufLen, buf);
}

void Event::setEventRaw(char *evName, int bufLen, char *buf)
{
//	MDSUdpEvent(evName, bufLen, buf);
	MDSEvent(evName, bufLen, buf);
}
<|MERGE_RESOLUTION|>--- conflicted
+++ resolved
@@ -30,11 +30,7 @@
 extern "C" void eventAst(void *arg, int len, char *buf)
 {
 	Event *ev = (Event *)arg;
-<<<<<<< HEAD
-	ev->eventBuf.assign(buf,len);
-=======
 	ev->eventBuf.assign(buf, len);
->>>>>>> 1952fce1
 	ev->eventTime = convertAsciiToTime("now");
 	ev->run();
 }
@@ -60,32 +56,15 @@
 	if(eventBuf.length() == 0)
 		return NULL;
     return deserialize(eventBuf.c_str());
-<<<<<<< HEAD
-
-=======
->>>>>>> 1952fce1
 }
 
 
 Event::Event(char *evName)
 {
-<<<<<<< HEAD
-	sem.initialize(0);
-	eventName = new char[strlen(evName) + 1];
-	strcpy(eventName, evName);
-	eventId = -1;
-	connectToEvents();
-}
-REvent::REvent(char *evName)
-{
-	eventName = new char[strlen(evName) + 1];
-	strcpy(eventName, evName);
-=======
 	std::size_t size = std::string(evName).size();
 	eventName = new char[size + 1];
 	std::copy(&evName[0], &evName[size], eventName);
 	eventName[size] = 0;
->>>>>>> 1952fce1
 	eventId = -1;
 	connectToEvents();
 }
