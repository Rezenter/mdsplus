
#include <unistd.h>

#include <mdsobjects.h>


#include "testing.h"
#include "testutils/testutils.h"
#include "testutils/unique_ptr.h"

using namespace MDSplus;
using namespace testing;

class NullEvent : public Event {
public:
    NullEvent(const char *name) : 
        Event(name) 
    {}
        
    void run()
    {
        const char *name = getName();                               //Get the name of the event
        AutoString date(unique_ptr<Uint64>(getTime())->getDate());  //Get the event reception date 
        std::cout << "RECEIVED EVENT " << name << " AT " << date.string << "\n";
    }    
};


class RawEvent:public Event
{
    std::string test_str;
public:
    RawEvent(const char *name, std::string str) : 
        Event(name),
        test_str(str)
    {}
    
    void run()
    {
        size_t bufSize;        
        const char *name = getName();                               //Get the name of the event
        const char *str = getRaw(&bufSize);                         //Get raw data
        AutoString date(unique_ptr<Uint64>(getTime())->getDate());  //Get the event reception date 
        std::cout << "RECEIVED EVENT " << name << " AT " << date.string << " WITH RAW  " << str << "\n";
        TEST1( std::string(str) == test_str );        
    }
};


class DataEvent:public Event
{
    unique_ptr<Data> test_data;
public:
    DataEvent(const char *name, Data *data) : 
        Event(name),
        test_data(data)
    {}
    
    void run()
    {        
        const char *name = getName();                               //Get the name of the event
        AutoString date(unique_ptr<Uint64>(getTime())->getDate());  //Get the event reception date 
        unique_ptr<Data> data = getData();                          //Get data
        if(data) {
            std::cout << "RECEIVED EVENT " << name << " AT " << date.string 
                      << " WITH DATA  " << AutoString(data->getString()).string 
                      << "\n";
            TEST1( AutoString(test_data->getString()).string == AutoString(data->getString()).string );
        }
    }
};

#include <errno.h>




int main(int argc, char *argv[])
{
    BEGIN_TESTING(Event);
#   ifdef _WIN32
    SKIP_TEST("Event test requires fork")
#   else 
<<<<<<< HEAD
    setenv("UDP_EVENTS","yes",1);       
    
    {
=======
    setenv("UDP_EVENTS","yes",1);
    char *evname = (char *)alloca(30);
    sprintf(evname,"test_event_%d",getpid());    
    {        
>>>>>>> 09b714f4
        if(fork()) {            
            NullEvent ev(evname);
            ev.wait();
        } 
        else {            
<<<<<<< HEAD
            usleep(100000);
            Event::setEvent("test_event");
=======
            sleep(1);
            Event::setEvent(evname);
>>>>>>> 09b714f4
            exit(0);
        }            
    }
    
    {
        static std::string str("test string to be compared");        
        if(fork()) {
            RawEvent ev(evname,str.c_str());
            size_t buf_len = 0;
            const char *buf = ev.waitRaw(&buf_len,1);
            TEST1( std::string(str) == std::string(buf) );
        }
<<<<<<< HEAD
        else {
            usleep(100000);;
            Event::setEventRaw("test_event",str.size(),(char*)str.c_str());
=======
        else {            
            sleep(1);            
            Event::setEventRaw(evname,str.size(),(char*)str.c_str());
>>>>>>> 09b714f4
            exit(0);
        }
    }
        
<<<<<<< HEAD
    { // DATA EVENT //
        static unique_ptr<String> str = new String("test string to be compared");        
        if(!fork()) {
            DataEvent ev("test_event",str->clone());
=======
        if(fork()) {
            DataEvent ev(evname,str->clone());
>>>>>>> 09b714f4
            unique_ptr<Data> data = ev.waitData();
            TEST1( AutoString(data->getString()).string == AutoString(str->getString()).string );            
        }
        else {                        
<<<<<<< HEAD
            usleep(100000);
            Event::setEvent("test_event",str);
=======
            sleep(1);
            Event::setEvent(evname,str);
>>>>>>> 09b714f4
            exit(0);
        }
    }    
    
#   endif
    END_TESTING;
}


<|MERGE_RESOLUTION|>--- conflicted
+++ resolved
@@ -13,13 +13,11 @@
 
 class NullEvent : public Event {
 public:
-    NullEvent(const char *name) : 
-        Event(name) 
-    {}
+    NullEvent(const char *name) : Event((char*)name) {}
         
     void run()
     {
-        const char *name = getName();                               //Get the name of the event
+        char *name = getName();                                     //Get the name of the event
         AutoString date(unique_ptr<Uint64>(getTime())->getDate());  //Get the event reception date 
         std::cout << "RECEIVED EVENT " << name << " AT " << date.string << "\n";
     }    
@@ -31,16 +29,16 @@
     std::string test_str;
 public:
     RawEvent(const char *name, std::string str) : 
-        Event(name),
+        Event((char *)name),
         test_str(str)
     {}
     
     void run()
     {
-        size_t bufSize;        
-        const char *name = getName();                               //Get the name of the event
+        size_t bufSize;
+        char *name = getName();                                     //Get the name of the event
+        AutoString date(unique_ptr<Uint64>(getTime())->getDate());  //Get the event reception date 
         const char *str = getRaw(&bufSize);                         //Get raw data
-        AutoString date(unique_ptr<Uint64>(getTime())->getDate());  //Get the event reception date 
         std::cout << "RECEIVED EVENT " << name << " AT " << date.string << " WITH RAW  " << str << "\n";
         TEST1( std::string(str) == test_str );        
     }
@@ -52,26 +50,21 @@
     unique_ptr<Data> test_data;
 public:
     DataEvent(const char *name, Data *data) : 
-        Event(name),
+        Event((char *)name),
         test_data(data)
     {}
     
     void run()
     {        
-        const char *name = getName();                               //Get the name of the event
+        char *name = getName();                                     //Get the name of the event
         AutoString date(unique_ptr<Uint64>(getTime())->getDate());  //Get the event reception date 
         unique_ptr<Data> data = getData();                          //Get data
-        if(data) {
-            std::cout << "RECEIVED EVENT " << name << " AT " << date.string 
-                      << " WITH DATA  " << AutoString(data->getString()).string 
-                      << "\n";
-            TEST1( AutoString(test_data->getString()).string == AutoString(data->getString()).string );
-        }
+        std::cout << "RECEIVED EVENT " << name << " AT " << date.string 
+                  << " WITH DATA  " << AutoString(data->getString()).string 
+                  << "\n";
+        TEST1( AutoString(test_data->getString()).string == AutoString(data->getString()).string );
     }
 };
-
-#include <errno.h>
-
 
 
 
@@ -81,73 +74,50 @@
 #   ifdef _WIN32
     SKIP_TEST("Event test requires fork")
 #   else 
-<<<<<<< HEAD
-    setenv("UDP_EVENTS","yes",1);       
-    
-    {
-=======
     setenv("UDP_EVENTS","yes",1);
     char *evname = (char *)alloca(30);
     sprintf(evname,"test_event_%d",getpid());    
     {        
->>>>>>> 09b714f4
         if(fork()) {            
             NullEvent ev(evname);
             ev.wait();
         } 
         else {            
-<<<<<<< HEAD
-            usleep(100000);
-            Event::setEvent("test_event");
-=======
             sleep(1);
             Event::setEvent(evname);
->>>>>>> 09b714f4
             exit(0);
         }            
     }
     
+    
     {
-        static std::string str("test string to be compared");        
+        static std::string str("test string to be compared");
+        
         if(fork()) {
             RawEvent ev(evname,str.c_str());
             size_t buf_len = 0;
-            const char *buf = ev.waitRaw(&buf_len,1);
+            const char *buf = ev.waitRaw(&buf_len);
             TEST1( std::string(str) == std::string(buf) );
         }
-<<<<<<< HEAD
-        else {
-            usleep(100000);;
-            Event::setEventRaw("test_event",str.size(),(char*)str.c_str());
-=======
         else {            
             sleep(1);            
             Event::setEventRaw(evname,str.size(),(char*)str.c_str());
->>>>>>> 09b714f4
             exit(0);
         }
     }
+    
+    
+    { // DATA EVENT //
+        static unique_ptr<String> str = new String("test string to be compared");
         
-<<<<<<< HEAD
-    { // DATA EVENT //
-        static unique_ptr<String> str = new String("test string to be compared");        
-        if(!fork()) {
-            DataEvent ev("test_event",str->clone());
-=======
         if(fork()) {
             DataEvent ev(evname,str->clone());
->>>>>>> 09b714f4
             unique_ptr<Data> data = ev.waitData();
             TEST1( AutoString(data->getString()).string == AutoString(str->getString()).string );            
         }
         else {                        
-<<<<<<< HEAD
-            usleep(100000);
-            Event::setEvent("test_event",str);
-=======
             sleep(1);
             Event::setEvent(evname,str);
->>>>>>> 09b714f4
             exit(0);
         }
     }    
