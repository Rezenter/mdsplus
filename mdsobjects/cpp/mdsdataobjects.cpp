--- conflicted
+++ resolved
@@ -28,11 +28,7 @@
 	void *convertToCompoundDsc(int clazz, int dtype, int length, void *ptr, int ndescs, void **descs);
 	void *convertToApdDsc(int type, int ndescs, void **ptr);
 	char * serializeData(void *dsc, int *retSize, void **retDsc);
-<<<<<<< HEAD
-	void *deserializeData(char const *serialized);
-=======
 	void *deserializeData(char const * serialized);
->>>>>>> 1952fce1
 
 	void * convertToByte(void *dsc); 
 	void * convertToShort(void *dsc); 
@@ -793,59 +789,6 @@
 	return retDsc;
 }
 
-<<<<<<< HEAD
-
-//Controlled deletion of dynamic data
-EXPORT void MDSplus::deleteData(Data *data)
-{
-	if(!data) return;
-	data->refCount--;
-	if(data->refCount <= 0)
-	{
-		if(data->dataCache)
-			deleteData(data->dataCache);
-		if(data->error)
-			deleteData(data->error);
-		if(data->units)
-			deleteData(data->units);
-		if(data->help)
-			deleteData(data->help);
-		if(data->validation)
-		deleteData(data->validation);
-		data->error = data->units = data->help = data->validation = 0;
-		data->propagateDeletion();
-		delete data;
-	}
-}
-void Array::setSpecific(char *data, int length, int dtype, int nData)
-{
-	clazz = CLASS_A;
-	this->dtype = dtype;
-	this->length = length;
-	arsize = nData * length;
-	nDims = 1;
-	dims[0] = nData;
-	ptr = new char[arsize];
-	memcpy(ptr, data, arsize);
-}
-void Array::setSpecific(char *data, int length, int dtype, int nDims, int *dims)
-{
-	clazz = CLASS_A;
-	this->dtype = dtype;
-	this->length = length;
-	arsize = length;
-	for(int i = 0; i < nDims; i++)
-	{
-		arsize *= dims[i];
-		this->dims[i] = dims[i];
-	}
-	this->nDims = nDims;
-	ptr = new char[arsize];
-	memcpy(ptr, data, arsize);
-}
-
-=======
->>>>>>> 1952fce1
 int *Array::getShape(int *numDims)
 {
 	int *retDims = new int[nDims];
@@ -1287,11 +1230,7 @@
 }
 
 
-<<<<<<< HEAD
-EXPORT Data *MDSplus::deserialize(char const *serialized)
-=======
 EXPORT Data *MDSplus::deserialize(char const * serialized)
->>>>>>> 1952fce1
 {
 	void *dscPtr = deserializeData(serialized);
 	if(!dscPtr) throw MdsException("Cannot build Data instance from serialized content");
@@ -1363,18 +1302,3 @@
 	Data *ris = executeWithArgs(expr, 2, x, y);
 	deleteData(ris);
 }
-<<<<<<< HEAD
-
-//Required in Windows Debug configuation to propely de-allocate native arrays and strings
-EXPORT void MDSplus::deleteNativeArray(char *array){delete [] array;}
-EXPORT void MDSplus::deleteNativeArray(short *array){delete [] array;}
-EXPORT void MDSplus::deleteNativeArray(int *array){delete [] array;}
-//EXPORT void MDSplus::deleteNativeArray(long *array){delete [] array;}
-EXPORT void MDSplus::deleteNativeArray(int64_t *array){delete [] array;}
-EXPORT void MDSplus::deleteNativeArray(float *array){delete [] array;}
-EXPORT void MDSplus::deleteNativeArray(double *array){delete [] array;}
-EXPORT void MDSplus::deleteNativeArray(char **array){delete [] array;}
-EXPORT void MDSplus::deleteNativeArray(Data **array){delete [] array;}
-EXPORT void MDSplus::deleteString(char *str){delete[] str;}
-=======
->>>>>>> 1952fce1
