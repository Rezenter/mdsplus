from unittest import TestCase,TestSuite
from tree import Tree
from treenode import TreeNode
from mdsdata import makeData,Data
from mdsscalar import Uint32
from mdsarray import makeArray
from numpy import array,int32
from compound import Signal,Range
from _mdsshr import DateToQuad
from mdsdcl import tcl
import random
import gc as _gc
import os,time


import tempfile
_tmpdir=tempfile.mkdtemp()

def setUpModule():    
    pass

def tearDownModule():
    import shutil
    shutil.rmtree(_tmpdir)
    



class treeTests(TestCase):

    shot=0

    def setUp(self):
        from threading import Lock
        l=Lock()
        l.acquire()
        try:
            if self.shot == treeTests.shot:
                self.shot=treeTests.shot+1
                treeTests.shot=treeTests.shot+2
        finally:
            l.release()
        print ("Creating trees in %s" % (_tmpdir,))
        if "TEST_DISTRIBUTED_TREES" in os.environ:
            hostpart="localhost::"
        else:
            hostpart=""
        os.environ["pytree_path"]=hostpart+_tmpdir
        os.environ["pytreesub_path"]=os.environ["pytree_path"]
        if os.getenv("testing_path") == None:
            os.environ['testing_path']="%s/../../../trees"%(os.path.dirname(os.path.realpath(__file__)),)
        
        
    def tearDown(self):
        pass


    def editTrees(self):
        pytree=Tree('pytree',self.shot,'new')
        pytree_top=pytree.default
        subtree=pytree_top.addNode('pytreesub','subtree')
        for i in range(10):
            node=pytree_top.addNode('val%02d' % (i,),'numeric')
            node.record=i
            node=pytree_top.addNode('sig%02d' % (i,),'signal')
            node.record=Signal(i,None,i)
            node=pytree_top.addNode('child%02d' % (i,),'structure')
            node.addNode('text','text')
            node.addNode('child','structure')
        pytreesub=Tree('pytreesub',self.shot,'new')
        if pytreesub.shot != self.shot:
            raise Exception("Shot number changed! tree.shot=%d, thread.shot=%d" % (pytreesub.shot, self.shot))
        pytreesub_top=pytreesub.default
        node=pytreesub_top.addNode('.rog','structure')
        for i in range(10):
            node=node.addNode('.child','structure')
        node=node.addNode('rogowski','structure')
        node.tag='MAG_ROGOWSKI'
        node=node.addNode('signals','structure')
        node=node.addNode('rog_fg','signal')
        node.record=Signal(Range(1.,1000.),None,Range(1.,100.,.1))
        node=pytreesub_top.addNode('btor','signal')
        node.tag='BTOR'
        node.compress_on_put=True
        node.record=Signal(Range(2.,2000.,2.),None,Range(1.,1000.))
        ip=pytreesub_top.addNode('ip','signal')
        rec=Data.compile("""Build_Signal(Build_With_Units(\\MAG_ROGOWSKI.SIGNALS:ROG_FG + 2100. * \\BTOR, "ampere"), *, DIM_OF(\\BTOR))""")
        ip.record=rec
        ip.tag='MAG_PLASMA_CURRENT'
        ip.tag='MAGNETICS_PLASMA_CURRENT'
        ip.tag='MAG_IP'
        ip.tag='MAGNETICS_IP'
        ip.tag='IP'
        for i in range(10):
            node=pytreesub_top.addNode('child%02d' % (i,),'structure')
            node.addDevice('dt200_%02d' % (i,),'dt200')
        node = pytree_top.addNode('SIG_CMPRS', 'signal')
        node.compress_on_put = True

        pytree.write()
        pytreesub.write()

    def openTrees(self):
        self.pytree=Tree('pytree',self.shot)
        self.pytree.getNode('.pytreesub').include_in_pulse=True
        self.assertEqual(str(self.pytree),'Tree("PYTREE",'+str(self.shot)+',"Normal")')
        self.pytree.createPulse(self.shot+1)
        Tree.setCurrent('pytree',self.shot+1)
        self.pytree2=Tree('pytree',self.shot+1)
        self.assertEqual(str(self.pytree2),'Tree("PYTREE",'+str(self.shot+1)+',"Normal")')
        return

    def getNode(self):
        ip=self.pytree.getNode('\\ip')
        self.assertEqual(str(ip),'\\PYTREESUB::IP')
        return

    def setDefault(self):
        ip=self.pytree2.getNode('\\ip')
        self.pytree2.setDefault(ip)
        self.assertEqual(str(self.pytree2.getDefault()),'\\PYTREESUB::IP')
        self.assertEqual(str(self.pytree.getDefault()),'\\PYTREE::TOP')
        return

    def nodeLinkage(self):
        top=TreeNode(0,self.pytree)
        members=self.pytree.getNodeWild(':*')
        self.assertEqual((members==top.member_nids).all(),True)
        self.assertEqual((members==top.getMembers()).all(),True)
        self.assertEqual(top.member.nid_number,members[0].nid_number)
        member=top.member
        for idx in range(1,len(members)):
            self.assertEqual(member.brother.nid_number,members[idx].nid_number)
            member=member.brother
        children=self.pytree.getNodeWild('.*')
        self.assertEqual((children==top.children_nids).all(),True)
        self.assertEqual((children==top.getChildren()).all(),True)
        self.assertEqual(top.child.nid_number,children[0].nid_number)
        child=top.child
        for idx in range(1,len(children)):
            self.assertEqual(child.brother.nid_number,children[idx].nid_number)
            child=child.brother
        self.assertEqual(top.child.nid_number,self.pytree.getNode(str(top.child)).nid_number)
        self.assertEqual(top.child.child.parent.nid_number,top.child.nid_number)
        x=array(int32(0)).repeat(len(members)+len(children))
        x[0:len(members)]=members.nid_number.data()
        x[len(members):]=children.nid_number.data()
        self.assertEqual((makeArray(x)==top.descendants.nid_number).all(),True)
        self.assertEqual((top.descendants.nid_number==top.getDescendants().nid_number).all(),True)
        self.assertEqual(top.child.child.depth,3)
        self.assertEqual(top.getNumDescendants(),len(x))
        self.assertEqual(top.getNumMembers(),len(members))
        self.assertEqual(top.getNumChildren(),len(children))
        self.assertEqual(top.number_of_members,len(members))
        self.assertEqual(top.number_of_children,len(children))
        self.assertEqual(top.number_of_descendants,len(x))
        devs=self.pytree2.getNodeWild('\\PYTREESUB::TOP.***','DEVICE')
        dev=devs[0].conglomerate_nids
        self.assertEqual((dev.nid_number==devs[0].getConglomerateNodes().nid_number).all(),True)
        self.assertEqual((dev.conglomerate_elt==makeArray(array(range(len(dev)))+1)).all(),True)
        for idx in range(len(dev)):
            self.assertEqual(dev[idx].conglomerate_elt,idx+1)
            self.assertEqual(dev[idx].getConglomerateElt(),idx+1)
        self.assertEqual(top.child.is_child,True)
        self.assertEqual(top.child.is_member,False)
        self.assertEqual(top.member.is_child,False)
        self.assertEqual(top.member.is_member,True)
        self.assertEqual(top.child.is_child,top.child.isChild())
        self.assertEqual(top.child.is_member,top.child.isMember())
        ip=self.pytree2.getNode('\\ip')
        self.assertEqual(ip.fullpath,"\\PYTREE::TOP.PYTREESUB:IP")
        self.assertEqual(ip.fullpath,ip.getFullPath())
        self.assertEqual(ip.minpath,"\\IP")
        self.assertEqual(ip.minpath,ip.getMinPath())
        self.assertEqual(ip.node_name,'IP')
        self.assertEqual(ip.node_name,ip.getNodeName())
        self.assertEqual(ip.path,"\\PYTREESUB::IP")
        self.assertEqual(ip.path,ip.getPath())
        return

    def nciInfo(self):
        ip=self.pytree2.getNode('\\ip')
        self.assertEqual(ip.getUsage(),'SIGNAL')
        self.assertEqual(ip.usage,ip.getUsage())
        if ip.getClass() != 'CLASS_R':
            print( "ip.nid=%d" % (ip.nid,))
            print( "Error with ip in %s" % (str(ip.tree),))
            from os import _exit
            _exit(1)
        self.assertEqual(ip.getClass(),'CLASS_R')
        self.assertEqual(ip.class_str,'CLASS_R')
        self.assertEqual(ip.compressible,False)
        self.assertEqual(ip.compressible,ip.isCompressible())
        self.assertEqual(ip.compress_on_put,True)
        self.assertEqual(ip.compress_on_put,ip.isCompressOnPut())
        self.assertEqual(ip.data_in_nci,False)
        self.assertEqual(ip.on,True)
        self.assertEqual(ip.on,ip.isOn())
        self.assertEqual(ip.do_not_compress,False)
        self.assertEqual(ip.do_not_compress,ip.isDoNotCompress())
        self.assertEqual(ip.dtype_str,'DTYPE_SIGNAL')
        self.assertEqual(ip.dtype_str,ip.getDtype())
        self.assertEqual(ip.essential,False)
        self.assertEqual(ip.essential,ip.isEssential())
        mhdtree=self.pytree2.getNode('\\PYTREESUB::TOP')
        self.assertEqual(mhdtree.include_in_pulse,True)
        self.assertEqual(mhdtree.include_in_pulse,mhdtree.isIncludeInPulse())
        self.assertEqual(ip.length,int(Data.execute('getnci($,"LENGTH")',ip)))
        self.assertEqual(ip.length,ip.getLength())
        self.assertEqual(ip.no_write_shot,False)
        self.assertEqual(ip.no_write_shot,ip.isNoWriteShot())
        self.assertEqual(ip.no_write_model,False)
        self.assertEqual(ip.no_write_model,ip.isNoWriteModel())
        self.assertEqual(ip.write_once,False)
        self.assertEqual(ip.write_once,ip.isWriteOnce())
        devs=self.pytree2.getNodeWild('\\PYTREESUB::TOP.***','DEVICE')
        dev=devs[0].conglomerate_nids
        self.assertEqual(dev[3].original_part_name,':COMMENT')
        self.assertEqual(dev[3].original_part_name,dev[3].getOriginalPartName())
        """
        self.assertEqual(ip.owner_id,Uint32(65602548))
        """
        self.assertEqual(ip.owner_id,ip.getOwnerId())
        self.assertEqual(ip.rlength,168)
        self.assertEqual(ip.rlength,ip.getCompressedLength())
        self.assertEqual(ip.setup_information,False)
        self.assertEqual(ip.setup_information,ip.isSetup())
        self.assertEqual(ip.status,0)
        self.assertEqual(ip.status,ip.getStatus())
        self.assertEqual((ip.tags==makeArray(['IP','MAGNETICS_IP','MAG_IP','MAGNETICS_PLASMA_CURRENT','MAG_PLASMA_CURRENT'])).all(),True)
        self.assertEqual((ip.tags==ip.getTags()).all(),True)
        """
        self.assertEqual(ip.time_inserted.date,' 4-FEB-2005 16:55:28.00')
        """
        self.assertEqual(ip.time_inserted,ip.getTimeInserted())
        return

    def getData(self):
        ip=self.pytree2.getNode('\\ip')
        self.assertEqual(str(ip.record),'Build_Signal(Build_With_Units(\\MAG_ROGOWSKI.SIGNALS:ROG_FG + 2100. * \\BTOR, "ampere"), *, DIM_OF(\\BTOR))')
        self.assertEqual(str(ip.record),str(ip.getData()))
        self.assertEqual(ip.segmented,ip.isSegmented())
        self.assertEqual(ip.versions,ip.containsVersions())
        self.assertEqual(ip.getNumSegments(),0)
        self.assertEqual(ip.getSegment(0),None)
        return

    def getCompression(self):
        testing = Tree('testing', -1)
        for node in testing.getNodeWild(".compression:*"):
            self.pytree.SIG_CMPRS.record=node.record
            self.assertTrue((self.pytree.SIG_CMPRS.record == node.record).all(), 
                             msg="Error writing compressed signal%s"%node)
        return

    def segments(self):
        signal=self.pytree.SIG01
        signal.record=None
        signal.do_not_compress=True
        signal.compress_segments=False
        for i in range(2000):
            signal.putRow(100,Range(1,1000).data(),DateToQuad("now"))
        print signal.fullpath
        self.pytree.createPulse(100)
        tcl('compress/override pytree/shot=100')
        self.assertEqual((signal.record==Tree('pytree',100).SIG01.record).all(),True)


    def finish(self):
        del(self.pytree)
        del(self.pytree2)
        _gc.collect()

    def runTest(self):
        self.editTrees()
        self.openTrees()
        self.getNode()
        self.setDefault()
        self.nodeLinkage()
        self.nciInfo()
        self.getData()
<<<<<<< HEAD
        self.testCompression()
        self.segments()
=======
        self.getCompression()
>>>>>>> ba314573
        self.finish()

def suite():
    return treeTests()<|MERGE_RESOLUTION|>--- conflicted
+++ resolved
@@ -279,12 +279,7 @@
         self.nodeLinkage()
         self.nciInfo()
         self.getData()
-<<<<<<< HEAD
-        self.testCompression()
         self.segments()
-=======
-        self.getCompression()
->>>>>>> ba314573
         self.finish()
 
 def suite():
