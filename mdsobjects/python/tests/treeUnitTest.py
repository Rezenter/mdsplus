--- conflicted
+++ resolved
@@ -8,11 +8,7 @@
 from compound import Signal,Range
 import random
 import gc as _gc
-<<<<<<< HEAD
 import os,time
-=======
-import time
->>>>>>> 02fa3cfd
 
 class treeTests(TestCase):
 
@@ -242,19 +238,11 @@
         return
 
     def finish(self):
-<<<<<<< HEAD
-        self.pytree.deletePulse(self.shot+1)
-        self.pytree.deletePulse(self.shot)
-        _gc.collect()
-        #        import subprocess
-        #        subprocess.Popen('/usr/sbin/lsof /tmp',shell=True)
-=======
         del(self.pytree)
         del(self.pytree2)
         _gc.collect()
 #        import subprocess
 #        subprocess.Popen('/usr/sbin/lsof /tmp',shell=True)
->>>>>>> 02fa3cfd
 
     def runTest(self):
         self.editTrees()
