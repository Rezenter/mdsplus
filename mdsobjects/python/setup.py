#!/usr/bin/env python
import sys
import os

def getRelease():
    name='MDSplus'
    remove_args=list()
    release='1.0'

    for arg in sys.argv:
        if arg.startswith('name='):
            name=arg.split('=')[1]
            remove_args.append(arg)
        if arg.startswith('version='):
            release=arg.split('=')[1]
            remove_args.append(arg)
    for arg in remove_args:
        sys.argv.remove(arg)

    if 'MDSPLUS_PYTHON_VERSION' in os.environ:
        release=os.environ['MDSPLUS_PYTHON_VERSION']
    try:
        from mdsplus_version import mdsplus_version
        release=mdsplus_version
    except:
        pass
    if '-' in release:
        parts=release.split('-')
        name=name+'_'+parts[0]
        release=parts[1]
    return (release,name.lower())


try:
  from setuptools import setup, Extension, find_packages
  version,name=getRelease()
  if "BRANCH" in os.environ and os.environ["BRANCH"] != "stable":
    branch=" (%s)" % os.environ["BRANCH"]
  else:
    branch=""
  f_init = open('__init__.py','r')
  original=f_init.read()
  f_init.close()
  f_init = open('__init__.py','a')
  f_init.write("""
__version__="%s%s"
""" % (version,branch))
  f_init.close()
  try:
    pname='MDSplus'
    setup(name=name,
      version=version,
      description='MDSplus Python Objects',
      long_description = """
      This module provides all of the functionality of MDSplus TDI natively in python.
      All of the MDSplus data types such as signal are represented as python classes.
      """,
      author='Tom Fredian,Josh Stillerman,Gabriele Manduchi',
      author_email='twf@www.mdsplus.org',
      url='http://www.mdsplus.org/',
      download_url = 'http://www.mdsplus.org/mdsplus_download/python',
      package_dir = {pname:'.',
                     pname+'.tdibuiltins':'./tdibuiltins',
                     pname+'.tests':'./tests',
                     pname+'.widgets':'./widgets',
                     pname+'.wsgi':'./wsgi',
                     pname+'.mdsExceptions':'./mdsExceptions'},
      packages = [pname,
                  pname+'.tdibuiltins',
                  pname+'.tests',
                  pname+'.widgets',
                  pname+'.wsgi',
                  pname+'.mdsExceptions'],
      package_data = {'':['doc/*.*','widgets/*.glade','js/*.js','html/*.html','wsgi/*.tbl']},
      include_package_data = True,
      platforms = ('Any',),
      classifiers = [ 'Development Status :: 4 - Beta',
      'Programming Language :: Python',
      'Intended Audience :: Science/Research',
      'Environment :: Console',
      'Topic :: Scientific/Engineering',
      ],
      keywords = ('physics','mdsplus',),
#       install_requires=['numpy','ctypes'],
<<<<<<< HEAD
#      include_package_data = True,
      test_suite='tests.suite',
=======
      test_suite='tests.test_all',
>>>>>>> 02fa3cfd
      zip_safe = False,
    )
  finally:
      f_init=open('__init__.py','w')
      f_init.write(original)
      f_init.close()
except Exception:
   print("Error installing MDSplus: %s" % (sys.exc_info()[1]))<|MERGE_RESOLUTION|>--- conflicted
+++ resolved
@@ -82,12 +82,7 @@
       ],
       keywords = ('physics','mdsplus',),
 #       install_requires=['numpy','ctypes'],
-<<<<<<< HEAD
-#      include_package_data = True,
-      test_suite='tests.suite',
-=======
       test_suite='tests.test_all',
->>>>>>> 02fa3cfd
       zip_safe = False,
     )
   finally:
