/*
Copyright (c) 2017, Massachusetts Institute of Technology All rights reserved.

Redistribution and use in source and binary forms, with or without
modification, are permitted provided that the following conditions are met:

Redistributions of source code must retain the above copyright notice, this
list of conditions and the following disclaimer.

Redistributions in binary form must reproduce the above copyright notice, this
list of conditions and the following disclaimer in the documentation and/or
other materials provided with the distribution.

THIS SOFTWARE IS PROVIDED BY THE COPYRIGHT HOLDERS AND CONTRIBUTORS "AS IS"
AND ANY EXPRESS OR IMPLIED WARRANTIES, INCLUDING, BUT NOT LIMITED TO, THE
IMPLIED WARRANTIES OF MERCHANTABILITY AND FITNESS FOR A PARTICULAR PURPOSE ARE
DISCLAIMED. IN NO EVENT SHALL THE COPYRIGHT HOLDER OR CONTRIBUTORS BE LIABLE
FOR ANY DIRECT, INDIRECT, INCIDENTAL, SPECIAL, EXEMPLARY, OR CONSEQUENTIAL
DAMAGES (INCLUDING, BUT NOT LIMITED TO, PROCUREMENT OF SUBSTITUTE GOODS OR
SERVICES; LOSS OF USE, DATA, OR PROFITS; OR BUSINESS INTERRUPTION) HOWEVER
CAUSED AND ON ANY THEORY OF LIABILITY, WHETHER IN CONTRACT, STRICT LIABILITY,
OR TORT (INCLUDING NEGLIGENCE OR OTHERWISE) ARISING IN ANY WAY OUT OF THE USE
OF THIS SOFTWARE, EVEN IF ADVISED OF THE POSSIBILITY OF SUCH DAMAGE.
*/
/*      Tdi1Compile.C
	The interface to compiler.

	Ken Klare, LANL CTR-7   (c)1989,1990
*/

#define MAXLINE 120
#define MAXFRAC 40
#define MINMAX(min, test, max) ((min) >= (test) ? (min) : (test) < (max) ? (test) : (max))
#define MAXMESS 1800

#include <stdlib.h>
#include <string.h>
#include <mdsdescrip.h>
#include <libroutines.h>
#include <treeshr_messages.h>
#include <tdishr_messages.h>
<<<<<<< HEAD
#include "tdithreadstatic.h"
=======
>>>>>>> 5e858cae
#include <mdsshr.h>
#include <strroutines.h>
#define DEBUG
#ifdef DEBUG
 #define DBG(...) fprintf(stderr,__VA_ARGS__)
#else
 #define DBG(...) {/**/}
#endif

#include "tdithreadstatic.h"
#define DEBUG
#ifdef DEBUG
 #define DBG(...) fprintf(stderr,__VA_ARGS__)
#else
 #define DBG(...) {/**/}
#endif

extern int Tdi1Evaluate();
extern int tdi_yacc();
/*-------------------------------------------------------
	Interface to compiler/parser.
	        expression = COMPILE(string, [arg1,...])
	YACC converts TdiYacc.Y to TdiYacc.C to parse TDI statements. Also YACC subroutines.
	LEX converts TdiLex.X to TdiLex.C for lexical analysis. Also LEX subroutines.

	supports (`) on COMPILE
*/

<<<<<<< HEAD
static pthread_mutex_t lock = PTHREAD_MUTEX_INITIALIZER;
static void cleanup_compile(ThreadStatic * TdiThreadStatic_p){
=======
static void cleanup_compile(TDITHREADSTATIC_ARG){
>>>>>>> 5e858cae
  LibResetVmZone(&TDI_REFZONE.l_zone);
  if (TDI_REFZONE.a_begin) {
    free(TDI_REFZONE.a_begin);
    TDI_REFZONE.a_begin=NULL;
  }
  TDI_COMPILE_REC = FALSE;
<<<<<<< HEAD
  if (TDI_STACK_IDX==0) // makes it reentrant
    pthread_mutex_unlock(&lock);
=======
>>>>>>> 5e858cae
}

static inline void add_compile_info(int status,TDITHREADSTATIC_ARG) {
  if(!(status==TdiSYNTAX
    || status==TdiEXTRANEOUS
    || status==TdiUNBALANCE
    || status==TreeNOT_OPEN
    || status==TreeNNF
    || status==TdiBOMB)) return;
  static const DESCRIPTOR(compile_err, "%TDI Error compiling region marked by ^\n");
  if (!TDI_REFZONE.a_begin || TDI_INTRINSIC_MSG.length >= MAXMESS)
    return;
  // b------x----c----e
  // '-l_ok-'-xc-'-ce-'
  char *b = TDI_REFZONE.a_begin;
  char *e = TDI_REFZONE.a_end;
  char *c = MINMAX(b, TDI_REFZONE.a_cur, e);
  char *x = MINMAX(b, b + TDI_REFZONE.l_ok, c);
  int xc = MINMAX(0, c-x, MAXLINE);
  int ce = MINMAX(0, e-c, MAXLINE);
  int bx = MINMAX(0, x-b, MAXLINE);
  if (xc+ce > MAXLINE)
    ce = MINMAX(0, ce, MAXFRAC);
  if (bx+xc+ce > MAXLINE)
    bx = MINMAX(0, bx, MAXFRAC);
  int len = bx+xc+2;
  mdsdsc_t marker = { len, DTYPE_T, CLASS_S, memset(malloc(len+1),' ',len) };
  mdsdsc_t region = { bx+xc+ce, DTYPE_T, CLASS_S, x-bx };
  marker.pointer[bx]='^';
  marker.pointer[0] = marker.pointer[len-1]='\n';
  if (xc>0)
    marker.pointer[bx+xc]='^';
  else if (bx>0)
    marker.pointer[bx]='^';
  StrAppend(&TDI_INTRINSIC_MSG,(mdsdsc_t *)&compile_err);
  StrAppend(&TDI_INTRINSIC_MSG,(mdsdsc_t *)&region);
  StrAppend(&TDI_INTRINSIC_MSG,(mdsdsc_t *)&marker);
  free(marker.pointer);
}

<<<<<<< HEAD
static inline int tdi_compile(ThreadStatic * TdiThreadStatic_p,mdsdsc_t * text_ptr, int narg, mdsdsc_t *list[], mdsdsc_xd_t *out_ptr) {
  int status;
  if (TDI_STACK_IDX==0) // makes it reentrant
    pthread_mutex_lock(&lock);
  TDI_COMPILE_REC = TRUE;
  pthread_cleanup_push((void*)cleanup_compile,(void*)TdiThreadStatic_p);
=======
static inline int compile(mdsdsc_t * text_ptr, int narg, mdsdsc_t *list[], mdsdsc_xd_t *out_ptr, TDITHREADSTATIC_ARG) {
  int status;
  TDI_COMPILE_REC = TRUE;
  pthread_cleanup_push((void*)cleanup_compile,(void*)TDITHREADSTATIC_VAR);
>>>>>>> 5e858cae
  if (!TDI_REFZONE.l_zone)
    status = LibCreateVmZone(&TDI_REFZONE.l_zone);
  TDI_REFZONE.l_status = TdiBOMB;  // In case we bomb out
  TDI_REFZONE.a_begin  = TDI_REFZONE.a_cur = memcpy(malloc(text_ptr->length), text_ptr->pointer, text_ptr->length);
  TDI_REFZONE.a_end    = TDI_REFZONE.a_cur + text_ptr->length;
  TDI_REFZONE.l_ok     = 0;
  TDI_REFZONE.l_narg   = narg - 1;
  TDI_REFZONE.l_iarg   = 0;
  TDI_REFZONE.a_list   = list;
<<<<<<< HEAD
  if (IS_NOT_OK(TdiYacc()) && IS_OK(TDI_REFZONE.l_status))
=======
  if (IS_NOT_OK(tdi_yacc(TDITHREADSTATIC_VAR)) && IS_OK(TDI_REFZONE.l_status))
>>>>>>> 5e858cae
    status = TdiSYNTAX;
  else
    status = TDI_REFZONE.l_status;
 /************************
  Move from temporary zone.
  ************************/
  if STATUS_OK {
    if (TDI_REFZONE.a_result == 0)
      MdsFree1Dx(out_ptr, NULL);
    else
      status = MdsCopyDxXd((mdsdsc_t *)TDI_REFZONE.a_result, out_ptr);
  }
  add_compile_info(status,TDITHREADSTATIC_VAR);
  pthread_cleanup_pop(1);
  return status;
}

<<<<<<< HEAD
EXPORT int Tdi1Compile(opcode_t opcode, int narg, mdsdsc_t *list[], mdsdsc_xd_t *out_ptr){
  int status;
  GET_TDITHREADSTATIC_P;
=======
int Tdi1Compile(opcode_t opcode, int narg, mdsdsc_t *list[], mdsdsc_xd_t *out_ptr){
  int status;
  TDITHREADSTATIC_INIT;
>>>>>>> 5e858cae
  if (TDI_COMPILE_REC) {
    fprintf(stderr, "Error: Recursive calls to TDI Compile\n");
    return TdiRECURSIVE;
  }
  INIT_AND_FREEXD_ON_EXIT(tmp);
  status = Tdi1Evaluate(opcode, 1, list, &tmp);// using Tdi1Evaluate over TdiEvaluate saves 3 stack levels
  mdsdsc_t *text_ptr = tmp.pointer;
  if (STATUS_OK && text_ptr->dtype != DTYPE_T)
    status = TdiINVDTYDSC;
  else if (STATUS_OK && text_ptr->length > 0)
    status = compile(text_ptr,narg,list,out_ptr,TDITHREADSTATIC_VAR);
  FREEXD_NOW(&tmp);
  if STATUS_NOT_OK MdsFree1Dx(out_ptr, NULL);
  return status;
}

/*-------------------------------------------------------
  Compile and evaluate an expression.
      result = EXECUTE(string, [arg1,...])
*/
int Tdi1Execute(opcode_t opcode, int narg, mdsdsc_t *list[], mdsdsc_xd_t *out_ptr){
  INIT_STATUS;
  FREEXD_ON_EXIT(out_ptr);
  INIT_AND_FREEXD_ON_EXIT(tmp);
  status = Tdi1Compile(opcode, narg, list, &tmp);
  if STATUS_OK
    status = Tdi1Evaluate(opcode, 1, &tmp.pointer, out_ptr);
  FREEXD_NOW(&tmp);
  if STATUS_NOT_OK MdsFree1Dx(out_ptr, NULL);
  FREE_CANCEL(out_ptr);
  return status;
}<|MERGE_RESOLUTION|>--- conflicted
+++ resolved
@@ -39,18 +39,8 @@
 #include <libroutines.h>
 #include <treeshr_messages.h>
 #include <tdishr_messages.h>
-<<<<<<< HEAD
-#include "tdithreadstatic.h"
-=======
->>>>>>> 5e858cae
 #include <mdsshr.h>
 #include <strroutines.h>
-#define DEBUG
-#ifdef DEBUG
- #define DBG(...) fprintf(stderr,__VA_ARGS__)
-#else
- #define DBG(...) {/**/}
-#endif
 
 #include "tdithreadstatic.h"
 #define DEBUG
@@ -71,23 +61,13 @@
 	supports (`) on COMPILE
 */
 
-<<<<<<< HEAD
-static pthread_mutex_t lock = PTHREAD_MUTEX_INITIALIZER;
-static void cleanup_compile(ThreadStatic * TdiThreadStatic_p){
-=======
 static void cleanup_compile(TDITHREADSTATIC_ARG){
->>>>>>> 5e858cae
   LibResetVmZone(&TDI_REFZONE.l_zone);
   if (TDI_REFZONE.a_begin) {
     free(TDI_REFZONE.a_begin);
     TDI_REFZONE.a_begin=NULL;
   }
   TDI_COMPILE_REC = FALSE;
-<<<<<<< HEAD
-  if (TDI_STACK_IDX==0) // makes it reentrant
-    pthread_mutex_unlock(&lock);
-=======
->>>>>>> 5e858cae
 }
 
 static inline void add_compile_info(int status,TDITHREADSTATIC_ARG) {
@@ -128,19 +108,10 @@
   free(marker.pointer);
 }
 
-<<<<<<< HEAD
-static inline int tdi_compile(ThreadStatic * TdiThreadStatic_p,mdsdsc_t * text_ptr, int narg, mdsdsc_t *list[], mdsdsc_xd_t *out_ptr) {
-  int status;
-  if (TDI_STACK_IDX==0) // makes it reentrant
-    pthread_mutex_lock(&lock);
-  TDI_COMPILE_REC = TRUE;
-  pthread_cleanup_push((void*)cleanup_compile,(void*)TdiThreadStatic_p);
-=======
 static inline int compile(mdsdsc_t * text_ptr, int narg, mdsdsc_t *list[], mdsdsc_xd_t *out_ptr, TDITHREADSTATIC_ARG) {
   int status;
   TDI_COMPILE_REC = TRUE;
   pthread_cleanup_push((void*)cleanup_compile,(void*)TDITHREADSTATIC_VAR);
->>>>>>> 5e858cae
   if (!TDI_REFZONE.l_zone)
     status = LibCreateVmZone(&TDI_REFZONE.l_zone);
   TDI_REFZONE.l_status = TdiBOMB;  // In case we bomb out
@@ -150,11 +121,7 @@
   TDI_REFZONE.l_narg   = narg - 1;
   TDI_REFZONE.l_iarg   = 0;
   TDI_REFZONE.a_list   = list;
-<<<<<<< HEAD
-  if (IS_NOT_OK(TdiYacc()) && IS_OK(TDI_REFZONE.l_status))
-=======
   if (IS_NOT_OK(tdi_yacc(TDITHREADSTATIC_VAR)) && IS_OK(TDI_REFZONE.l_status))
->>>>>>> 5e858cae
     status = TdiSYNTAX;
   else
     status = TDI_REFZONE.l_status;
@@ -172,15 +139,9 @@
   return status;
 }
 
-<<<<<<< HEAD
-EXPORT int Tdi1Compile(opcode_t opcode, int narg, mdsdsc_t *list[], mdsdsc_xd_t *out_ptr){
-  int status;
-  GET_TDITHREADSTATIC_P;
-=======
 int Tdi1Compile(opcode_t opcode, int narg, mdsdsc_t *list[], mdsdsc_xd_t *out_ptr){
   int status;
   TDITHREADSTATIC_INIT;
->>>>>>> 5e858cae
   if (TDI_COMPILE_REC) {
     fprintf(stderr, "Error: Recursive calls to TDI Compile\n");
     return TdiRECURSIVE;
