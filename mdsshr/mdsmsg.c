#include <config.h>
#include <string.h>
#include <STATICdef.h>
#include <mdsshr.h>
#include "mdsshrthreadsafe.h"
#include        <stdio.h>
#include        <stdarg.h>
#include        <stdlib.h>
#include        <sys/time.h>
#include        <unistd.h>

		/*========================================================
		 * "Define"s and structure definitions ...
		 *=======================================================*/
#define ALREADY_DISPLAYED  0x80000000

/**********************************************************************
* MDSMSG.C --
*
* Routine for printing status information ...
*
* History:
*  06-Apr-2001  TRG  Start/end each MdsMsg line with '\r', esp for IDL.
*  05-Jan-1998  TRG  Create.
*
************************************************************************/

		/*========================================================
		 * Function prototypes ...
		 *=======================================================*/
extern void StrCopyDx();
extern int MDSprintf(char *fmt, ...);
extern int MDSfprintf(FILE * fp, char *fmt, ...);


	/*****************************************************************
	 * MdsGetMsg:
	 *****************************************************************/
char *MdsGetMsg(		/* Return: addr of "status" string      */
		 int sts	/* <r> sts value                        */
    )
{
  STATIC_CONSTANT DESCRIPTOR(msg_files, "MDSMSG_PATH:*Msg.*");
  STATIC_CONSTANT DESCRIPTOR(getmsg_nam, "getmsg");
  struct descriptor_d filnam = { 0, DTYPE_T, CLASS_D, 0 };
  int i;
  char *facnam, *msgnam, *msgtext;
  int status = 0;
  void *ctx = 0;
  const STATIC_CONSTANT char *severity[] = { "W", "S", "E", "I", "F", "?", "?", "?" };
  int (*getmsg) (int, char **, char **, char **);
  int max;
  struct stsText *stsText;

  if (sts == 1) {
    strcpy((MdsShrGetThreadStatic())->MdsGetMsg_text, "%SS-S-SUCCESS, Success");
    return (MdsShrGetThreadStatic())->MdsGetMsg_text;
  }
<<<<<<< HEAD
  max = getFacility(sts, &facnam, &stsText);
  if (max > 0) {
    for (i = 0; i < max; i++) {
      if ((sts & 0xfffffff8) == (stsText[i].stsL_num & 0xfffffff8)) {
	sprintf((MdsShrGetThreadStatic())->MdsGetMsg_text, "%%%s-%s-%s, %s", facnam,
		severity[sts & 0x7], stsText[i].stsA_name+strlen(facnam), stsText[i].stsA_text);
	break;
      }
    }
    if (i == max)
      sprintf((MdsShrGetThreadStatic())->MdsGetMsg_text, "%%%s-%s-NOMSG, Message number 0x%08x",
	      facnam, severity[sts & 0x7], sts);
    status = 1;
=======
  status = MdsGetStdMsg(sts, &facnam, &msgnam, &msgtext);
  if (status & 1) {
    sprintf((MdsShrGetThreadStatic())->MdsGetMsg_text, "%%%s-%s-%s, %s", facnam,
		  severity[sts & 0x7], msgnam, msgtext);
    return (MdsShrGetThreadStatic())->MdsGetMsg_text;
>>>>>>> 751d1646
  }
  while (!(status & 1) && (LibFindFile(&msg_files, &filnam, &ctx) & 1)) {
    status = LibFindImageSymbol(&filnam, &getmsg_nam, &getmsg);
    if (status & 1) {
      status = (*getmsg) (sts, &facnam, &msgnam, &msgtext);
      if (status & 1)
	sprintf((MdsShrGetThreadStatic())->MdsGetMsg_text, "%%%s-%s-%s, %s", facnam,
		severity[sts & 0x7], msgnam, msgtext);
    }
  }
  LibFindFileEnd(&ctx);
  if (!(status & 1))
    sprintf((MdsShrGetThreadStatic())->MdsGetMsg_text, "%%NONAME-%s-NOMSG, Message number 0x%08X",
	    severity[sts & 0x7], sts);
  return (MdsShrGetThreadStatic())->MdsGetMsg_text;
}

void MdsGetMsgDsc(int status, struct descriptor *out)
{
  MdsGetMsg(status);
  (MdsShrGetThreadStatic())->MdsGetMsgDsc_tmp.length =
      strlen((MdsShrGetThreadStatic())->MdsGetMsgDsc_tmp.pointer);
  StrCopyDx(out, &(MdsShrGetThreadStatic())->MdsGetMsgDsc_tmp);
  return;
}

	/*****************************************************************
	 * MdsMsg:
	 *****************************************************************/
int MdsMsg(			/* Return: sts provided by user         */
	    int sts		/* <r> status code                      */
	    , char fmt[]	/* <r> format statement                     */
	    , ...		/* <r:opt> arguments to fmt[]               */
    )
{
  int k;
  int write2stdout;
  va_list ap;			/* arg ptr                              */
  char *text = (MdsShrGetThreadStatic())->MdsMsg_text;

  write2stdout = isatty(fileno(stdout)) ^ isatty(fileno(stderr));
  if ((sts & ALREADY_DISPLAYED) && (sts != -1))
    return (sts);

  if (fmt) {
    va_start(ap, fmt);		/* initialize "ap"                      */
    vsprintf((MdsShrGetThreadStatic())->MdsMsg_text, fmt, ap);
    if (sts) {
      MDSfprintf(stderr, "%s\n\r    sts=%s\n\n\r", (MdsShrGetThreadStatic())->MdsMsg_text,
		 MdsGetMsg(sts));
      if (write2stdout)
	MDSfprintf(stdout, "%s\n\r    sts=%s\n\n\r",
		   (MdsShrGetThreadStatic())->MdsMsg_text, MdsGetMsg(sts));
    } else {
      MDSfprintf(stderr, "%s\n\r", (MdsShrGetThreadStatic())->MdsMsg_text);
      if (write2stdout)
	MDSfprintf(stdout, "%s\n\r", (MdsShrGetThreadStatic())->MdsMsg_text);
    }
  } else {
    MDSfprintf(stderr, "%s:  sts=%s\n\r", (MdsShrGetThreadStatic())->MdsMsg_text, MdsGetMsg(sts));
    if (write2stdout)
      MDSfprintf(stdout, "%s:  sts=%s\n\r", (MdsShrGetThreadStatic())->MdsMsg_text, MdsGetMsg(sts));
  }

  return (sts | ALREADY_DISPLAYED);
}

#ifdef MAIN
void main()
{
  MdsMsg(MDSDCL_STS_SUCCESS, 0);
  MDSprintf("\n");
  MdsMsg(CLI_STS_PRESENT, 0);
  MDSprintf("\n");
  MdsMsg(CCL_STS_SUCCESS, 0);
  MDSprintf("\n");
  MdsMsg(TCL_STS_SUCCESS, 0);
  MDSprintf("\n");
  MdsMsg(TreeNORMAL, 0);
  MDSprintf("\n");
  MdsMsg(LibNOTFOU, 0);
  MDSprintf("\n");
  MdsMsg(StrMATCH, 0);
  MDSprintf("\n");
  MdsMsg(SsINTOVF, 0);
  MDSprintf("\n");
}
#endif<|MERGE_RESOLUTION|>--- conflicted
+++ resolved
@@ -56,27 +56,11 @@
     strcpy((MdsShrGetThreadStatic())->MdsGetMsg_text, "%SS-S-SUCCESS, Success");
     return (MdsShrGetThreadStatic())->MdsGetMsg_text;
   }
-<<<<<<< HEAD
-  max = getFacility(sts, &facnam, &stsText);
-  if (max > 0) {
-    for (i = 0; i < max; i++) {
-      if ((sts & 0xfffffff8) == (stsText[i].stsL_num & 0xfffffff8)) {
-	sprintf((MdsShrGetThreadStatic())->MdsGetMsg_text, "%%%s-%s-%s, %s", facnam,
-		severity[sts & 0x7], stsText[i].stsA_name+strlen(facnam), stsText[i].stsA_text);
-	break;
-      }
-    }
-    if (i == max)
-      sprintf((MdsShrGetThreadStatic())->MdsGetMsg_text, "%%%s-%s-NOMSG, Message number 0x%08x",
-	      facnam, severity[sts & 0x7], sts);
-    status = 1;
-=======
   status = MdsGetStdMsg(sts, &facnam, &msgnam, &msgtext);
   if (status & 1) {
     sprintf((MdsShrGetThreadStatic())->MdsGetMsg_text, "%%%s-%s-%s, %s", facnam,
 		  severity[sts & 0x7], msgnam, msgtext);
     return (MdsShrGetThreadStatic())->MdsGetMsg_text;
->>>>>>> 751d1646
   }
   while (!(status & 1) && (LibFindFile(&msg_files, &filnam, &ctx) & 1)) {
     status = LibFindImageSymbol(&filnam, &getmsg_nam, &getmsg);
