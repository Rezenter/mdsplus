#include <mdsdescrip.h>
#include <treeshr.h>
#include <mdsshr.h>
#include <signal.h>
#include <string.h>
#include <stdlib.h>
#include <stdio.h>
#include <mds_stdarg.h>
#include <libroutines.h>
#include <config.h>
#ifdef HAVE_ALLOCA_H
#include <alloca.h>
#endif

extern int TdiExecute();
extern int TdiData();
extern int TdiCvt();
extern int TdiCompile();
extern int TdiDebug();

#ifdef _WIN32
#define BlockSig(a)
#define UnBlockSig(a)
#define SIGALRM 0
#else
static int BlockSig(int sig_number)
{
  sigset_t newsigset;
  sigemptyset(&newsigset);
  sigaddset(&newsigset, sig_number);
  return sigprocmask(SIG_BLOCK, &newsigset, NULL);
}

static int UnBlockSig(int sig_number)
{
  sigset_t newsigset;
  sigemptyset(&newsigset);
  sigaddset(&newsigset, sig_number);
  return sigprocmask(SIG_UNBLOCK, &newsigset, NULL);
}

#endif

#define min(a,b) (((a) < (b)) ? (a) : (b))

int IdlMdsClose(int argc, void **argv)
{
  int status;
  BlockSig(SIGALRM);
  if (argc > 1)
    status = TreeClose((char *)argv[0], ((char *)argv[1] - (char *)0));
  else {
    status = TreeClose(0, 0);
    while (TreeClose(0, 0) & 1) ;
  }
  UnBlockSig(SIGALRM);
  return status;
}

int IdlMdsOpen(int argc, void **argv)
{
  int status;
  BlockSig(SIGALRM);
  status = TreeOpen((char *)argv[0], ((char *)argv[1] - (char *)0), 0);
  UnBlockSig(SIGALRM);
  return status;
}

int IdlMdsSetDefault(int argc, void **argv)
{
  int status;
  int nid;
  BlockSig(SIGALRM);
  status = TreeSetDefault((char *)argv[0], &nid);
  UnBlockSig(SIGALRM);
  return status;
}

static EMPTYXD(mdsValueAnswer);
static array_coeff arrayArgs[16];
static struct descriptor scalarArgs[16];

typedef struct {
  unsigned short slen;		/* Length of string */
  short stype;			/* type of string:  (0) static, (!0)   dynamic */
  char *s;			/*  Addr of string, invalid if slen == 0.  */
} IDL_STRING;

typedef struct {
  unsigned int slen;		/* Length of string */
  short stype;			/* type of string:  (0) static, (!0)   dynamic */
  char *s;			/*  Addr of string, invalid if slen == 0.  */
} IDL_STRING_L;

static int ShortStrings(char *b)
{
#ifndef _WIN32
  extern char *__progname;
  int isGdl = strcmp(__progname, "gdl") == 0;
#else
  int isGdl = 0;
#endif
#ifdef WORDS_BIGENDIAN
  int t1_idx = 5;
  int t2_idx = 4;
#else
  int t1_idx = 4;
  int t2_idx = 5;
#endif
  if (isGdl)
    return 0;
  return ((b[t1_idx] != 0) && (b[t1_idx] != 1)) || (b[t2_idx] != 0);
}

static void *MakeDescr(int idx, int *argsize, void *bytes)
{
  if (argsize[0] == 0) {
    scalarArgs[idx].class = CLASS_S;
    scalarArgs[idx].pointer = (char *)bytes;
    switch (argsize[1]) {
    case 1:
      scalarArgs[idx].length = 1;
      scalarArgs[idx].dtype = DTYPE_BU;
      break;
    case 2:
      scalarArgs[idx].length = 2;
      scalarArgs[idx].dtype = DTYPE_W;
      break;
    case 3:
      scalarArgs[idx].length = 4;
      scalarArgs[idx].dtype = DTYPE_L;
      break;
    case 4:
      scalarArgs[idx].length = 4;
      scalarArgs[idx].dtype = DTYPE_FS;
      break;
    case 5:
      scalarArgs[idx].length = 8;
      scalarArgs[idx].dtype = DTYPE_FT;
      break;
    case 6:
      scalarArgs[idx].length = 8;
      scalarArgs[idx].dtype = DTYPE_FSC;
      break;
    case 7:
      scalarArgs[idx].length = ShortStrings(bytes) ?
	  ((IDL_STRING *) bytes)->slen : ((IDL_STRING_L *) bytes)->slen;
      scalarArgs[idx].dtype = DTYPE_T;
      scalarArgs[idx].pointer = ShortStrings(bytes) ?
	  ((IDL_STRING *) bytes)->s : ((IDL_STRING_L *) bytes)->s;
      break;
    case 9:
      scalarArgs[idx].length = 16;
      scalarArgs[idx].dtype = DTYPE_FTC;
      break;
    case 12:
      scalarArgs[idx].length = 2;
      scalarArgs[idx].dtype = DTYPE_WU;
      break;
    case 13:
      scalarArgs[idx].length = 4;
      scalarArgs[idx].dtype = DTYPE_LU;
      break;
    case 14:
      scalarArgs[idx].length = 8;
      scalarArgs[idx].dtype = DTYPE_Q;
      break;
    case 15:
      scalarArgs[idx].length = 8;
      scalarArgs[idx].dtype = DTYPE_QU;
      break;
    default:
      return 0;
    }
    return (void *)&scalarArgs[idx];
  } else {
    int i;
    arrayArgs[idx].class = CLASS_A;
    arrayArgs[idx].pointer = arrayArgs[idx].a0 = (char *)bytes;
    arrayArgs[idx].scale = 0;
    arrayArgs[idx].digits = 0;
    arrayArgs[idx].dimct = argsize[0];
    arrayArgs[idx].aflags.coeff = 1;
    for (i = 0; i < argsize[0]; i++)
      arrayArgs[idx].m[i] = argsize[i + 1];
    switch (argsize[argsize[0] + 1]) {
    case 1:
      arrayArgs[idx].length = 1;
      arrayArgs[idx].dtype = DTYPE_BU;
      arrayArgs[idx].arsize = argsize[argsize[0] + 2];
      break;
    case 2:
      arrayArgs[idx].length = 2;
      arrayArgs[idx].dtype = DTYPE_W;
      arrayArgs[idx].arsize = argsize[argsize[0] + 2] * 2;
      break;
    case 3:
      arrayArgs[idx].length = 4;
      arrayArgs[idx].dtype = DTYPE_L;
      arrayArgs[idx].arsize = argsize[argsize[0] + 2] * 4;
      break;
    case 4:
      arrayArgs[idx].length = 4;
      arrayArgs[idx].dtype = DTYPE_FS;
      arrayArgs[idx].arsize = argsize[argsize[0] + 2] * 4;
      break;
    case 5:
      arrayArgs[idx].length = 8;
      arrayArgs[idx].dtype = DTYPE_FT;
      arrayArgs[idx].arsize = argsize[argsize[0] + 2] * 8;
      break;
    case 6:
      arrayArgs[idx].length = 8;
      arrayArgs[idx].dtype = DTYPE_FSC;
      arrayArgs[idx].arsize = argsize[argsize[0] + 2] * 8;
      break;
    case 7:
      {
	if (ShortStrings(bytes)) {
	  IDL_STRING *str;
	  int num = 1;
	  unsigned short maxlen;
	  arrayArgs[idx].dtype = DTYPE_T;
	  for (i = 0; i < arrayArgs[idx].dimct; i++)
	    num = num * arrayArgs[idx].m[i];
	  for (i = 0, str = (IDL_STRING *) bytes, maxlen = 0; i < num; i++, str++)
	    if (str->slen > maxlen)
	      maxlen = str->slen;
	  arrayArgs[idx].length = maxlen;
	  arrayArgs[idx].arsize = maxlen * num;
	  if (arrayArgs[idx].arsize > 0) {
	    char *ptr;
	    char *blanks;
	    blanks = malloc(maxlen + 1);
	    ptr = arrayArgs[idx].pointer = arrayArgs[idx].a0 = malloc(arrayArgs[idx].arsize + 1);
	    memset(blanks, 32, maxlen);
	    for (i = 0, str = (IDL_STRING *) bytes; i < num; i++, str++, ptr += maxlen) {
	      if (str->s)
		strcpy(ptr, str->s);
	      if (str->slen < maxlen)
		strncat(ptr, blanks, maxlen - str->slen);
	    }
	    free(blanks);
	  } else
	    arrayArgs[idx].pointer = 0;
	} else {
	  IDL_STRING_L *str;
	  int num = 1;
	  unsigned short maxlen;
	  arrayArgs[idx].dtype = DTYPE_T;
	  for (i = 0; i < arrayArgs[idx].dimct; i++)
	    num = num * arrayArgs[idx].m[i];
	  for (i = 0, str = (IDL_STRING_L *) bytes, maxlen = 0; i < num; i++, str++)
	    if (str->slen > maxlen)
	      maxlen = str->slen;
	  arrayArgs[idx].length = maxlen;
	  arrayArgs[idx].arsize = maxlen * num;
	  if (arrayArgs[idx].arsize > 0) {
	    char *ptr;
	    char *blanks;
	    blanks = malloc(maxlen + 1);
	    ptr = arrayArgs[idx].pointer = arrayArgs[idx].a0 = malloc(arrayArgs[idx].arsize + 1);
	    memset(blanks, 32, maxlen);
	    for (i = 0, str = (IDL_STRING_L *) bytes; i < num; i++, str++, ptr += maxlen) {
	      if (str->s)
		strcpy(ptr, str->s);
	      if (str->slen < maxlen)
		strncat(ptr, blanks, maxlen - str->slen);
	    }
	    free(blanks);
	  } else
	    arrayArgs[idx].pointer = 0;
	}
      }
      break;
    case 9:
      arrayArgs[idx].length = 16;
      arrayArgs[idx].dtype = DTYPE_FTC;
      arrayArgs[idx].arsize = argsize[argsize[0] + 2] * 16;
      break;
    case 12:
      arrayArgs[idx].length = 2;
      arrayArgs[idx].dtype = DTYPE_WU;
      arrayArgs[idx].arsize = argsize[argsize[0] + 2] * 2;
      break;
    case 13:
      arrayArgs[idx].length = 4;
      arrayArgs[idx].dtype = DTYPE_LU;
      arrayArgs[idx].arsize = argsize[argsize[0] + 2] * 4;
      break;
    case 14:
      arrayArgs[idx].length = 8;
      arrayArgs[idx].dtype = DTYPE_Q;
      arrayArgs[idx].arsize = argsize[argsize[0] + 2] * 8;
      break;
    case 15:
      arrayArgs[idx].length = 8;
      arrayArgs[idx].dtype = DTYPE_QU;
      arrayArgs[idx].arsize = argsize[argsize[0] + 2] * 8;
      break;
    default:
      return 0;
    }
    return (void *)&arrayArgs[idx];
  }
}

int IdlMdsValue(int argc, void **argv)
{
  int status;
<<<<<<< HEAD
  int arglistlen=3+(argc/2);
  void **arglist=(void **)alloca(arglistlen*sizeof(void *));
  struct descriptor expression = {0,DTYPE_T,CLASS_S,0};
=======
  int arglistlen = 3 + (argc / 2);
  void **arglist = (void **)alloca(arglistlen * sizeof(void *));
  struct descriptor expression = { 0, DTYPE_T, CLASS_S, 0 };
>>>>>>> 1952fce1
  EMPTYXD(tmp);
  int argidx = 1;
  int i;
  static int clear = 4;
  static DESCRIPTOR_LONG(clear_d, &clear);
  memset(arglist, 0, arglistlen * sizeof(void *));
  BlockSig(SIGALRM);
  expression.length = strlen((char *)argv[0]);
  expression.pointer = (char *)argv[0];
  arglist[argidx++] = (void *)&expression;
  for (i = 3; i < argc; i += 2, argidx++) {
    arglist[argidx] = (void *)MakeDescr(argidx - 2, (int *)argv[i], argv[i + 1]);
  }
  arglist[argidx++] = (void *)&tmp;
  arglist[argidx++] = MdsEND_ARG;
  *(long *)&arglist[0] = argidx;
  status = (char *)LibCallg(arglist, TdiExecute) - (char *)0;
  if (status & 1) {
    status = TdiData(tmp.pointer, &mdsValueAnswer MDS_END_ARG);
    MdsFree1Dx(&tmp, NULL);
    if (status & 1) {
      if (mdsValueAnswer.pointer->dtype == DTYPE_F || mdsValueAnswer.pointer->dtype == DTYPE_FS) {
	float float_v = (float)0.0;
	DESCRIPTOR_FLOAT(float_d, 0);
	float_d.pointer = (char *)&float_v;
	if (float_d.dtype != mdsValueAnswer.pointer->dtype)
	  TdiCvt(&mdsValueAnswer, &float_d, &mdsValueAnswer MDS_END_ARG);
      } else if (mdsValueAnswer.pointer->dtype == DTYPE_D ||
		 mdsValueAnswer.pointer->dtype == DTYPE_G ||
		 mdsValueAnswer.pointer->dtype == DTYPE_FT ||
		 mdsValueAnswer.pointer->dtype == DTYPE_O ||
		 mdsValueAnswer.pointer->dtype == DTYPE_OU) {
	double double_v = 0.0;
	struct descriptor double_d = { sizeof(double), DTYPE_NATIVE_DOUBLE, CLASS_S, 0 };
	double_d.pointer = (char *)&double_v;
	double_d.dtype = DTYPE_NATIVE_DOUBLE;
	if (double_d.dtype != mdsValueAnswer.pointer->dtype)
	  TdiCvt(&mdsValueAnswer, &double_d, &mdsValueAnswer MDS_END_ARG);
      } else if (mdsValueAnswer.pointer->dtype == DTYPE_FC ||
		 mdsValueAnswer.pointer->dtype == DTYPE_FSC) {
	float float_v[2] = { (float)0.0, (float)0.0 };
	struct descriptor complex_d = { sizeof(float_v), DTYPE_FLOAT_COMPLEX, CLASS_S, 0 };
	complex_d.pointer = (char *)float_v;
	if (complex_d.dtype != mdsValueAnswer.pointer->dtype)
	  TdiCvt(&mdsValueAnswer, &complex_d, &mdsValueAnswer MDS_END_ARG);
      } else if (mdsValueAnswer.pointer->dtype == DTYPE_DC ||
		 mdsValueAnswer.pointer->dtype == DTYPE_GC ||
		 mdsValueAnswer.pointer->dtype == DTYPE_FTC) {
	double double_v[2] = { 0.0, 0.0 };
	struct descriptor dcomplex_d = { sizeof(double_v), DTYPE_DOUBLE_COMPLEX, CLASS_S, 0 };
	dcomplex_d.pointer = (char *)double_v;
	if (dcomplex_d.dtype != mdsValueAnswer.pointer->dtype)
	  TdiCvt(&mdsValueAnswer, &dcomplex_d, &mdsValueAnswer MDS_END_ARG);
      }
      ((char *)argv[2])[0] = 0;
      if (mdsValueAnswer.pointer->class == CLASS_S) {
	switch (mdsValueAnswer.pointer->dtype) {
	case DTYPE_B:
	  strcpy((char *)argv[2], "if answer gt 127 then answer = fix(answer)-256");
	case DTYPE_BU:
	  strcpy((char *)argv[1], "answer = 0b");
	  break;
	case DTYPE_W:
	  strcpy((char *)argv[1], "answer = 0");
	  break;
	case DTYPE_WU:
	  strcpy((char *)argv[1], "answer = uint(0)");
	  break;
	case DTYPE_L:
	  strcpy((char *)argv[1], "answer = 0L");
	  break;
	case DTYPE_LU:
	  strcpy((char *)argv[1], "answer = ulong(0)");
	  break;
	case DTYPE_Q:
	  strcpy((char *)argv[1], "answer = long64(0)");
	  break;
	case DTYPE_QU:
	  strcpy((char *)argv[1], "answer = ulong64(0)");
	  break;
	case DTYPE_NATIVE_FLOAT:
	  strcpy((char *)argv[1], "answer = 0.0");
	  break;
	case DTYPE_NATIVE_DOUBLE:
	  strcpy((char *)argv[1], "answer = double(0.0)");
	  break;
	case DTYPE_FLOAT_COMPLEX:
	  strcpy((char *)argv[1], "answer = complex(0.0)");
	  break;
	case DTYPE_DOUBLE_COMPLEX:
	  strcpy((char *)argv[1], "answer = dcomplex(0.0)");
	  break;
	case DTYPE_T:
	  if (mdsValueAnswer.pointer->length > 0) {
	    sprintf((char *)argv[1], "answer = bytarr(%d)", mdsValueAnswer.pointer->length);
	    strcpy((char *)argv[2], "answer = string(answer)");
	  } else {
	    strcpy((char *)argv[1], "answer = ''");
	  }
	  break;
	}
      } else if (mdsValueAnswer.pointer->class == CLASS_A) {
	array_coeff *ptr = (array_coeff *) mdsValueAnswer.pointer;
	char dims[512] = "(";
	int i;
	if (ptr->aflags.coeff)
	  for (i = 0; i < ptr->dimct; i++)
	    sprintf(dims, "%s%d,", dims, ptr->m[i] > 0 ? ptr->m[i] : 1);
	else
	  sprintf(dims, "%s%d,", dims,
		  ((ptr->arsize / ptr->length) > 0) ? (ptr->arsize / ptr->length) : 1);
	dims[strlen(dims) - 1] = ')';
	switch (mdsValueAnswer.pointer->dtype) {
	case DTYPE_B:
	  strcpy((char *)argv[2], "if max(answer) gt 127 then answer = fix(answer)-256");
	case DTYPE_BU:
	  strcpy((char *)argv[1], "answer = bytarr");
	  strcat((char *)argv[1], dims);
	  break;
	case DTYPE_W:
	  strcpy((char *)argv[1], "answer = intarr");
	  strcat((char *)argv[1], dims);
	  break;
	case DTYPE_WU:
	  strcpy((char *)argv[1], "answer = uintarr");
	  strcat((char *)argv[1], dims);
	  break;
	case DTYPE_L:
	  strcpy((char *)argv[1], "answer = lonarr");
	  strcat((char *)argv[1], dims);
	  break;
	case DTYPE_LU:
	  strcpy((char *)argv[1], "answer = ulonarr");
	  strcat((char *)argv[1], dims);
	  break;
	case DTYPE_Q:
	  strcpy((char *)argv[1], "answer = lon64arr");
	  strcat((char *)argv[1], dims);
	  break;
	case DTYPE_QU:
	  strcpy((char *)argv[1], "answer = ulon64arr");
	  strcat((char *)argv[1], dims);
	  break;
	case DTYPE_NATIVE_FLOAT:
	  strcpy((char *)argv[1], "answer = fltarr");
	  strcat((char *)argv[1], dims);
	  break;
	case DTYPE_NATIVE_DOUBLE:
	  strcpy((char *)argv[1], "answer = dblarr");
	  strcat((char *)argv[1], dims);
	  break;
	case DTYPE_FLOAT_COMPLEX:
	  strcpy((char *)argv[1], "answer = complexarr");
	  strcat((char *)argv[1], dims);
	  break;
	case DTYPE_DOUBLE_COMPLEX:
	  strcpy((char *)argv[1], "answer = dcomplexarr");
	  strcat((char *)argv[1], dims);
	  break;
	case DTYPE_T:
	  if (mdsValueAnswer.pointer->length > 0) {
	    sprintf((char *)argv[1], "answer = bytarr(%d,", mdsValueAnswer.pointer->length);
	    strcat((char *)argv[1], &dims[1]);
	    strcpy((char *)argv[2], "answer = strtrim(string(answer))");
	  } else {
	    strcpy((char *)argv[1], "answer = strarr");
	    strcat((char *)argv[1], dims);
	  }
	  break;
	}
      }
    }
  }
  for (i = 0; i < 16; i++) {
    if (arrayArgs[i].dtype == DTYPE_T && arrayArgs[i].pointer != NULL) {
      free(arrayArgs[i].pointer);
      arrayArgs[i].pointer = 0;
    }
  }
  TdiDebug(&clear_d, &tmp MDS_END_ARG);
  MdsFree1Dx(&tmp, 0);
  UnBlockSig(SIGALRM);
  return status;
}

int IdlMdsPut(int argc, void **argv)
{
  int status;
<<<<<<< HEAD
  int arglistlen=4+(argc/2);
  void **arglist=(void **)alloca(arglistlen*sizeof(void *));
  struct descriptor expression = {0,DTYPE_T,CLASS_S,0};
=======
  int arglistlen = 4 + (argc / 2);
  void **arglist = (void **)alloca(arglistlen * sizeof(void *));
  struct descriptor expression = { 0, DTYPE_T, CLASS_S, 0 };
>>>>>>> 1952fce1
  EMPTYXD(tmp);
  int argidx = 1;
  int i;
  int nid;
  memset(arglist, 0, arglistlen * sizeof(void *));
  BlockSig(SIGALRM);
  status = TreeFindNode((char *)argv[0], &nid);
  if (status & 1) {
    expression.length = strlen((char *)argv[1]);
    expression.pointer = (char *)argv[1];
    arglist[argidx++] = (void *)&expression;
    for (i = 2; i < argc; i += 2, argidx++) {
      arglist[argidx] = (void *)MakeDescr(argidx - 2, (int *)argv[i], argv[i + 1]);
    }
    arglist[argidx++] = (void *)&tmp;
    arglist[argidx++] = MdsEND_ARG;
    *(int *)&arglist[0] = argidx;
    status = (char *)LibCallg(arglist, TdiCompile) - (char *)0;
    if (status & 1) {
      status = TreePutRecord(nid, (struct descriptor *)&tmp, 0);
      MdsFree1Dx(&tmp, NULL);
    }
    for (i = 0; i < 16; i++) {
      if (arrayArgs[i].dtype == DTYPE_T && arrayArgs[i].pointer != NULL) {
	free(arrayArgs[i].pointer);
	arrayArgs[i].pointer = 0;
      }
    }
  }
  UnBlockSig(SIGALRM);
  return status;
}

int IdlGetAns(int argc, void **argv)
{
  if (mdsValueAnswer.pointer->class == CLASS_S) {
    memcpy(argv[0], mdsValueAnswer.pointer->pointer, mdsValueAnswer.pointer->length);
  } else if (mdsValueAnswer.pointer->class == CLASS_A) {
    memcpy(argv[0], mdsValueAnswer.pointer->pointer,
	   ((struct descriptor_a *)mdsValueAnswer.pointer)->arsize);
  }
  MdsFree1Dx(&mdsValueAnswer, NULL);
  return 1;
}<|MERGE_RESOLUTION|>--- conflicted
+++ resolved
@@ -308,15 +308,9 @@
 int IdlMdsValue(int argc, void **argv)
 {
   int status;
-<<<<<<< HEAD
-  int arglistlen=3+(argc/2);
-  void **arglist=(void **)alloca(arglistlen*sizeof(void *));
-  struct descriptor expression = {0,DTYPE_T,CLASS_S,0};
-=======
   int arglistlen = 3 + (argc / 2);
   void **arglist = (void **)alloca(arglistlen * sizeof(void *));
   struct descriptor expression = { 0, DTYPE_T, CLASS_S, 0 };
->>>>>>> 1952fce1
   EMPTYXD(tmp);
   int argidx = 1;
   int i;
@@ -505,15 +499,9 @@
 int IdlMdsPut(int argc, void **argv)
 {
   int status;
-<<<<<<< HEAD
-  int arglistlen=4+(argc/2);
-  void **arglist=(void **)alloca(arglistlen*sizeof(void *));
-  struct descriptor expression = {0,DTYPE_T,CLASS_S,0};
-=======
   int arglistlen = 4 + (argc / 2);
   void **arglist = (void **)alloca(arglistlen * sizeof(void *));
   struct descriptor expression = { 0, DTYPE_T, CLASS_S, 0 };
->>>>>>> 1952fce1
   EMPTYXD(tmp);
   int argidx = 1;
   int i;
