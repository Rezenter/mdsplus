/*------------------------------------------------------------------------------

		Name: TreeRenameNode

		Type:   C function

		Author:	Josh Stillerman
			MIT Plasma Fusion Center

		Date:   26-FEB-1988

		Purpose: Rename a node in a tree.

------------------------------------------------------------------------------

	Call sequence: status = TreeRenameNode(nid_ptr, newnamedsc_ptr)

------------------------------------------------------------------------------
   Copyright (c) 1987
   Property of Massachusetts Institute of Technology, Cambridge MA 02139.
   This program cannot be copied or distributed in any form for non-MIT
   use without specific written approval of MIT Plasma Fusion Center
   Management.
---------------------------------------------------------------------------

	Description:

  This routine modifies the name of an existing node in a tree.  It does NOT
  move the node from its location in the tree.
+-----------------------------------------------------------------------------*/

#include <config.h>
#include <string.h>
#include <stdlib.h>
#include <mdsdescrip.h>
#include <treeshr.h>
#include "treeshrp.h"
#include <usagedef.h>
#include <ncidef.h>
#include <ctype.h>

static int FixParentState(PINO_DATABASE * dblist, NODE * parent_ptr, NODE * child_ptr);

extern void **TreeCtx();

int TreeRenameNode(int nid, char const *newname)
{
  return _TreeRenameNode(*TreeCtx(), nid, newname);
}

int _TreeRenameNode(void *dbid, int nid, char const *newname)
{
  PINO_DATABASE *dblist = (PINO_DATABASE *) dbid;
  NID *nid_ptr = (NID *) & nid;
  NODE *pptr, *nptr, *newnode, *oldnode_ptr;
  char *newnode_name = 0;
  SEARCH_TYPE newnode_type;
  int status;
  char *upcase_name;
  int i;
/*****************************************************
  Make sure that the tree is open and OK and editable
*****************************************************/
  if (!(IS_OPEN_FOR_EDIT(dblist)))
    return TreeNOEDIT;
  upcase_name = strdup(newname);
/**************************
   Convert to upper case.
***************************/
  for (i = 0; i < (int)strlen(newname); i++) {
    upcase_name[i] = toupper(newname[i]);
  }
  upcase_name[i] = 0;
/****************************************************
  make sure that the new node is not already there
***************************************************/
  status = TreeFindNode(upcase_name, &i);
  if (status & 1) {
    status = TreeALREADY_THERE;
    goto cleanup;
  }
/******************************************************
  Make sure the new node's parent is in the tree
******************************************************/
  status = TreeFindParent(dblist, upcase_name, &newnode, &newnode_name, &newnode_type);
  if (!(status & 1))
    return status;
  if ((newnode_type != BROTHER_TYPE_NOWILD) && (newnode_type != MEMBER_TYPE_NOWILD)) {
    status = TreeINVPATH;
    goto cleanup;
  }
/************************************************
  Make sure that the node being renamed is not
  an ancestor of the destination. (This check
  insures that you are not renameing the node
  off into space.)
************************************************/
  nid_to_node(dblist, (nid_ptr), oldnode_ptr);
  for (nptr = newnode; nptr; nptr = parent_of(nptr))
    if (nptr == oldnode_ptr) {
      status = TreeINVPATH;
      goto cleanup;
    }

/************************************************
  Make sure that a node with a non-STRUCTURE usage is
  not being renamed into a son.
 ************************************************/
  if (newnode_type == BROTHER_TYPE_NOWILD)
    if (oldnode_ptr->usage != TreeUSAGE_STRUCTURE) {
      status = TreeINVPATH;
      goto cleanup;
    }

/************************************************
 OK so far so disconnect the old node
*************************************************/
  pptr = parent_of(oldnode_ptr);
  if (child_of(pptr) == oldnode_ptr)
    if (oldnode_ptr->INFO.TREE_INFO.brother) {
      link_it(pptr->INFO.TREE_INFO.child, brother_of(oldnode_ptr), pptr);
    } else
      pptr->INFO.TREE_INFO.child = 0;
  else {
    for (nptr = child_of(pptr); nptr && (brother_of(nptr) != oldnode_ptr);
	 nptr = brother_of(nptr)) ;
    if (nptr)
      if (oldnode_ptr->INFO.TREE_INFO.brother) {
	link_it(nptr->INFO.TREE_INFO.brother, brother_of(oldnode_ptr), nptr);
      } else
	nptr->INFO.TREE_INFO.brother = 0;
    else if (member_of(pptr) == oldnode_ptr)
<<<<<<< HEAD
      if (oldnode_ptr->INFO.TREE_INFO.brother) {
	link_it(pptr->INFO.TREE_INFO.member, brother_of(oldnode_ptr), pptr);
=======
      if (oldnode_ptr->brother) {
	pptr->member = node_offset(brother_of(dblist, oldnode_ptr), pptr);
>>>>>>> a070ba84
      } else
	pptr->INFO.TREE_INFO.member = 0;
    else {
      for (nptr = member_of(pptr); nptr && (brother_of(nptr) != oldnode_ptr);
	   nptr = brother_of(nptr)) ;
      if (nptr)
<<<<<<< HEAD
	if (oldnode_ptr->INFO.TREE_INFO.brother) {
	  link_it(nptr->INFO.TREE_INFO.brother, brother_of(oldnode_ptr), nptr);
=======
	if (oldnode_ptr->brother) {
	  nptr->brother = node_offset(brother_of(dblist, oldnode_ptr), nptr);
>>>>>>> a070ba84
	} else
	  nptr->INFO.TREE_INFO.brother = 0;
      else {
	status = TreeINVTREE;
	goto cleanup;
      }
    }
  }

/***********************************************
 Next we must connect this node up to its new
 destination.
***********************************************/
  memcpy(oldnode_ptr->name, newnode_name, strlen(newnode_name));
  if (strlen(newnode_name) < sizeof(oldnode_ptr->name))
    memset(oldnode_ptr->name + strlen(newnode_name), 32,
	   sizeof(oldnode_ptr->name) - strlen(newnode_name));
  if (newnode_type == BROTHER_TYPE_NOWILD)
    status = TreeInsertChild(newnode, oldnode_ptr, dblist->tree_info->header->sort_children);
  else
    status = TreeInsertMember(newnode, oldnode_ptr, dblist->tree_info->header->sort_members);

  if (status & 1)
    status = FixParentState(dblist, newnode, oldnode_ptr);

  if (status & 1)
    dblist->modified = 1;

 cleanup:

  if (upcase_name)
    free(upcase_name);
  if (newnode_name)
    free(newnode_name);
  return status;
}

static int FixParentState(PINO_DATABASE * dblist, NODE * parent_ptr, NODE * child_ptr)
{
  int status = 1;
  NID parent_nid;
  NID child_nid;
  int parent_state;
  int child_parent_state;
  static int retlen;
  static unsigned int child_flags;
  static NCI_ITM child_itm_list[] =
      { {sizeof(unsigned int), NciGET_FLAGS, (unsigned char *)&child_flags, &retlen},
  {0, NciEND_OF_LIST}
  };
  node_to_nid(dblist, parent_ptr, (&parent_nid));
  node_to_nid(dblist, child_ptr, (&child_nid));

/***************************************************
  Note that parent_state and child_parent_state
  are normal positive boolean logic but the bits
  in the flag longword and the parent state argument
  to SET_PARENT_STATE are negative boolean logic.
****************************************************/
  parent_state = _TreeIsOn(dblist, *(int *)&parent_nid) & 1;
  TreeGetNci(*(int *)&child_nid, child_itm_list);
  child_parent_state = ((child_flags & NciM_PARENT_STATE) == 0);
  if (child_parent_state != parent_state)
    status = SetParentState(dblist, child_ptr, !parent_state);

  return status;
}<|MERGE_RESOLUTION|>--- conflicted
+++ resolved
@@ -95,8 +95,8 @@
   insures that you are not renameing the node
   off into space.)
 ************************************************/
-  nid_to_node(dblist, (nid_ptr), oldnode_ptr);
-  for (nptr = newnode; nptr; nptr = parent_of(nptr))
+  oldnode_ptr = nid_to_node(dblist, (nid_ptr));
+  for (nptr = newnode; nptr; nptr = parent_of(dblist, nptr))
     if (nptr == oldnode_ptr) {
       status = TreeINVPATH;
       goto cleanup;
@@ -115,43 +115,33 @@
 /************************************************
  OK so far so disconnect the old node
 *************************************************/
-  pptr = parent_of(oldnode_ptr);
-  if (child_of(pptr) == oldnode_ptr)
-    if (oldnode_ptr->INFO.TREE_INFO.brother) {
-      link_it(pptr->INFO.TREE_INFO.child, brother_of(oldnode_ptr), pptr);
+  pptr = parent_of(dblist, oldnode_ptr);
+  if (child_of(dblist, pptr) == oldnode_ptr)
+    if (oldnode_ptr->brother) {
+      pptr->child = node_offset(brother_of(dblist, oldnode_ptr), pptr);
     } else
-      pptr->INFO.TREE_INFO.child = 0;
+      pptr->child = 0;
   else {
-    for (nptr = child_of(pptr); nptr && (brother_of(nptr) != oldnode_ptr);
-	 nptr = brother_of(nptr)) ;
+    for (nptr = child_of(dblist, pptr); nptr && (brother_of(dblist, nptr) != oldnode_ptr);
+	 nptr = brother_of(dblist, nptr)) ;
     if (nptr)
-      if (oldnode_ptr->INFO.TREE_INFO.brother) {
-	link_it(nptr->INFO.TREE_INFO.brother, brother_of(oldnode_ptr), nptr);
+      if (oldnode_ptr->brother) {
+	nptr->brother = node_offset(brother_of(dblist, oldnode_ptr), nptr);
       } else
-	nptr->INFO.TREE_INFO.brother = 0;
+	nptr->brother = 0;
     else if (member_of(pptr) == oldnode_ptr)
-<<<<<<< HEAD
-      if (oldnode_ptr->INFO.TREE_INFO.brother) {
-	link_it(pptr->INFO.TREE_INFO.member, brother_of(oldnode_ptr), pptr);
-=======
       if (oldnode_ptr->brother) {
 	pptr->member = node_offset(brother_of(dblist, oldnode_ptr), pptr);
->>>>>>> a070ba84
       } else
-	pptr->INFO.TREE_INFO.member = 0;
+	pptr->member = 0;
     else {
-      for (nptr = member_of(pptr); nptr && (brother_of(nptr) != oldnode_ptr);
-	   nptr = brother_of(nptr)) ;
+      for (nptr = member_of(pptr); nptr && (brother_of(dblist, nptr) != oldnode_ptr);
+	   nptr = brother_of(dblist, nptr)) ;
       if (nptr)
-<<<<<<< HEAD
-	if (oldnode_ptr->INFO.TREE_INFO.brother) {
-	  link_it(nptr->INFO.TREE_INFO.brother, brother_of(oldnode_ptr), nptr);
-=======
 	if (oldnode_ptr->brother) {
 	  nptr->brother = node_offset(brother_of(dblist, oldnode_ptr), nptr);
->>>>>>> a070ba84
 	} else
-	  nptr->INFO.TREE_INFO.brother = 0;
+	  nptr->brother = 0;
       else {
 	status = TreeINVTREE;
 	goto cleanup;
