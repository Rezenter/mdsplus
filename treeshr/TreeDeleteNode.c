--- conflicted
+++ resolved
@@ -107,16 +107,16 @@
   if (!getbit(bitnum)) {
     NODE *node;
     NODE *descendent;
-    nid_to_node(dblist, nid, node);
+    node = nid_to_node(dblist, nid);
     if (count)
       (*count)++;
     setbit(bitnum);
-    for (descendent = member_of(node); descendent; descendent = brother_of(descendent)) {
+    for (descendent = member_of(node); descendent; descendent = brother_of(0, descendent)) {
       NID nid;
       node_to_nid(dblist, descendent, (&nid));
       check_nid(dblist, &nid, count);
     }
-    for (descendent = child_of(node); descendent; descendent = brother_of(descendent)) {
+    for (descendent = child_of(0, node); descendent; descendent = brother_of(0, descendent)) {
       NID nid;
       node_to_nid(dblist, descendent, (&nid));
       check_nid(dblist, &nid, count);
@@ -127,7 +127,7 @@
       unsigned short elt_num = 1;
       elt_nid.node = nid->node - swapshort((char *)&node->conglomerate_elt) + 1;
       elt_nid.tree = nid->tree;
-      nid_to_node(dblist, (&elt_nid), elt_node);
+      elt_node = nid_to_node(dblist, &elt_nid);
       for (; swapshort((char *)&elt_node->conglomerate_elt) == elt_num;
 	   elt_nid.node++, elt_num++, elt_node++)
 	check_nid(dblist, &elt_nid, count);
@@ -188,52 +188,42 @@
     int found = 0;
     _TreeRemoveNodesTags(dbid, *(int *)&nid);
     _TreeSetNoSubtree(dbid, *(int *)&nid);
-    nid_to_node(dblist, (&nid), node);
-    parent = parent_of(node);
-    if (child_of(parent) == node) {
+    node = nid_to_node(dblist, &nid);
+    parent = parent_of(0, node);
+    if (child_of(0, parent) == node) {
       found = 1;
-<<<<<<< HEAD
-      if (node->INFO.TREE_INFO.brother) {
-	link_it(parent->INFO.TREE_INFO.child, brother_of(node), parent);
-=======
       if (node->brother) {
 	parent->child = node_offset(brother_of(0, node), parent);
->>>>>>> a070ba84
       } else
-	parent->INFO.TREE_INFO.child = 0;
-    } else if (parent->INFO.TREE_INFO.child) {
+	parent->child = 0;
+    } else if (parent->child) {
       NODE *bro;
-      for (bro = child_of(parent); bro->INFO.TREE_INFO.brother && (brother_of(bro) != node);
-	   bro = brother_of(bro)) ;
-      if (brother_of(bro) == node) {
+      for (bro = child_of(0, parent); bro->brother && (brother_of(0, bro) != node);
+	   bro = brother_of(0, bro)) ;
+      if (brother_of(0, bro) == node) {
 	found = 1;
-	if (node->INFO.TREE_INFO.brother) {
-	  link_it(bro->INFO.TREE_INFO.brother, brother_of(node), bro);
+	if (node->brother) {
+	  bro->brother = node_offset(brother_of(0, node), bro);
 	} else
-	  bro->INFO.TREE_INFO.brother = 0;
+	  bro->brother = 0;
       }
     }
     if (!found) {
       if (member_of(parent) == node) {
-<<<<<<< HEAD
-	if (node->INFO.TREE_INFO.brother) {
-	  link_it(parent->INFO.TREE_INFO.member, brother_of(node), parent);
-=======
 	if (node->brother) {
 	  parent->member = node_offset(brother_of(0, node), parent);
->>>>>>> a070ba84
 	} else
-	  parent->INFO.TREE_INFO.member = 0;
-      } else if (parent->INFO.TREE_INFO.member) {
+	  parent->member = 0;
+      } else if (parent->member) {
 	NODE *bro;
-	for (bro = member_of(parent); bro->INFO.TREE_INFO.brother && (brother_of(bro) != node);
-	     bro = brother_of(bro)) ;
-	if (brother_of(bro) == node) {
+	for (bro = member_of(parent); bro->brother && (brother_of(0, bro) != node);
+	     bro = brother_of(0, bro)) ;
+	if (brother_of(0, bro) == node) {
 	  found = 1;
-	  if (node->INFO.TREE_INFO.brother) {
-	    link_it(bro->INFO.TREE_INFO.brother, brother_of(node), bro);
+	  if (node->brother) {
+	    bro->brother = node_offset(brother_of(0, node), bro);
 	  } else
-	    bro->INFO.TREE_INFO.brother = 0;
+	    bro->brother = 0;
 	}
       }
     }
@@ -246,29 +236,25 @@
       memcpy(edit->nci + nid.node - edit->first_in_mem, &empty_nci, sizeof(struct nci));
     memcpy(node->name, "deleted node", sizeof(node->name));
     LoadShort(zero, &node->conglomerate_elt);
-    node->INFO.TREE_INFO.member = 0;
-    node->INFO.TREE_INFO.brother = 0;
+    node->member = 0;
+    node->brother = 0;
     node->usage = 0;
     if (prevnode) {
       int tmp;
-      link_it(prevnode->parent, node, prevnode);
+      prevnode->parent = node_offset(node, prevnode);
       tmp = -swapint((char *)&prevnode->parent);
-      node->INFO.TREE_INFO.child = swapint((char *)&tmp);
+      node->child = swapint((char *)&tmp);
     } else {
       int tmp;
-<<<<<<< HEAD
-      link_it(tmp, node, dblist->tree_info->node);
-=======
       tmp = node_offset(node, dblist->tree_info->node);
->>>>>>> a070ba84
       dblist->tree_info->header->free = swapint((char *)&tmp);
-      node->INFO.TREE_INFO.child = 0;
+      node->child = 0;
     }
     if (firstempty) {
       int tmp;
-      link_it(node->parent, firstempty, node);
+      node->parent = node_offset(firstempty, node);
       tmp = -swapint((char *)&node->parent);
-      firstempty->INFO.TREE_INFO.child = swapint((char *)&tmp);
+      firstempty->child = swapint((char *)&tmp);
     } else
       node->parent = 0;
     prevnode = node;
