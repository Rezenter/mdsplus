--- conflicted
+++ resolved
@@ -393,7 +393,6 @@
       dblist->experiment = 0;
       free(dblist->main_treenam);
       dblist->main_treenam = 0;
-      memset(dblist->big_node_linkage, 0, sizeof(dblist->big_node_linkage));
     }
   }
   return status;
@@ -491,9 +490,9 @@
 	  dblist->tree_info = info;
 	  dblist->remote = 0;
 	} else {
-	  SubtreeNodeConnect(dblist, parent, info->node);
 	  for (iptr = dblist->tree_info; iptr->next_info; iptr = iptr->next_info) ;
 	  iptr->next_info = info;
+	  SubtreeNodeConnect(dblist, parent, info->node);
 	}
 
       /***********************************************
@@ -1048,33 +1047,6 @@
 
 static void SubtreeNodeConnect(PINO_DATABASE * dblist, NODE * parent, NODE * subtreetop)
 {
-<<<<<<< HEAD
-  NODE *grandparent = parent_of(parent);
-
-  /*************************************************
-  We must connect the parent node to its child
-  node by modifying the child index of the parent.
-  Before this field can be modified we must make
-  the page of memory modifiable. After modification
-  the page will be set back to readonly.
-  *************************************************/
-
-  if (child_of(grandparent) == parent) {
-    link_it2(dblist, grandparent, child, subtreetop, grandparent);
-  } else {
-    NODE *bro;
-    for (bro = child_of(grandparent); brother_of(bro) && (brother_of(bro) != parent);
-	 bro = brother_of(bro)) ;
-    if (brother_of(bro)) {
-      link_it2(dblist, bro, brother, subtreetop, bro);
-    }
-  }
-  memcpy(subtreetop->name, parent->name, sizeof(subtreetop->name));
-  link_parent(dblist, subtreetop, grandparent, subtreetop);
-  if (brother_of(parent)) {
-    link_it2(dblist, subtreetop, brother, brother_of(parent), subtreetop);
-  }
-=======
   NID child_nid, parent_nid, brother_nid = { 0, 0 };
   NODE *brother = brother_of(dblist, parent);
   parent->usage = TreeUSAGE_SUBTREE_REF;
@@ -1087,7 +1059,6 @@
   subtreetop->parent = *(int *)&parent_nid;
   subtreetop->brother = *(int *)&brother_nid;
   memcpy(subtreetop->name, parent->name, sizeof(subtreetop->name));
->>>>>>> a070ba84
   return;
 }
 
@@ -1290,10 +1261,10 @@
 	    status = TreeExpandNodes(*dblist, 0, 0);
 	    strncpy(info->node->name, "TOP         ", sizeof(info->node->name));
 	    info->node->parent = 0;
-	    info->node->INFO.TREE_INFO.child = 0;
-	    info->node->INFO.TREE_INFO.member = 0;
+	    info->node->child = 0;
+	    info->node->member = 0;
 	    info->node->usage = TreeUSAGE_SUBTREE;
-	    (info->node + 1)->INFO.TREE_INFO.child = 0;
+	    (info->node + 1)->child = 0;
 	    bitassign(1, info->edit->nci->flags, NciM_INCLUDE_IN_PULSE);
 	    info->tags = malloc(512);
 	    if (info->tags)
