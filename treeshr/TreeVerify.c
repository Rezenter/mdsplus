--- conflicted
+++ resolved
@@ -36,13 +36,8 @@
 
 static int maxnodes;
 static int nodecount;
-<<<<<<< HEAD
-static int countnodes(NODE * node);
-static int countfree(NODE * node);
-=======
 static int countnodes(PINO_DATABASE * dblist, NODE * node);
 static int countfree(PINO_DATABASE * dblist, NODE * node);
->>>>>>> a070ba84
 
 extern void **TreeCtx();
 
@@ -60,11 +55,11 @@
 	(NODE *) ((char *)dblist->tree_info->node + dblist->tree_info->header->free);
     nodecount = 0;
     maxnodes = dblist->tree_info->header->nodes;
-    if (countnodes(dblist->tree_info->node)) {
+    if (countnodes(dblist, dblist->tree_info->node)) {
       int allocated = nodecount;
       printf("Node summary:\n");
       printf("  Allocated = %d/%d\n", nodecount, maxnodes);
-      if (countfree(firstempty)) {
+      if (countfree(dblist, firstempty)) {
 	int free = nodecount - allocated;
 	int other = maxnodes - nodecount;
 	printf("  Free      = %d/%d\n", free, maxnodes);
@@ -77,11 +72,7 @@
   return status;
 }
 
-<<<<<<< HEAD
-static int countnodes(NODE * node)
-=======
 static int countnodes(PINO_DATABASE * dblist, NODE * node)
->>>>>>> a070ba84
 {
   if (node) {
     nodecount++;
@@ -89,19 +80,6 @@
       printf("Too many nodes found - exceeds total nodes %d\n", maxnodes);
       return 0;
     }
-<<<<<<< HEAD
-    if (member_of(node)) {
-      if (parent_of(member_of(node)) != node)
-	printf("Bad node linkage\n");
-      if (node->usage != TreeUSAGE_SUBTREE || node->parent == 0)
-	countnodes(member_of(node));
-    }
-    if (child_of(node)) {
-      if (parent_of(child_of(node)) != node)
-	printf("Bad node linkage\n");
-      if (node->usage != TreeUSAGE_SUBTREE || node->parent == 0)
-	countnodes(child_of(node));
-=======
     switch (node->usage) {
     case TreeUSAGE_SUBTREE_REF:
       break;
@@ -118,32 +96,27 @@
 	  printf("Bad node linkage\n");
 	countnodes(dblist, child_of(dblist, node));
       }
->>>>>>> a070ba84
     }
-    if (brother_of(node)) {
-      if (parent_of(brother_of(node)) != parent_of(node))
+    if (brother_of(dblist, node)) {
+      if (parent_of(dblist, brother_of(dblist, node)) != parent_of(dblist, node))
 	printf("Bad node linkage\n");
-      countnodes(brother_of(node));
+      countnodes(dblist, brother_of(dblist, node));
     }
   }
   return 1;
 }
 
-<<<<<<< HEAD
-static int countfree(NODE * node)
-=======
 static int countfree(PINO_DATABASE * dblist, NODE * node)
->>>>>>> a070ba84
 {
   NODE *lnode;
-  for (lnode = node; lnode; lnode = parent_of(lnode)) {
+  for (lnode = node; lnode; lnode = parent_of(dblist, lnode)) {
     nodecount++;
     if (nodecount > maxnodes) {
       printf("Too many nodes found - exceeds total nodes %d\n", maxnodes);
       return 0;
     }
     if (lnode->parent)
-      if (child_of(parent_of(lnode)) != lnode)
+      if (child_of(dblist, parent_of(dblist, lnode)) != lnode)
 	printf("Bad node linkage\n");
   }
   return 1;
