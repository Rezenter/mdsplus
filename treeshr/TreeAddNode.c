--- conflicted
+++ resolved
@@ -140,7 +140,7 @@
 	  for (i = strlen(node_name); i < sizeof(new_ptr->name); i++)
 	    new_ptr->name[i] = ' ';
 	  free(node_name);
-	  new_ptr->INFO.TREE_INFO.child = 0;
+	  new_ptr->child = 0;
 	  LoadShort(idx, &new_ptr->conglomerate_elt);
 	  if (node_type == BROTHER_TYPE_NOWILD || usage == TreeUSAGE_STRUCTURE
 	      || usage == TreeUSAGE_SUBTREE) {
@@ -150,7 +150,7 @@
 	    status = TreeInsertMember(parent, new_ptr, dblist->tree_info->header->sort_members);
 	    new_ptr->usage = ((usage <= TreeUSAGE_MAXIMUM) && (usage >= 0)) ? usage : TreeUSAGE_ANY;
 	  }
-	  node_to_nid(dblist, new_ptr, ((NID *) nid_out));
+	  *nid_out = node_to_nid(dblist, new_ptr, 0);
 	}
 	if (status & 1) {
 	  NCI new_nci;
@@ -158,8 +158,8 @@
 	  NID nid;
 	  int parent_nid;
 	  memset(&new_nci, 0, sizeof(NCI));
-	  node_to_nid(dblist, parent, ((NID *) & parent_nid));
-	  node_to_nid(dblist, new_ptr, (&nid));
+	  parent_nid = node_to_nid(dblist, parent, 0);
+	  node_to_nid(dblist, new_ptr, &nid);
 	  status = TreeGetNciLw(dblist->tree_info, nid.node, &scratch_nci);
 	  if (status & 1) {
 	    if (_TreeIsOn(dblist, *(int *)&parent_nid) & 1)
@@ -186,55 +186,33 @@
   NODE *pre_ptr;
   NODE *tmp_ptr;
   status = TreeNORMAL;		/* Assume success */
-<<<<<<< HEAD
-  link_it(child_ptr->parent, parent_ptr, child_ptr);	/* fill in the parent pointer */
-  child_ptr->INFO.TREE_INFO.brother = 0;	/* Assume it will be only child */
-  if (parent_ptr->INFO.TREE_INFO.child == 0) {	/* If first child */
-    link_it(parent_ptr->INFO.TREE_INFO.child, child_ptr, parent_ptr);	/*   hook it up */
-=======
   child_ptr->parent = node_offset(parent_ptr, child_ptr);	/* fill in the parent pointer */
   child_ptr->brother = 0;	/* Assume it will be only child */
   if (parent_ptr->child == 0) {	/* If first child */
     parent_ptr->child = node_offset(child_ptr, parent_ptr);
->>>>>>> a070ba84
   } else {			/* else */
 
     if (sort) {
-      for (pre_ptr = 0, tmp_ptr = child_of(parent_ptr);	/*   for all children < this one */
+      for (pre_ptr = 0, tmp_ptr = child_of(0, parent_ptr);	/*   for all children < this one */
 	   tmp_ptr && (strncmp((const char *)tmp_ptr->name, (const char *)child_ptr->name, 12) < 0);
-	   pre_ptr = tmp_ptr, tmp_ptr = brother_of(tmp_ptr)) ;
+	   pre_ptr = tmp_ptr, tmp_ptr = brother_of(0, tmp_ptr)) ;
       if (pre_ptr == 0) {	/*   if this will be first child */
-<<<<<<< HEAD
-	link_it(child_ptr->INFO.TREE_INFO.brother, child_of(parent_ptr), child_ptr);	/*     make bro old first child */
-	link_it(parent_ptr->INFO.TREE_INFO.child, child_ptr, parent_ptr);	/*     make it first child  */
-=======
 	child_ptr->brother = node_offset(child_of(0, parent_ptr), child_ptr);	/*     make bro old first child */
 	parent_ptr->child = node_offset(child_ptr, parent_ptr);	/*     make it first child  */
->>>>>>> a070ba84
       } else {			/*   else */
 
-	if (pre_ptr->INFO.TREE_INFO.brother == 0)	/*     if it will be last child */
-	  child_ptr->INFO.TREE_INFO.brother = 0;	/*       it has no brother */
+	if (pre_ptr->brother == 0)	/*     if it will be last child */
+	  child_ptr->brother = 0;	/*       it has no brother */
 	else {			/*     else */
 
-<<<<<<< HEAD
-	  link_it(child_ptr->INFO.TREE_INFO.brother, brother_of(pre_ptr), child_ptr);	/*       its bro is the previous's bro */
-=======
 	  child_ptr->brother = node_offset(brother_of(0, pre_ptr), child_ptr);	/*       its bro is the previous's bro */
->>>>>>> a070ba84
-	}
-	link_it(pre_ptr->INFO.TREE_INFO.brother, child_ptr, pre_ptr);	/*     the previous's bro is this one */
+	}
+	pre_ptr->brother = node_offset(child_ptr, pre_ptr);	/*     the previous's bro is this one */
       }
     } else {
-<<<<<<< HEAD
-      for (tmp_ptr = child_of(parent_ptr); tmp_ptr->INFO.TREE_INFO.brother;	/*    Find last child */
-	   tmp_ptr = brother_of(tmp_ptr)) ;
-      link_it(tmp_ptr->INFO.TREE_INFO.brother, child_ptr, tmp_ptr);	/*   make this child its brother */
-=======
       for (tmp_ptr = child_of(0, parent_ptr); tmp_ptr->brother;	/*    Find last child */
 	   tmp_ptr = brother_of(0, tmp_ptr)) ;
       tmp_ptr->brother = node_offset(child_ptr, tmp_ptr);	/*   make this child its brother */
->>>>>>> a070ba84
     }
   }
   return status;		/* return the status */
@@ -250,34 +228,34 @@
  Executable:
 */
   status = TreeNORMAL;		/* Assume success */
-  link_it(member_ptr->parent, parent_ptr, member_ptr);	/* fill in the parent pointer */
-  member_ptr->INFO.TREE_INFO.brother = 0;	/* Assume it will be only member */
-  if (parent_ptr->INFO.TREE_INFO.member == 0) {	/* If first member */
-    link_it(parent_ptr->INFO.TREE_INFO.member, member_ptr, parent_ptr);	/*   hook it up */
+  member_ptr->parent = node_offset(parent_ptr, member_ptr);	/* fill in the parent pointer */
+  member_ptr->brother = 0;	/* Assume it will be only member */
+  if (parent_ptr->member == 0) {	/* If first member */
+    parent_ptr->member = node_offset(member_ptr, parent_ptr);	/*   hook it up */
   } else {			/* else */
 
     if (sort) {
       for (pre_ptr = 0, tmp_ptr = member_of(parent_ptr);	/*   for all members < this one */
 	   tmp_ptr
 	   && (strncmp((const char *)tmp_ptr->name, (const char *)member_ptr->name, 12) < 0);
-	   pre_ptr = tmp_ptr, tmp_ptr = brother_of(tmp_ptr)) ;
+	   pre_ptr = tmp_ptr, tmp_ptr = brother_of(0, tmp_ptr)) ;
       if (pre_ptr == 0) {	/*   if this will be first child */
-	link_it(member_ptr->INFO.TREE_INFO.brother, member_of(parent_ptr), member_ptr);	/*     make bro old first child */
-	link_it(parent_ptr->INFO.TREE_INFO.member, member_ptr, parent_ptr);	/*     make it first child  */
+	member_ptr->brother = node_offset(member_of(parent_ptr), member_ptr);	/*     make bro old first child */
+	parent_ptr->member = node_offset(member_ptr, parent_ptr);	/*     make it first child  */
       } else {			/*   else */
 
-	if (pre_ptr->INFO.TREE_INFO.brother == 0)	/*     if it will be last child */
-	  member_ptr->INFO.TREE_INFO.brother = 0;	/*       it has no brother */
+	if (pre_ptr->brother == 0)	/*     if it will be last child */
+	  member_ptr->brother = 0;	/*       it has no brother */
 	else {			/*     else */
 
-	  link_it(member_ptr->INFO.TREE_INFO.brother, brother_of(pre_ptr), member_ptr);	/*       its bro is the previous's bro */
-	}
-	link_it(pre_ptr->INFO.TREE_INFO.brother, member_ptr, pre_ptr);	/*     the previous's bro is this one */
+	  member_ptr->brother = node_offset(brother_of(0, pre_ptr), member_ptr);	/*       its bro is the previous's bro */
+	}
+	pre_ptr->brother = node_offset(member_ptr, pre_ptr);	/*     the previous's bro is this one */
       }
     } else {
       for (tmp_ptr = member_of(parent_ptr);	/*    Find last member */
-	   tmp_ptr->INFO.TREE_INFO.brother; tmp_ptr = brother_of(tmp_ptr)) ;
-      link_it(tmp_ptr->INFO.TREE_INFO.brother, member_ptr, tmp_ptr);	/*   make this child its brother */
+	   tmp_ptr->brother; tmp_ptr = brother_of(0, tmp_ptr)) ;
+      tmp_ptr->brother = node_offset(member_ptr, tmp_ptr);	/*   make this child its brother */
     }
   }
   return status;		/* return the status */
@@ -311,7 +289,7 @@
 
     if (node_ptr->parent) {
       header_ptr->free += swapint((char *)&node_ptr->parent);
-      (parent_of(node_ptr))->INFO.TREE_INFO.child = 0;
+      (parent_of(0, node_ptr))->child = 0;
     } else
       header_ptr->free = -1;
 
@@ -352,10 +330,8 @@
        int       uic_code = JPI$_UIC;
        lib$getjpi(&uic_code, 0, 0, &empty_nci.nci$l_owner_identifier, 0, 0);
      */
-    char *offset1 = (char *)(sizeof(NODE) * 1);
-    char *offset2 = (char *)(sizeof(NODE) * 2);
-    link_it(empty_node.parent, offset2, offset1);
-    link_it(empty_node.INFO.TREE_INFO.child, offset1, offset2);
+    empty_node.parent = sizeof(NODE);
+    empty_node.child = -(int)sizeof(NODE);;
     empty_node_array = (NODE *) malloc(empty_node_size);
     if (empty_node_array == NULL)
       return 0;
@@ -454,14 +430,14 @@
   if (header_ptr->free == -1) {
     header_ptr->free = header_ptr->nodes * sizeof(NODE);
     node_ptr = (NODE *) ((char *)info_ptr->node + header_ptr->free);
-    node_ptr->INFO.TREE_INFO.child = 0;
+    node_ptr->child = 0;
   } else {
     int tmp;
     for (node_ptr = (NODE *) ((char *)info_ptr->node + header_ptr->free);
-	 node_ptr->parent; node_ptr = parent_of(node_ptr)) ;
-    link_it(node_ptr->parent, (info_ptr->node + header_ptr->nodes), node_ptr);
+	 node_ptr->parent; node_ptr = parent_of(0, node_ptr)) ;
+    node_ptr->parent = node_offset((info_ptr->node + header_ptr->nodes), node_ptr);
     tmp = -swapint((char *)&node_ptr->parent);
-    (info_ptr->node + header_ptr->nodes)->INFO.TREE_INFO.child = swapint((char *)&tmp);
+    (info_ptr->node + header_ptr->nodes)->child = swapint((char *)&tmp);
   }
   header_ptr->nodes += EXTEND_NODES;
   return status;
@@ -511,7 +487,7 @@
 #define set_parent(nod_ptr, new_par_ptr) \
   (nod_ptr)->parent = (int)((char *)new_par_ptr - (char *)nod_ptr)
 #define set_child(nod_ptr, new_child_ptr) \
-  (nod_ptr)->INFO.TREE_INFO.child = (int)((char *)new_child_ptr - (char *)nod_ptr)
+  (nod_ptr)->child = (int)((char *)new_child_ptr - (char *)nod_ptr)
 
 int _TreeStartConglomerate(void *dbid, int size)
 {
@@ -549,7 +525,7 @@
     if (i == 0)
       starting_node_ptr = this_node_ptr;
     if (this_node_ptr->parent) {
-      next_node_ptr = parent_of(this_node_ptr);
+      next_node_ptr = parent_of(0, this_node_ptr);
       if (next_node_ptr - this_node_ptr != 1)
 	i = 0;
       else
@@ -570,16 +546,16 @@
   nessesary move the pointers around to  make it so.
 ****************************************************/
   if (status & 1) {
-    if (starting_node_ptr->INFO.TREE_INFO.child != 0) {
-      if (parent_of(this_node_ptr)) {
-	set_parent(child_of(starting_node_ptr), parent_of(this_node_ptr));
-	set_child(parent_of(this_node_ptr), child_of(starting_node_ptr));
+    if (starting_node_ptr->child != 0) {
+      if (parent_of(0, this_node_ptr)) {
+	set_parent(child_of(0, starting_node_ptr), parent_of(0, this_node_ptr));
+	set_child(parent_of(0, this_node_ptr), child_of(0, starting_node_ptr));
       } else
-	(child_of(starting_node_ptr))->parent = 0;
+	(child_of(0, starting_node_ptr))->parent = 0;
       set_parent(this_node_ptr, (NODE *) ((char *)info_ptr->node + header_ptr->free));
       set_child((NODE *) ((char *)info_ptr->node + header_ptr->free), this_node_ptr);
       header_ptr->free = (int)((char *)starting_node_ptr - (char *)info_ptr->node);
-      starting_node_ptr->INFO.TREE_INFO.child = 0;
+      starting_node_ptr->child = 0;
     }
     info_ptr->edit->conglomerate_index = 0;
     info_ptr->edit->conglomerate_size = size;
@@ -788,21 +764,17 @@
       if (node_ptr == (NODE *) ((char *)nodes_ptr + *free_ptr)) {
 	if (node_ptr->parent) {
 	  *free_ptr += swapint((char *)&node_ptr->parent);
-	  (parent_of(node_ptr))->INFO.TREE_INFO.child = 0;
+	  (parent_of(0, node_ptr))->child = 0;
 	} else
 	  *free_ptr = -1;
       } else {
-	NODE *p = parent_of(node_ptr);
-	NODE *c = child_of(node_ptr);
+	NODE *p = parent_of(0, node_ptr);
+	NODE *c = child_of(0, node_ptr);
 	if (p) {
-<<<<<<< HEAD
-	  link_it(p->INFO.TREE_INFO.child, c, p);
-=======
 	  p->child = node_offset(c, p);
->>>>>>> a070ba84
 	}
 	if (c) {
-	  link_it(c->parent, p, c);
+	  c->parent = node_offset(p, c);
 	}
       }
     }
@@ -859,12 +831,12 @@
   if (!(IS_OPEN_FOR_EDIT(dblist)))
     return TreeNOEDIT;
 
-  nid_to_node(dblist, nid_ptr, node_ptr);
-  if (node_ptr->INFO.TREE_INFO.child != 0)
+  node_ptr = nid_to_node(dblist, nid_ptr);
+  if (node_ptr->child != 0)
     return TreeNOTCHILDLESS;
-  if (node_ptr->INFO.TREE_INFO.member != 0)
+  if (node_ptr->member != 0)
     return TreeNOTMEMBERLESS;
-  if (!(TreeIsChild(node_ptr) & 1))
+  if (!(TreeIsChild(dblist, node_ptr) & 1))
     return TreeNOTSON;
 
 /***************************************************
@@ -940,7 +912,7 @@
  Find the node in the externals list.
 *************************************/
 
-  nid_to_node(dblist, nid_ptr, node_ptr);
+  node_ptr = nid_to_node(dblist, nid_ptr);
   node_idx = (int)(node_ptr - dblist->tree_info->node);
   for (ext_idx = 0; ext_idx < dblist->tree_info->header->externals; ext_idx++)
     if (swapint((char *)&dblist->tree_info->external[ext_idx]) == node_idx)
