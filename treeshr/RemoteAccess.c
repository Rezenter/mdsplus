--- conflicted
+++ resolved
@@ -1432,11 +1432,7 @@
   ssize_t MDS_IO_READ_X(int fd, off_t offset, void *buff, size_t count, int *deleted) {
     ssize_t ans = -1;
     if (count == 0) {
-<<<<<<< HEAD
-      if (deleted) 
-=======
       if (deleted)
->>>>>>> b9e80598
 	*deleted=0;
       return 0;
     }
