/*
Copyright (c) 2017, Massachusetts Institute of Technology All rights reserved.

Redistribution and use in source and binary forms, with or without
modification, are permitted provided that the following conditions are met:

Redistributions of source code must retain the above copyright notice, this
list of conditions and the following disclaimer.

Redistributions in binary form must reproduce the above copyright notice, this
list of conditions and the following disclaimer in the documentation and/or
other materials provided with the distribution.

THIS SOFTWARE IS PROVIDED BY THE COPYRIGHT HOLDERS AND CONTRIBUTORS "AS IS"
AND ANY EXPRESS OR IMPLIED WARRANTIES, INCLUDING, BUT NOT LIMITED TO, THE
IMPLIED WARRANTIES OF MERCHANTABILITY AND FITNESS FOR A PARTICULAR PURPOSE ARE
DISCLAIMED. IN NO EVENT SHALL THE COPYRIGHT HOLDER OR CONTRIBUTORS BE LIABLE
FOR ANY DIRECT, INDIRECT, INCIDENTAL, SPECIAL, EXEMPLARY, OR CONSEQUENTIAL
DAMAGES (INCLUDING, BUT NOT LIMITED TO, PROCUREMENT OF SUBSTITUTE GOODS OR
SERVICES; LOSS OF USE, DATA, OR PROFITS; OR BUSINESS INTERRUPTION) HOWEVER
CAUSED AND ON ANY THEORY OF LIABILITY, WHETHER IN CONTRACT, STRICT LIABILITY,
OR TORT (INCLUDING NEGLIGENCE OR OTHERWISE) ARISING IN ANY WAY OUT OF THE USE
OF THIS SOFTWARE, EVEN IF ADVISED OF THE POSSIBILITY OF SUCH DAMAGE.
*/
#include <mdsplus/mdsplus.h>
#include <stdio.h>
#include <string.h>
#include <stdlib.h>
#include <ctype.h>
#include <pthread_port.h>
#include <mdsdescrip.h>
#include <mds_stdarg.h>
#include <mdstypes.h>
#include <mdsshr.h>
#include <ncidef.h>
#include <dbidef.h>
#include <treeshr.h>
#include <treeshr_messages.h>
#include <libroutines.h>
#include <strroutines.h>
#include <tdishr.h>
#include "MDSplus_Data.h"
#include "MDSplus_Tree.h"
#include "MDSplus_TreeNode.h"
#include "MDSplus_Event.h"
#include "MDSplus_REvent.h"
#include "MDSplus_Connection.h"


#define PTR2JLONG(ctx) (jlong)(int64_t)(intptr_t)(ctx)
#define JLONG2PTR(ctx) (void*)(intptr_t)(int64_t)(ctx)

#define CTXCALL0(FUN)     (ctx?_##FUN( ctx)            :FUN())
#define CTXCALLR(FUN,...) (ctx?_##FUN(&ctx,__VA_ARGS__):FUN(__VA_ARGS__))
#define CTXCALLN(FUN,...) (ctx?_##FUN( ctx,__VA_ARGS__):FUN(__VA_ARGS__))

static void set_ctx_field(JNIEnv * env, jobject jobj, void *ctx) {
  jclass   cls = (*env)->GetObjectClass(env, jobj);
  if (!cls) return; // be safe during finalize
  jfieldID ctxFid = (*env)->GetFieldID(env, cls, "ctx", "J");
  if (!ctxFid) return; // be safe during finalize
  (*env)->SetLongField(env, jobj, ctxFid, PTR2JLONG(ctx));
}

static int doAction(void *ctx, int nid) {
//EXPORT int doAction(int nid)
  int status;
  int retStatus = 0;
  EMPTYXD(xd);
  EMPTYXD(xd1);
  struct descriptor_program *program_d_ptr;
  struct descriptor_method *method_d_ptr;
    struct descriptor_routine *routine_d_ptr;
  struct descriptor_procedure *procedure_d_ptr;
  struct descriptor *language_d_ptr, *command_proc_d_ptr;
  struct descriptor_r *curr_rec_ptr;
  char *command, *expression, *path;
  struct descriptor expr_d = { 0, DTYPE_T, CLASS_S, 0 };
  int method_nid, i;
  struct descriptor nid_d = { sizeof(int), DTYPE_NID, CLASS_S, 0 };
  struct descriptor retStatus_d = { sizeof(int), DTYPE_L, CLASS_S, (char *)&retStatus };
  dtype_t type = DTYPE_L;
  DESCRIPTOR_CALL(call_d, 0, 253, 0, 0);
  struct descriptor_d *decArgs;
  char *currPtr;
  int argLen, numArgs;

  nid_d.pointer = (char *)&method_nid;
  call_d.pointer = &type;
  status = CTXCALLN(TreeGetRecord,nid, &xd);
  if STATUS_NOT_OK
    return status;
  if (!xd.pointer)
    return 0;

  curr_rec_ptr = (struct descriptor_r *)xd.pointer;
  if (curr_rec_ptr->dtype == DTYPE_ACTION)

    curr_rec_ptr = (struct descriptor_r *)((struct descriptor_action *)curr_rec_ptr)->task;
  if (!curr_rec_ptr)
    return 0;

  switch (curr_rec_ptr->dtype) {
  case DTYPE_PROGRAM:
    program_d_ptr = (struct descriptor_program *)curr_rec_ptr;
    if (!program_d_ptr->program) {
      status = 0;
      break;
    }
    status = CTXCALLN(TdiEvaluate,program_d_ptr->program, &xd1 MDS_END_ARG);
    if STATUS_NOT_OK
      break;
    if (!xd1.pointer || xd1.pointer->dtype != DTYPE_T) {
      status = 0;
      break;
    }
    command = malloc(xd1.pointer->length + 1);
    memcpy(command, xd1.pointer->pointer, xd1.pointer->length);
    command[xd1.pointer->length] = 0;
    MdsFree1Dx(&xd1, 0);
    size_t expr_len = strlen(command) + 20;
    expression = malloc(expr_len);
    snprintf(expression, expr_len, "spawn(\"%s\",,)", command);
    expr_d.length = strlen(expression);
    expr_d.pointer = expression;
    status = CTXCALLN(TdiCompile,&expr_d, &xd1 MDS_END_ARG);
    free(command);
    free(expression);
    if STATUS_OK
      status = CTXCALLN(TdiEvaluate,(struct  descriptor *)&xd1, &xd1 MDS_END_ARG);

    if STATUS_OK {
      //struct descriptor *out = xd1.pointer;
//      printf("type   = %d\n", out->dtype);
//      printf("value = %d error %d \n", *(int *)out->pointer, errno);

      if (!xd1.pointer || xd1.pointer->dtype != DTYPE_L) {
	status = 0;
	break;
      }
      // Try to distingush between system error success execution  return  0 code
      // and error execution should be return a code < 255
      // and MDSplus essror code which has this convention odd number success
      // even number error with a value larger than 255
      status = *(int *)(xd1.pointer->pointer);
      if (status != 0 && status < 255) {
	status = 0;
      } else {
	if (status == 0)
	  status = 1;
      }
    }

    MdsFree1Dx(&xd1, 0);

    break;

  case DTYPE_METHOD:
    method_d_ptr = (struct descriptor_method *)curr_rec_ptr;
    if (!method_d_ptr->object || !method_d_ptr->method) {
      status = 0;
      break;
    }
    if (method_d_ptr->object->dtype == DTYPE_NID) {
#define DOMETHOD(...) CTXCALLN(TreeDoMethod, method_d_ptr->object, method_d_ptr->method, __VA_ARGS__ MDS_END_ARG)
      if (method_d_ptr->ndesc == 3)
	status = DOMETHOD(&retStatus_d);
      else if (method_d_ptr->ndesc == 4)
	status = DOMETHOD(method_d_ptr->arguments[0],&retStatus_d);
      else {
	if (!method_d_ptr->arguments[0])
	  status = DOMETHOD(&retStatus_d);
	else if (!method_d_ptr->arguments[1])
	  status = DOMETHOD(method_d_ptr->arguments[0],&retStatus_d);
	else
	  status = DOMETHOD(method_d_ptr->arguments[0], method_d_ptr->arguments[1], &retStatus_d);
      }
      if STATUS_OK
	status = retStatus;
#undef DOMETHOD
    } else if (method_d_ptr->object->dtype == DTYPE_PATH) {
#define DOMETHOD(...) CTXCALLN(TreeDoMethod, &nid_d, method_d_ptr->method, __VA_ARGS__ MDS_END_ARG)
      path = malloc(method_d_ptr->object->length + 1);
      memcpy(path, method_d_ptr->object->pointer, method_d_ptr->object->length);
      path[method_d_ptr->object->length] = 0;
      status = CTXCALLN(TreeFindNode, path, &method_nid);
      free(path);
      if STATUS_OK {
	if (method_d_ptr->ndesc == 3) {
	  status = DOMETHOD(&retStatus_d);
	} else if (method_d_ptr->ndesc == 4) {
	  status = DOMETHOD(method_d_ptr->arguments[0],&retStatus_d);
	} else {		//no more than 2 arguments....
	  status = DOMETHOD(method_d_ptr->arguments[0], method_d_ptr->arguments[1], &retStatus_d);
        }
	if STATUS_OK
	  status = retStatus;
      }
#undef DOMETHOD
    } else
      status = 0;
    break;

  case DTYPE_ROUTINE:
    routine_d_ptr = (struct descriptor_routine *)curr_rec_ptr;
    call_d.image = routine_d_ptr->image;
    call_d.routine = routine_d_ptr->routine;
    call_d.ndesc = routine_d_ptr->ndesc - 1;

    for (i = 0; i < routine_d_ptr->ndesc - 3; i++)
      call_d.arguments[i] = routine_d_ptr->arguments[i];
    status = CTXCALLR(TdiEvaluate,(struct descriptor *)&call_d, &xd1 MDS_END_ARG);

    if STATUS_OK {

      //struct descriptor *out = xd1.pointer;
//      printf("type   = %d\n", out->dtype);
//      printf("value = %d\n", *(int *)out->pointer);

      if (!xd1.pointer || xd1.pointer->dtype != DTYPE_L) {
	status = 0;
	break;
      }
      // Try to distingush between system error success execution  return  0 code
      // and error execution should be return a code < 255
      // and MDSplus essror code which has this convention odd number success
      // even number error with a value larger than 255
      status = *(int *)(xd1.pointer->pointer);
      if (status != 0 && status < 255) {
	status = 0;
      } else {
	if (status == 0)
	  status = 1;
      }
    }

    MdsFree1Dx(&xd1, 0);

    break;

  case DTYPE_FUNCTION:
    status = CTXCALLR(TdiData,(struct descriptor *)curr_rec_ptr, &xd MDS_END_ARG);
    break;

  case DTYPE_PROCEDURE:
    procedure_d_ptr = (struct descriptor_procedure *)curr_rec_ptr;
    language_d_ptr = procedure_d_ptr->language;
    command_proc_d_ptr = procedure_d_ptr->procedure;
    if (!language_d_ptr || !command_proc_d_ptr) {
      status = 0;
      break;
    }
    decArgs = malloc(sizeof(struct descriptor) * (procedure_d_ptr->ndesc - 3));
    argLen = numArgs = 0;

    for (i = 0; i < procedure_d_ptr->ndesc - 3; i++) {
      if (!procedure_d_ptr->arguments[i])
	break;
      decArgs[i].dtype = DTYPE_T;
      decArgs[i].class = CLASS_D;
      decArgs[i].length = 0;
      decArgs[i].pointer = 0;
      status = CTXCALLR(TdiDecompile,procedure_d_ptr->arguments[i], &decArgs[i] MDS_END_ARG);
      if STATUS_NOT_OK
	break;
      numArgs++;
      argLen += 2 + decArgs[i].length;
    }
    command = malloc(32 + argLen + language_d_ptr->length + command_proc_d_ptr->length);

    currPtr = MdsDescrToCstring(command_proc_d_ptr);
    if (numArgs > 0)
      sprintf(command, "echo \'%s,", currPtr);
    else
      sprintf(command, "echo \'%s", currPtr);

    for (i = 0; i < numArgs; i++) {
      if (!procedure_d_ptr->arguments[i])
	break;

      currPtr = MdsDescrToCstring((struct descriptor *)&decArgs[i]);
      if (i < numArgs - 1)
	sprintf(&command[strlen(command)], "%s,", currPtr);
      else
	sprintf(&command[strlen(command)], "%s", currPtr);
      StrFree1Dx(&decArgs[i]);
    }

    currPtr = MdsDescrToCstring(language_d_ptr);
    sprintf(&command[strlen(command)], "\' | %s", currPtr);

//    printf("Command : %s\n", command);
    status = system(command);
    //
    if (status != 0)
      status = 0;
    else
      status = 1;
//    printf("Return status : %d \n", status, errno);

    free(command);
    free(decArgs);
    break;

  default:
    status = 0;
  }
  MdsFree1Dx(&xd, 0);
  return status;
}



static int doAction(void *dbid, int nid)
//EXPORT int doAction(int nid)
{
  int status;
  int retStatus = 0;
  EMPTYXD(xd);
  EMPTYXD(xd1);
  struct descriptor_program *program_d_ptr;
  struct descriptor_method *method_d_ptr;
    struct descriptor_routine *routine_d_ptr;
  struct descriptor_procedure *procedure_d_ptr;
  struct descriptor *language_d_ptr, *command_proc_d_ptr;
  struct descriptor_r *curr_rec_ptr;
  char *command, *expression, *path;
  struct descriptor expr_d = { 0, DTYPE_T, CLASS_S, 0 };
  int method_nid, i;
  struct descriptor nid_d = { sizeof(int), DTYPE_NID, CLASS_S, 0 };
  struct descriptor retStatus_d = { sizeof(int), DTYPE_L, CLASS_S, (char *)&retStatus };
  dtype_t type = DTYPE_L;
  DESCRIPTOR_CALL(call_d, 0, 253, 0, 0);
  struct descriptor_d *decArgs;
  char *currPtr;
  int argLen, numArgs;

  nid_d.pointer = (char *)&method_nid;
  call_d.pointer = &type;
  status = _TreeGetRecord(dbid, nid, &xd);
  if (!(status & 1))
    return status;
  if (!xd.pointer)
    return 0;

  curr_rec_ptr = (struct descriptor_r *)xd.pointer;
  if (curr_rec_ptr->dtype == DTYPE_ACTION)

    curr_rec_ptr = (struct descriptor_r *)((struct descriptor_action *)curr_rec_ptr)->task;
  if (!curr_rec_ptr)
    return 0;

  switch (curr_rec_ptr->dtype) {
  case DTYPE_PROGRAM:
    program_d_ptr = (struct descriptor_program *)curr_rec_ptr;
    if (!program_d_ptr->program) {
      status = 0;
      break;
    }
    status = TdiEvaluate(program_d_ptr->program, &xd1 MDS_END_ARG);
    if (!(status & 1))
      break;
    if (!xd1.pointer || xd1.pointer->dtype != DTYPE_T) {
      status = 0;
      break;
    }
    command = malloc(xd1.pointer->length + 1);
    memcpy(command, xd1.pointer->pointer, xd1.pointer->length);
    command[xd1.pointer->length] = 0;
    MdsFree1Dx(&xd1, 0);
    size_t expr_len = strlen(command) + 20;
    expression = malloc(expr_len);
    snprintf(expression, expr_len, "spawn(\"%s\",,)", command);
    expr_d.length = strlen(expression);
    expr_d.pointer = expression;
    status = TdiCompile(&expr_d, &xd1 MDS_END_ARG);
    free(command);
    free(expression);
    if (status & 1)
      status = TdiEvaluate((struct  descriptor *)&xd1, &xd1 MDS_END_ARG);

    if (status & 1) {
      //struct descriptor *out = xd1.pointer;
//      printf("type   = %d\n", out->dtype);
//      printf("value = %d error %d \n", *(int *)out->pointer, errno);

      if (!xd1.pointer || xd1.pointer->dtype != DTYPE_L) {
	status = 0;
	break;
      }
      // Try to distingush between system error success execution  return  0 code
      // and error execution should be return a code < 255
      // and MDSplus essror code which has this convention odd number success
      // even number error with a value larger than 255
      status = *(int *)(xd1.pointer->pointer);
      if (status != 0 && status < 255) {
	status = 0;
      } else {
	if (status == 0)
	  status = 1;
      }
    }

    MdsFree1Dx(&xd1, 0);

    break;

  case DTYPE_METHOD:
    method_d_ptr = (struct descriptor_method *)curr_rec_ptr;
    if (!method_d_ptr->object || !method_d_ptr->method) {
      status = 0;
      break;
    }
    if (method_d_ptr->object->dtype == DTYPE_NID) {
      if (method_d_ptr->ndesc == 3)
	status = _TreeDoMethod(dbid, method_d_ptr->object, method_d_ptr->method, &retStatus_d MDS_END_ARG);
      else if (method_d_ptr->ndesc == 4)
	status =
	    _TreeDoMethod(dbid, method_d_ptr->object, method_d_ptr->method, method_d_ptr->arguments[0],
			 &retStatus_d MDS_END_ARG);
      else {
	if (!method_d_ptr->arguments[0])
	  status =
	      _TreeDoMethod(dbid, method_d_ptr->object, method_d_ptr->method, &retStatus_d MDS_END_ARG);
	else if (!method_d_ptr->arguments[1])
	  status =
	      _TreeDoMethod(dbid, method_d_ptr->object, method_d_ptr->method, method_d_ptr->arguments[0],
			   &retStatus_d MDS_END_ARG);
	else
	  status =
	      _TreeDoMethod(dbid, method_d_ptr->object, method_d_ptr->method, method_d_ptr->arguments[0],
			   method_d_ptr->arguments[1], &retStatus_d MDS_END_ARG);
      }
      if (status & 1)
	status = retStatus;
    } else if (method_d_ptr->object->dtype == DTYPE_PATH) {
      path = malloc(method_d_ptr->object->length + 1);
      memcpy(path, method_d_ptr->object->pointer, method_d_ptr->object->length);
      path[method_d_ptr->object->length] = 0;
      status = _TreeFindNode(dbid, path, &method_nid);
      free(path);
      if (method_d_ptr->ndesc == 3) {
	if (status & 1)
	  status = _TreeDoMethod(dbid, &nid_d, method_d_ptr->method, &retStatus_d MDS_END_ARG);
      } else if (method_d_ptr->ndesc == 4) {
	if (status & 1)
	  status =
	      _TreeDoMethod(dbid, &nid_d, method_d_ptr->method, method_d_ptr->arguments[0],
			   &retStatus_d MDS_END_ARG);
      } else			//no more than 2 arguments....
      {
	if (status & 1)
	  status = _TreeDoMethod(dbid, &nid_d, method_d_ptr->method, method_d_ptr->arguments[0],
				method_d_ptr->arguments[1], &retStatus_d MDS_END_ARG);
      }
      if (status & 1)
	status = retStatus;
    } else
      status = 0;
    break;

  case DTYPE_ROUTINE:
    routine_d_ptr = (struct descriptor_routine *)curr_rec_ptr;
    call_d.image = routine_d_ptr->image;
    call_d.routine = routine_d_ptr->routine;
    call_d.ndesc = routine_d_ptr->ndesc - 1;

    for (i = 0; i < routine_d_ptr->ndesc - 3; i++)
      call_d.arguments[i] = routine_d_ptr->arguments[i];
    status = TdiEvaluate((struct descriptor *)&call_d, &xd1 MDS_END_ARG);

    if (status & 1) {

      //struct descriptor *out = xd1.pointer;
//      printf("type   = %d\n", out->dtype);
//      printf("value = %d\n", *(int *)out->pointer);

      if (!xd1.pointer || xd1.pointer->dtype != DTYPE_L) {
	status = 0;
	break;
      }
      // Try to distingush between system error success execution  return  0 code
      // and error execution should be return a code < 255
      // and MDSplus essror code which has this convention odd number success
      // even number error with a value larger than 255
      status = *(int *)(xd1.pointer->pointer);
      if (status != 0 && status < 255) {
	status = 0;
      } else {
	if (status == 0)
	  status = 1;
      }
    }

    MdsFree1Dx(&xd1, 0);

    break;

  case DTYPE_FUNCTION:
    status = TdiData((struct descriptor *)curr_rec_ptr, &xd MDS_END_ARG);
    break;

  case DTYPE_PROCEDURE:
    procedure_d_ptr = (struct descriptor_procedure *)curr_rec_ptr;
    language_d_ptr = procedure_d_ptr->language;
    command_proc_d_ptr = procedure_d_ptr->procedure;
    if (!language_d_ptr || !command_proc_d_ptr) {
      status = 0;
      break;
    }
    decArgs = malloc(sizeof(struct descriptor) * (procedure_d_ptr->ndesc - 3));
    argLen = numArgs = 0;

    for (i = 0; i < procedure_d_ptr->ndesc - 3; i++) {
      if (!procedure_d_ptr->arguments[i])
	break;
      decArgs[i].dtype = DTYPE_T;
      decArgs[i].class = CLASS_D;
      decArgs[i].length = 0;
      decArgs[i].pointer = 0;
      status = TdiDecompile(procedure_d_ptr->arguments[i], &decArgs[i] MDS_END_ARG);
      if (!(status & 1))
	break;
      numArgs++;
      argLen += 2 + decArgs[i].length;
    }
    command = malloc(32 + argLen + language_d_ptr->length + command_proc_d_ptr->length);

    currPtr = MdsDescrToCstring(command_proc_d_ptr);
    if (numArgs > 0)
      sprintf(command, "echo \'%s,", currPtr);
    else
      sprintf(command, "echo \'%s", currPtr);

    for (i = 0; i < numArgs; i++) {
      if (!procedure_d_ptr->arguments[i])
	break;

      currPtr = MdsDescrToCstring((struct descriptor *)&decArgs[i]);
      if (i < numArgs - 1)
	sprintf(&command[strlen(command)], "%s,", currPtr);
      else
	sprintf(&command[strlen(command)], "%s", currPtr);
      StrFree1Dx(&decArgs[i]);
    }

    currPtr = MdsDescrToCstring(language_d_ptr);
    sprintf(&command[strlen(command)], "\' | %s", currPtr);

//    printf("Command : %s\n", command);
    status = system(command);
    //
    if (status != 0)
      status = 0;
    else
      status = 1;
//    printf("Return status : %d \n", status, errno);

    free(command);
    free(decArgs);
    break;

  default:
    status = 0;
  }
  MdsFree1Dx(&xd, 0);
  return status;
}











extern int GetAnswerInfoTS(int sock, char *dtype, short *length, char *ndims, int *dims,
			   int *numbytes, void * *dptr, void **m);

#ifdef DEBUG
static void printDecompiled (struct descriptor *dsc)
{
  EMPTYXD(out_xd);
  static char decompiled[1024];

  TdiDecompile(dsc, &out_xd MDS_END_ARG);
  if (!out_xd.pointer)
    printf("NULL\n");
  memcpy(decompiled, out_xd.pointer->pointer, out_xd.pointer->length);
  decompiled[out_xd.pointer->length] = 0;
  printf("%s\n", decompiled);
  MdsFree1Dx(&out_xd, 0);
}
static void printDecompiled1(void *ctx, struct descriptor *dsc)
{
  EMPTYXD(out_xd);
  static char decompiled[1024];

  CTXCALLR(TdiDecompile, dsc, &out_xd MDS_END_ARG);
  if (!out_xd.pointer)
    printf("NULL\n");
  memcpy(decompiled, out_xd.pointer->pointer, out_xd.pointer->length);
  decompiled[out_xd.pointer->length] = 0;
  printf("%s\n", decompiled);
  MdsFree1Dx(&out_xd, 0);
}
#endif

static void FreeDescrip(struct descriptor *desc);

static jintArray getDimensions(JNIEnv * env, void *dsc)
{
  ARRAY_COEFF(char *, 256) * arrD = dsc;
  jintArray jdims;
  int dim = (arrD->length > 0) ? arrD->arsize / arrD->length : 0;
  jdims = (*env)->NewIntArray(env, arrD->dimct);
  if(jdims)
  {
    if (arrD->dimct == 1)
      (*env)->SetIntArrayRegion(env, jdims, 0, 1, (const jint *)&dim);
    else
      (*env)->SetIntArrayRegion(env, jdims, 0, arrD->dimct, (const jint *)arrD->m);
  }
  return jdims;
}

static jobject DescripToObject(JNIEnv * env, void *ctx, struct descriptor *desc,
			       jobject helpObj, jobject unitsObj, jobject errorObj,
			       jobject validationObj)
{
  jclass cls, data_cls;
  jmethodID constr;
  int i, length, count, status;
  unsigned int opcode;
  jobject obj, exc, curr_obj, ris;
  jvalue args[8];
  jbyteArray jbytes;
  jshortArray jshorts;
  jintArray jints;
  jlongArray jlongs;
  jfloatArray jfloats;
  jdoubleArray jdoubles;
  jobjectArray jobjects;
  jfieldID data_fid, opcode_fid;
  float *float_buf;
  double *double_buf;

  char message[64];
  struct descriptor_a *array_d;
  struct descriptor_r *record_d;
  char *buf;
  //EMPTYXD(float_xd);
  EMPTYXD(ca_xd);
  int is_ca = 0;

  if (!desc) {
    return NULL;
  }
//printf("DescripToObject dtype = %d class = %d\n", desc->dtype, desc->class);

  if (desc->class == CLASS_XD)
    return DescripToObject(env, ctx, ((struct descriptor_xd *)desc)->pointer, helpObj, unitsObj,
			   errorObj, validationObj);
  memset(&args, 0, sizeof(args));
  switch (desc->class) {
  case CLASS_S:
//printf("CLASS_S\n");
    args[1].l = helpObj;
    args[2].l = unitsObj;
    args[3].l = errorObj;
    args[4].l = validationObj;
    switch (desc->dtype) {
    case DTYPE_BU:
      cls = (*env)->FindClass(env, "MDSplus/Uint8");
      constr =
	  (*env)->GetStaticMethodID(env, cls, "getData",
				    "(BLMDSplus/Data;LMDSplus/Data;LMDSplus/Data;LMDSplus/Data;)LMDSplus/Data;");
      args[0].b = *(char *)desc->pointer;
      return (*env)->CallStaticObjectMethodA(env, cls, constr, args);
    case DTYPE_B:
      cls = (*env)->FindClass(env, "MDSplus/Int8");
      constr =
	  (*env)->GetStaticMethodID(env, cls, "getData",
				    "(BLMDSplus/Data;LMDSplus/Data;LMDSplus/Data;LMDSplus/Data;)LMDSplus/Data;");
      args[0].b = *(char *)desc->pointer;
      return (*env)->CallStaticObjectMethodA(env, cls, constr, args);
    case DTYPE_WU:
      cls = (*env)->FindClass(env, "MDSplus/Uint16");
      constr =
	  (*env)->GetStaticMethodID(env, cls, "getData",
				    "(SLMDSplus/Data;LMDSplus/Data;LMDSplus/Data;LMDSplus/Data;)LMDSplus/Data;");
      args[0].s = *(short *)desc->pointer;
      return (*env)->CallStaticObjectMethodA(env, cls, constr, args);
    case DTYPE_W:
      cls = (*env)->FindClass(env, "MDSplus/Int16");
      constr =
	  (*env)->GetStaticMethodID(env, cls, "getData",
				    "(SLMDSplus/Data;LMDSplus/Data;LMDSplus/Data;LMDSplus/Data;)LMDSplus/Data;");
      args[0].s = *(short *)desc->pointer;
      return (*env)->CallStaticObjectMethodA(env, cls, constr, args);
    case DTYPE_LU:
      cls = (*env)->FindClass(env, "MDSplus/Uint32");
      constr =
	  (*env)->GetStaticMethodID(env, cls, "getData",
				    "(ILMDSplus/Data;LMDSplus/Data;LMDSplus/Data;LMDSplus/Data;)LMDSplus/Data;");
      args[0].i = *(int *)desc->pointer;
      return (*env)->CallStaticObjectMethodA(env, cls, constr, args);
    case DTYPE_L:
      cls = (*env)->FindClass(env, "MDSplus/Int32");
      constr =
	  (*env)->GetStaticMethodID(env, cls, "getData",
				    "(ILMDSplus/Data;LMDSplus/Data;LMDSplus/Data;LMDSplus/Data;)LMDSplus/Data;");
      args[0].i = *(int *)desc->pointer;
      return (*env)->CallStaticObjectMethodA(env, cls, constr, args);
    case DTYPE_NID:
      cls = (*env)->FindClass(env, "MDSplus/TreeNode");
      constr = (*env)->GetStaticMethodID(env, cls, "getData", "(I)LMDSplus/TreeNode;");
      args[0].i = *(int *)desc->pointer;
      return (*env)->CallStaticObjectMethodA(env, cls, constr, args);
    case DTYPE_QU:
      cls = (*env)->FindClass(env, "MDSplus/Uint64");
      constr =
	  (*env)->GetStaticMethodID(env, cls, "getData",
				    "(JLMDSplus/Data;LMDSplus/Data;LMDSplus/Data;LMDSplus/Data;)LMDSplus/Data;");
      args[0].j = *(long *)desc->pointer;
      return (*env)->CallStaticObjectMethodA(env, cls, constr, args);
    case DTYPE_Q:
      cls = (*env)->FindClass(env, "MDSplus/Int64");
      constr =
	  (*env)->GetStaticMethodID(env, cls, "getData",
				    "(JLMDSplus/Data;LMDSplus/Data;LMDSplus/Data;LMDSplus/Data;)LMDSplus/Data;");
      args[0].j = *(long *)desc->pointer;
      return (*env)->CallStaticObjectMethodA(env, cls, constr, args);
    case DTYPE_OU:
      cls = (*env)->FindClass(env, "MDSplus/Uint128");
      constr =
	  (*env)->GetStaticMethodID(env, cls, "getData",
				    "([JLMDSplus/Data;LMDSplus/Data;LMDSplus/Data;LMDSplus/Data;)LMDSplus/Data;");
      jlongs = (*env)->NewLongArray(env, 2);
      if(jlongs)
	(*env)->SetLongArrayRegion(env, jlongs, 0, 2, (jlong *) desc->pointer);
      args[0].l = jlongs;
      return (*env)->CallStaticObjectMethodA(env, cls, constr, args);
    case DTYPE_O:
      cls = (*env)->FindClass(env, "MDSplus/Int128");
      constr =
	  (*env)->GetStaticMethodID(env, cls, "getData",
				    "([JLMDSplus/Data;LMDSplus/Data;LMDSplus/Data;LMDSplus/Data;)LMDSplus/Data;");
      jlongs = (*env)->NewLongArray(env, 2);
      if(jlongs)
	(*env)->SetLongArrayRegion(env, jlongs, 0, 2, (jlong *) desc->pointer);
      args[0].l = jlongs;
      return (*env)->CallStaticObjectMethodA(env, cls, constr, args);
    case DTYPE_FS:
    case DTYPE_F:
    case DTYPE_FSC:
      cls = (*env)->FindClass(env, "MDSplus/Float32");
      constr =
	  (*env)->GetStaticMethodID(env, cls, "getData",
				    "(FLMDSplus/Data;LMDSplus/Data;LMDSplus/Data;LMDSplus/Data;)LMDSplus/Data;");
      if (desc->dtype != DTYPE_FS)
	CvtConvertFloat(desc->pointer, desc->dtype, &args[0].f, DTYPE_FS, 0);
      else
	args[0].f = *(float *)desc->pointer;
      return (*env)->CallStaticObjectMethodA(env, cls, constr, args);
    case DTYPE_FTC:
    case DTYPE_FT:
    case DTYPE_D:
    case DTYPE_G:
      cls = (*env)->FindClass(env, "MDSplus/Float64");
      constr =
	  (*env)->GetStaticMethodID(env, cls, "getData",
				    "(DLMDSplus/Data;LMDSplus/Data;LMDSplus/Data;LMDSplus/Data;)LMDSplus/Data;");
      CvtConvertFloat(desc->pointer, desc->dtype, &args[0].d, DTYPE_DOUBLE, 0);
      args[0].d = *(double *)desc->pointer;
      return (*env)->CallStaticObjectMethodA(env, cls, constr, args);
    case DTYPE_T:
      cls = (*env)->FindClass(env, "MDSplus/String");
      constr =
	  (*env)->GetStaticMethodID(env, cls, "getData",
				    "(Ljava/lang/String;LMDSplus/Data;LMDSplus/Data;LMDSplus/Data;LMDSplus/Data;)LMDSplus/Data;");
      buf = (char *)malloc(desc->length + 1);
      memcpy(buf, desc->pointer, desc->length);
      buf[desc->length] = 0;
      args[0].l = (*env)->NewStringUTF(env, buf);
      free(buf);
      return (*env)->CallStaticObjectMethodA(env, cls, constr, args);
    case DTYPE_IDENT:
      cls = (*env)->FindClass(env, "MDSplus/Ident");
      constr =
	  (*env)->GetStaticMethodID(env, cls, "getData",
				    "(Ljava/lang/String;LMDSplus/Data;LMDSplus/Data;LMDSplus/Data;LMDSplus/Data;)LMDSplus/Data;");
      buf = (char *)malloc(desc->length + 1);
      memcpy(buf, desc->pointer, desc->length);
      buf[desc->length] = 0;
      args[0].l = (*env)->NewStringUTF(env, buf);
      free(buf);
      return (*env)->CallStaticObjectMethodA(env, cls, constr, args);
    case DTYPE_PATH:
      cls = (*env)->FindClass(env, "MDSplus/TreePath");
      constr =
	  (*env)->GetStaticMethodID(env, cls, "getData",
				    "(Ljava/lang/String;LMDSplus/Data;LMDSplus/Data;LMDSplus/Data;LMDSplus/Data;)LMDSplus/Data;");
      buf = (char *)malloc(desc->length + 1);
      memcpy(buf, desc->pointer, desc->length);
      buf[desc->length] = 0;
      args[0].l = (*env)->NewStringUTF(env, buf);
      free(buf);
      ris = (*env)->CallStaticObjectMethodA(env, cls, constr, args);
      return ris;
      //return (*env)->CallStaticObjectMethodA(env, cls, constr, args);

    case DTYPE_MISSING:
      return NULL;

    default:
      sprintf(message, "Datatype %d not supported for class CLASS_S", desc->dtype);
      exc = (*env)->FindClass(env, "MdsException");
      (*env)->ThrowNew(env, exc, message);
      return NULL;
    }
  case CLASS_CA:
    status = CTXCALLN(TdiData,desc, &ca_xd MDS_END_ARG);
    if STATUS_NOT_OK {
      printf("Cannot evaluate CA descriptor\n");
      return NULL;
    }
    is_ca = 1;

    MDS_ATTR_FALLTHROUGH
  case CLASS_A:
//printf("CLASS_A\n");
    args[2].l = helpObj;
    args[3].l = unitsObj;
    args[4].l = errorObj;
    args[5].l = validationObj;
    if (is_ca)
      array_d = (struct descriptor_a *)ca_xd.pointer;
    else
      array_d = (struct descriptor_a *)desc;

    args[1].l = getDimensions(env, array_d);
    length = (array_d->length != 0) ? array_d->arsize / array_d->length : 0;
    switch (array_d->dtype) {
    case DTYPE_MISSING:
      return NULL;
    case DTYPE_BU:
      cls = (*env)->FindClass(env, "MDSplus/Uint8Array");
      constr =
	  (*env)->GetStaticMethodID(env, cls, "getData",
				    "([B[ILMDSplus/Data;LMDSplus/Data;LMDSplus/Data;LMDSplus/Data;)LMDSplus/Data;");
      jbytes = (*env)->NewByteArray(env, length);
      if(jbytes)
	(*env)->SetByteArrayRegion(env, jbytes, 0, length, (jbyte *) array_d->pointer);
      args[0].l = jbytes;
      if (is_ca)
	MdsFree1Dx(&ca_xd, 0);
      return (*env)->CallStaticObjectMethodA(env, cls, constr, args);
    case DTYPE_B:
      cls = (*env)->FindClass(env, "MDSplus/Int8Array");
      constr =
	  (*env)->GetStaticMethodID(env, cls, "getData",
				    "([B[ILMDSplus/Data;LMDSplus/Data;LMDSplus/Data;LMDSplus/Data;)LMDSplus/Data;");
      jbytes = (*env)->NewByteArray(env, length);
      if(jbytes)
	(*env)->SetByteArrayRegion(env, jbytes, 0, length, (jbyte *) array_d->pointer);
      args[0].l = jbytes;
      if (is_ca)
	MdsFree1Dx(&ca_xd, 0);
      return (*env)->CallStaticObjectMethodA(env, cls, constr, args);
    case DTYPE_WU:
      cls = (*env)->FindClass(env, "MDSplus/Uint16Array");
      constr =
	  (*env)->GetStaticMethodID(env, cls, "getData",
				    "([S[ILMDSplus/Data;LMDSplus/Data;LMDSplus/Data;LMDSplus/Data;)LMDSplus/Data;");
      jshorts = (*env)->NewShortArray(env, length);
      if(jshorts)
	(*env)->SetShortArrayRegion(env, jshorts, 0, length, (jshort *) array_d->pointer);
      args[0].l = jshorts;
      if (is_ca)
	MdsFree1Dx(&ca_xd, 0);
      return (*env)->CallStaticObjectMethodA(env, cls, constr, args);
    case DTYPE_W:
      cls = (*env)->FindClass(env, "MDSplus/Int16Array");
      constr =
	  (*env)->GetStaticMethodID(env, cls, "getData",
				    "([S[ILMDSplus/Data;LMDSplus/Data;LMDSplus/Data;LMDSplus/Data;)LMDSplus/Data;");
      jshorts = (*env)->NewShortArray(env, length);
      if(jshorts)
	(*env)->SetShortArrayRegion(env, jshorts, 0, length, (jshort *) array_d->pointer);
      args[0].l = jshorts;
      if (is_ca)
	MdsFree1Dx(&ca_xd, 0);
      return (*env)->CallStaticObjectMethodA(env, cls, constr, args);
    case DTYPE_LU:
      cls = (*env)->FindClass(env, "MDSplus/Uint32Array");
      constr =
	  (*env)->GetStaticMethodID(env, cls, "getData",
				    "([I[ILMDSplus/Data;LMDSplus/Data;LMDSplus/Data;LMDSplus/Data;)LMDSplus/Data;");
      jints = (*env)->NewIntArray(env, length);
      if(jints)
	(*env)->SetIntArrayRegion(env, jints, 0, length, (jint *) array_d->pointer);
      args[0].l = jints;
      if (is_ca)
	MdsFree1Dx(&ca_xd, 0);
      return (*env)->CallStaticObjectMethodA(env, cls, constr, args);
    case DTYPE_L:
      cls = (*env)->FindClass(env, "MDSplus/Int32Array");
      constr =
	  (*env)->GetStaticMethodID(env, cls, "getData",
				    "([I[ILMDSplus/Data;LMDSplus/Data;LMDSplus/Data;LMDSplus/Data;)LMDSplus/Data;");
      jints = (*env)->NewIntArray(env, length);
      if(jints)
	(*env)->SetIntArrayRegion(env, jints, 0, length, (jint *) array_d->pointer);
      args[0].l = jints;
      if (is_ca)
	MdsFree1Dx(&ca_xd, 0);
      return (*env)->CallStaticObjectMethodA(env, cls, constr, args);
    case DTYPE_QU:
      cls = (*env)->FindClass(env, "MDSplus/Uint64Array");
      constr =
	  (*env)->GetStaticMethodID(env, cls, "getData",
				    "([J[ILMDSplus/Data;LMDSplus/Data;LMDSplus/Data;LMDSplus/Data;)LMDSplus/Data;");
      jlongs = (*env)->NewLongArray(env, length);
      if(jlongs)
	(*env)->SetLongArrayRegion(env, jlongs, 0, length, (jlong *) array_d->pointer);
      args[0].l = jlongs;
      if (is_ca)
	MdsFree1Dx(&ca_xd, 0);
      return (*env)->CallStaticObjectMethodA(env, cls, constr, args);
    case DTYPE_Q:
      cls = (*env)->FindClass(env, "MDSplus/Int64Array");
      constr =
	  (*env)->GetStaticMethodID(env, cls, "getData",
				    "([J[ILMDSplus/Data;LMDSplus/Data;LMDSplus/Data;LMDSplus/Data;)LMDSplus/Data;");
      jlongs = (*env)->NewLongArray(env, length);
      if(jlongs)
	(*env)->SetLongArrayRegion(env, jlongs, 0, length, (jlong *) array_d->pointer);
      args[0].l = jlongs;
      if (is_ca)
	MdsFree1Dx(&ca_xd, 0);
      return (*env)->CallStaticObjectMethodA(env, cls, constr, args);
    case DTYPE_OU:
      cls = (*env)->FindClass(env, "MDSplus/Uint64Array");
      constr =
	  (*env)->GetStaticMethodID(env, cls, "getData",
				    "([J[ILMDSplus/Data;LMDSplus/Data;LMDSplus/Data;LMDSplus/Data;)LMDSplus/Data;");
      jlongs = (*env)->NewLongArray(env, 2 * length);
      if(jlongs)
	(*env)->SetLongArrayRegion(env, jlongs, 0, 2 * length, (jlong *) array_d->pointer);
      args[0].l = jlongs;
      if (is_ca)
	MdsFree1Dx(&ca_xd, 0);
      return (*env)->CallStaticObjectMethodA(env, cls, constr, args);
    case DTYPE_O:
      cls = (*env)->FindClass(env, "MDSplus/Int64Array");
      constr =
	  (*env)->GetStaticMethodID(env, cls, "getData",
				    "([J[ILMDSplus/Data;LMDSplus/Data;LMDSplus/Data;LMDSplus/Data;)LMDSplus/Data;");
      jlongs = (*env)->NewLongArray(env, 2 * length);
      if(jlongs)
	(*env)->SetLongArrayRegion(env, jlongs, 0, 2 * length, (jlong *) array_d->pointer);
      args[0].l = jlongs;
      if (is_ca)
	MdsFree1Dx(&ca_xd, 0);
      return (*env)->CallStaticObjectMethodA(env, cls, constr, args);

    case DTYPE_FS:
    case DTYPE_F:
    case DTYPE_FSC:
      float_buf = malloc(sizeof(float) * length);
      if (array_d->dtype == DTYPE_FS)
	memcpy(float_buf, array_d->pointer, sizeof(float) * length);
      else
	for (i = 0; i < length; i++)
	  CvtConvertFloat(&((float *)array_d->pointer)[i], desc->dtype, &float_buf[i], DTYPE_FS, 0);
      cls = (*env)->FindClass(env, "MDSplus/Float32Array");
      constr =
	  (*env)->GetStaticMethodID(env, cls, "getData",
				    "([F[ILMDSplus/Data;LMDSplus/Data;LMDSplus/Data;LMDSplus/Data;)LMDSplus/Data;");
      jfloats = (*env)->NewFloatArray(env, length);
      if(jfloats)
	(*env)->SetFloatArrayRegion(env, jfloats, 0, length, (jfloat *) float_buf);
      free(float_buf);
      args[0].l = jfloats;
      if (is_ca)
	MdsFree1Dx(&ca_xd, 0);
      return (*env)->CallStaticObjectMethodA(env, cls, constr, args);

    case DTYPE_FTC:
    case DTYPE_FT:
    case DTYPE_D:
    case DTYPE_G:
      double_buf = malloc(sizeof(double) * length);
      for (i = 0; i < length; i++)
	CvtConvertFloat(&((double *)array_d->pointer)[i], desc->dtype, &double_buf[i], DTYPE_DOUBLE,
			0);
      cls = (*env)->FindClass(env, "MDSplus/Float64Array");
      constr =
	  (*env)->GetStaticMethodID(env, cls, "getData",
				    "([D[ILMDSplus/Data;LMDSplus/Data;LMDSplus/Data;LMDSplus/Data;)LMDSplus/Data;");
      jdoubles = (*env)->NewDoubleArray(env, length);
      if(jdoubles)
	(*env)->SetDoubleArrayRegion(env, jdoubles, 0, length, (jdouble *) double_buf);
      free(double_buf);
      args[0].l = jdoubles;
      if (is_ca)
	MdsFree1Dx(&ca_xd, 0);
      return (*env)->CallStaticObjectMethodA(env, cls, constr, args);

    case DTYPE_T:
      cls = (*env)->FindClass(env, "MDSplus/StringArray");
      constr =
	  (*env)->GetStaticMethodID(env, cls, "getData",
				    "([Ljava/lang/String;[ILMDSplus/Data;LMDSplus/Data;LMDSplus/Data;LMDSplus/Data;)LMDSplus/Data;");
      data_cls = (*env)->FindClass(env, "java/lang/String");
      jobjects = (*env)->NewObjectArray(env, length, data_cls, 0);
      if(jobjects)
      {
	buf = malloc(array_d->length + 1);
	buf[array_d->length] = 0;
	for (i = 0; i < length; i++) {
	  memcpy(buf, &array_d->pointer[i * array_d->length], array_d->length);
	  (*env)->SetObjectArrayElement(env, jobjects, i, (jobject) (*env)->NewStringUTF(env, buf));
	}
	free(buf);
      }
      args[0].l = jobjects;
      if (is_ca)
	MdsFree1Dx(&ca_xd, 0);
      return (*env)->CallStaticObjectMethodA(env, cls, constr, args);
     default:
      sprintf(message, "Datatype %d not supported for class CLASS_A", desc->dtype);
      exc = (*env)->FindClass(env, "MdsException");
      (*env)->ThrowNew(env, exc, message);
      return NULL;
   }

  case CLASS_R:

    args[0].l = helpObj;
    args[1].l = unitsObj;
    args[2].l = errorObj;
    args[3].l = validationObj;

    record_d = (struct descriptor_r *)desc;
//printf("CLASS_R %d\n", record_d->dtype);
    switch (record_d->dtype) {
      case DTYPE_PARAM:
	return DescripToObject(env, ctx, record_d->dscptrs[0],
			       DescripToObject(env, ctx, record_d->dscptrs[1], 0, 0, 0, 0),
			       unitsObj, errorObj, DescripToObject(env, ctx, record_d->dscptrs[2], 0, 0,
								   0, 0));
      case DTYPE_WITH_UNITS:
	return DescripToObject(env, ctx, record_d->dscptrs[0], helpObj,
			       DescripToObject(env, ctx, record_d->dscptrs[1], 0, 0, 0, 0), errorObj,
			       validationObj);
      case DTYPE_WITH_ERROR:
	return DescripToObject(env, ctx, record_d->dscptrs[0],
			       helpObj, unitsObj, DescripToObject(env, ctx, record_d->dscptrs[1], 0, 0,
								  0, 0), validationObj);
      case DTYPE_SIGNAL:
	cls = (*env)->FindClass(env, "MDSplus/Signal");
	constr =
	    (*env)->GetStaticMethodID(env, cls, "getData",
				      "(LMDSplus/Data;LMDSplus/Data;LMDSplus/Data;LMDSplus/Data;)LMDSplus/Signal;");
	break;
      case DTYPE_DIMENSION:
	cls = (*env)->FindClass(env, "MDSplus/Dimension");
	constr =
	    (*env)->GetStaticMethodID(env, cls, "getData",
				      "(LMDSplus/Data;LMDSplus/Data;LMDSplus/Data;LMDSplus/Data;)LMDSplus/Dimension;");
	break;
      case DTYPE_WINDOW:
	cls = (*env)->FindClass(env, "MDSplus/Window");
	constr =
	    (*env)->GetStaticMethodID(env, cls, "getData",
				      "(LMDSplus/Data;LMDSplus/Data;LMDSplus/Data;LMDSplus/Data;)LMDSplus/Window;");
	break;
      case DTYPE_FUNCTION:
	cls = (*env)->FindClass(env, "MDSplus/Function");
	constr =
	    (*env)->GetStaticMethodID(env, cls, "getData",
				      "(LMDSplus/Data;LMDSplus/Data;LMDSplus/Data;LMDSplus/Data;)LMDSplus/Function;");
	break;
      case DTYPE_CONGLOM:
	cls = (*env)->FindClass(env, "MDSplus/Conglom");
	constr =
	    (*env)->GetStaticMethodID(env, cls, "getData",
				      "(LMDSplus/Data;LMDSplus/Data;LMDSplus/Data;LMDSplus/Data;)LMDSplus/Conglom;");
	break;
      case DTYPE_ACTION:
	cls = (*env)->FindClass(env, "MDSplus/Action");
	constr =
	    (*env)->GetStaticMethodID(env, cls, "getData",
				      "(LMDSplus/Data;LMDSplus/Data;LMDSplus/Data;LMDSplus/Data;)LMDSplus/Action;");
	break;
      case DTYPE_DISPATCH:
	cls = (*env)->FindClass(env, "MDSplus/Dispatch");
	constr =
	    (*env)->GetStaticMethodID(env, cls, "getData",
				      "(LMDSplus/Data;LMDSplus/Data;LMDSplus/Data;LMDSplus/Data;)LMDSplus/Dispatch;");
	break;
      case DTYPE_PROGRAM:
	cls = (*env)->FindClass(env, "MDSplus/Program");
	constr =
	    (*env)->GetStaticMethodID(env, cls, "getData",
				      "(LMDSplus/Data;LMDSplus/Data;LMDSplus/Data;LMDSplus/Data;)LMDSplus/Program;");
	break;
      case DTYPE_ROUTINE:
	cls = (*env)->FindClass(env, "MDSplus/Routine");
	constr =
	    (*env)->GetStaticMethodID(env, cls, "getData",
				      "(LMDSplus/Data;LMDSplus/Data;LMDSplus/Data;LMDSplus/Data;)LMDSplus/Routine;");
	break;
      case DTYPE_PROCEDURE:
	cls = (*env)->FindClass(env, "MDSplus/Procedure");
	constr =
	    (*env)->GetStaticMethodID(env, cls, "getData",
				      "(LMDSplus/Data;LMDSplus/Data;LMDSplus/Data;LMDSplus/Data;)LMDSplus/Procedure;");
	break;
      case DTYPE_METHOD:
	cls = (*env)->FindClass(env, "MDSplus/Method");
	constr =
	    (*env)->GetStaticMethodID(env, cls, "getData",
				      "(LMDSplus/Data;LMDSplus/Data;LMDSplus/Data;LMDSplus/Data;)LMDSplus/Method;");
	break;
      case DTYPE_DEPENDENCY:
	cls = (*env)->FindClass(env, "MDSplus/Dependency");
	constr =
	    (*env)->GetStaticMethodID(env, cls, "getData",
				      "(LMDSplus/Data;LMDSplus/Data;LMDSplus/Data;LMDSplus/Data;)LMDSplus/Dependency;");
	break;
      case DTYPE_CONDITION:
	cls = (*env)->FindClass(env, "MDSplus/Condition");
	constr =
	    (*env)->GetStaticMethodID(env, cls, "getData",
				      "(LMDSplus/Data;LMDSplus/Data;LMDSplus/Data;LMDSplus/Data;)LMDSplus/Condition;");
	break;
      case DTYPE_CALL:
	cls = (*env)->FindClass(env, "MDSplus/Call");
	constr =
	    (*env)->GetStaticMethodID(env, cls, "getData",
				      "(LMDSplus/Data;LMDSplus/Data;LMDSplus/Data;LMDSplus/Data;)LMDSplus/Call;");
	break;
      case DTYPE_SLOPE:
      case DTYPE_RANGE:
	cls = (*env)->FindClass(env, "MDSplus/Range");
	constr =
	    (*env)->GetStaticMethodID(env, cls, "getData",
				      "(LMDSplus/Data;LMDSplus/Data;LMDSplus/Data;LMDSplus/Data;)LMDSplus/Range;");
	break;
      default:
	sprintf(message, "Datatype %d not supported for class CLASS_R", desc->dtype);
	exc = (*env)->FindClass(env, "MdsException");
	(*env)->ThrowNew(env, exc, message);
	return NULL;
      }
      obj = (*env)->CallStaticObjectMethodA(env, cls, constr, args);
      data_cls = (*env)->FindClass(env, "MDSplus/Data");
      jobjects = (*env)->NewObjectArray(env, record_d->ndesc, data_cls, 0);
      if(jobjects) {
	for (i = count = 0; count < record_d->ndesc; i++, count++) {
	  (*env)->SetObjectArrayElement(env, jobjects, i,
					DescripToObject(env, ctx, record_d->dscptrs[i], 0, 0, 0, 0));
	}
      }
      data_fid = (*env)->GetFieldID(env, cls, "descs", "[LMDSplus/Data;");
      (*env)->SetObjectField(env, obj, data_fid, jobjects);
      if (record_d->pointer
	  && (record_d->dtype == DTYPE_FUNCTION || record_d->dtype == DTYPE_DEPENDENCY
	      || record_d->dtype == DTYPE_CONDITION || record_d->dtype == DTYPE_CALL
	      || record_d->dtype == DTYPE_DISPATCH)) {
	opcode_fid = (*env)->GetFieldID(env, cls, "opcode", "I");
	opcode = 0;
	switch (record_d->length) {
	case 1:
	  opcode = *(unsigned char *)record_d->pointer;
	  break;
	case 2:
	  opcode = *(unsigned short *)record_d->pointer;
	  break;
	default:
	  opcode = *(unsigned int *)record_d->pointer;
	  break;
	}
	(*env)->SetIntField(env, obj, opcode_fid, opcode);
      }
      return obj;
  case CLASS_APD:
    args[1].l = helpObj;
    args[2].l = unitsObj;
    args[3].l = errorObj;
    args[4].l = validationObj;
    array_d = (struct descriptor_a *)desc;
    length = array_d->arsize / array_d->length;
    switch (desc->dtype) {
    case DTYPE_LIST:
      cls = (*env)->FindClass(env, "MDSplus/List");
      break;
    case DTYPE_DICTIONARY:
      cls = (*env)->FindClass(env, "MDSplus/Dictionary");
      break;
    default:
      cls = (*env)->FindClass(env, "MDSplus/Apd");
      break;
    }
    data_cls = (*env)->FindClass(env, "MDSplus/Data");
    constr =
	(*env)->GetStaticMethodID(env, cls, "getData",
				  "([LMDSplus/Data;LMDSplus/Data;LMDSplus/Data;LMDSplus/Data;LMDSplus/Data;)LMDSplus/Data;");
    jobjects = (*env)->NewObjectArray(env, length, data_cls, 0);
    if(jobjects)
    {
      for (i = 0; i < length; i++) {
	if ((curr_obj =
	    DescripToObject(env, ctx, ((struct descriptor **)array_d->pointer)[i], 0, 0, 0, 0)))
	  (*env)->SetObjectArrayElement(env, jobjects, i, curr_obj);
      }
    }
    args[0].l = jobjects;
    return (*env)->CallStaticObjectMethodA(env, cls, constr, args);
  default:
      sprintf(message, "class %d not supported", desc->class);
      exc = (*env)->FindClass(env, "MdsException");
      (*env)->ThrowNew(env, exc, message);
      return NULL;

  }
  return 0;
}

static struct descriptor *completeDescr(struct descriptor *dataDscPtr,
					struct descriptor *helpDscPtr,
					struct descriptor *unitsDscPtr,
					struct descriptor *errorDscPtr,
					struct descriptor *validationDscPtr)
{
  DESCRIPTOR_PARAM(templateParam, 0, 0, 0);
  DESCRIPTOR_WITH_UNITS(templateWithUnits, 0, 0);
  DESCRIPTOR_WITH_ERROR(templateWithError, 0, 0);
  struct descriptor_param *currParamDsc;
  struct descriptor_with_units *currWithUnitsDsc;
  struct descriptor_with_error *currWithErrorDsc;

  if (errorDscPtr) {
    currWithErrorDsc = (struct descriptor_with_error *)malloc(sizeof(struct descriptor_with_error));
    memcpy(currWithErrorDsc, &templateWithError, sizeof(struct descriptor_with_error));
    currWithErrorDsc->error = errorDscPtr;
    currWithErrorDsc->data =
	completeDescr(dataDscPtr, helpDscPtr, unitsDscPtr, 0, validationDscPtr);
    return (struct descriptor *)currWithErrorDsc;
  }
  if (unitsDscPtr) {
    currWithUnitsDsc = (struct descriptor_with_units *)malloc(sizeof(struct descriptor_with_units));
    memcpy(currWithUnitsDsc, &templateWithUnits, sizeof(struct descriptor_with_units));
    currWithUnitsDsc->units = unitsDscPtr;
    currWithUnitsDsc->data =
	completeDescr(dataDscPtr, helpDscPtr, 0, errorDscPtr, validationDscPtr);
    return (struct descriptor *)currWithUnitsDsc;
  }
  if (helpDscPtr || validationDscPtr) {
    currParamDsc = (struct descriptor_param *)malloc(sizeof(struct descriptor_param));
    memcpy(currParamDsc, &templateParam, sizeof(struct descriptor_param));
    currParamDsc->help = helpDscPtr;
    currParamDsc->validation = validationDscPtr;
    currParamDsc->value = completeDescr(dataDscPtr, 0, unitsDscPtr, errorDscPtr, 0);
    return (struct descriptor *)currParamDsc;
  }
  return dataDscPtr;
}

static struct descriptor *ObjectToDescrip(JNIEnv * env, jobject obj)
{
  jclass cls;
  jfieldID datum_fid, descs_fid, ndescs_fid, opcode_fid, dtype_fid, dclass_fid, dims_fid;

  static DESCRIPTOR_A_COEFF(template_array, 0, 0, 0, (unsigned char)255, 0);
  ARRAY_COEFF(char, 255) * array_d;
  static DESCRIPTOR_A(template_apd, 0, 0, 0, 0);
  struct descriptor_a *apd_d;
  //struct descriptor_a *array_d;
  static DESCRIPTOR_R(template_rec, 0, 1);
  struct descriptor_r *record_d;
  int i, ndescs, opcode, dtype, dclass, nDims;
  jobject jdescs;
  jsize length;
  jbyteArray jbytes;
  jshortArray jshorts;
  jintArray jints, jDims;
  jlongArray jlongs;
  jfloatArray jfloats;
  jdoubleArray jdoubles;
  jobjectArray jobjects;
  jbyte *bytes;
  jshort *shorts;
  jint *ints, *dims;
  jlong *longs;
  jfloat *floats;
  jdouble *doubles;
  jstring *jstrings;
  char **strings;
  int maxlen;
  jstring java_string;
  const char *string;
  struct descriptor *desc;
  jfieldID getUnitsFid, getHelpFid, getValidationFid, getErrorFid;
  struct descriptor *unitsDscPtr, *helpDscPtr, *validationDscPtr, *errorDscPtr;

//      printf("ObjectTodescrip %x\n", obj);

  if (!obj) {
    return NULL;
  }
  cls = (*env)->GetObjectClass(env, obj);
  dtype_fid = (*env)->GetFieldID(env, cls, "dtype", "I"),
      dclass_fid = (*env)->GetFieldID(env, cls, "clazz", "I");

  dtype = (*env)->GetIntField(env, obj, dtype_fid),
      dclass = (*env)->GetIntField(env, obj, dclass_fid);

//      printf("%d %d\n", dtype, dclass);

  getUnitsFid = (*env)->GetFieldID(env, cls, "units", "LMDSplus/Data;");
  getHelpFid = (*env)->GetFieldID(env, cls, "help", "LMDSplus/Data;");
  getValidationFid = (*env)->GetFieldID(env, cls, "validation", "LMDSplus/Data;");
  getErrorFid = (*env)->GetFieldID(env, cls, "error", "LMDSplus/Data;");

//      printf("ObjToDescrip %x %x %x %x\n", getUnitsFid, getHelpFid, getValidationFid, getErrorFid);

  unitsDscPtr = ObjectToDescrip(env, (*env)->GetObjectField(env, obj, getUnitsFid));
  helpDscPtr = ObjectToDescrip(env, (*env)->GetObjectField(env, obj, getHelpFid));
  validationDscPtr = ObjectToDescrip(env, (*env)->GetObjectField(env, obj, getValidationFid));
  errorDscPtr = ObjectToDescrip(env, (*env)->GetObjectField(env, obj, getErrorFid));

  switch (dclass) {
  case CLASS_S:
    desc = (struct descriptor *)malloc(sizeof(struct descriptor));
    desc->class = dclass;
    desc->dtype = dtype;

//              printf("DTYPE: %d\n", dtype);

    switch (dtype) {
    case DTYPE_B:
    case DTYPE_BU:
      datum_fid = (*env)->GetFieldID(env, cls, "datum", "B");
      desc->length = sizeof(char);
      desc->pointer = (char *)malloc(desc->length);
      *desc->pointer = (*env)->GetByteField(env, obj, datum_fid);
      return completeDescr(desc, helpDscPtr, unitsDscPtr, errorDscPtr, validationDscPtr);
    case DTYPE_W:
    case DTYPE_WU:
      datum_fid = (*env)->GetFieldID(env, cls, "datum", "S");
      desc->length = sizeof(short);
      desc->pointer = (char *)malloc(desc->length);
      *(short *)desc->pointer = (*env)->GetShortField(env, obj, datum_fid);
      return completeDescr(desc, helpDscPtr, unitsDscPtr, errorDscPtr, validationDscPtr);
    case DTYPE_L:
    case DTYPE_LU:
      datum_fid = (*env)->GetFieldID(env, cls, "datum", "I");
      desc->length = sizeof(int);
      desc->pointer = (char *)malloc(desc->length);
      *(int *)desc->pointer = (*env)->GetIntField(env, obj, datum_fid);
      return completeDescr(desc, helpDscPtr, unitsDscPtr, errorDscPtr, validationDscPtr);
    case DTYPE_NID:
      datum_fid = (*env)->GetFieldID(env, cls, "nid", "I");
      desc->length = sizeof(int);
      desc->pointer = (char *)malloc(desc->length);
      *(int *)desc->pointer = (*env)->GetIntField(env, obj, datum_fid);
      return completeDescr(desc, helpDscPtr, unitsDscPtr, errorDscPtr, validationDscPtr);
    case DTYPE_Q:
    case DTYPE_QU:
      datum_fid = (*env)->GetFieldID(env, cls, "datum", "J");
      desc->length = sizeof(int64_t);
      desc->pointer = (char *)malloc(desc->length);
      *(int64_t *) desc->pointer = (*env)->GetLongField(env, obj, datum_fid);
      return completeDescr(desc, helpDscPtr, unitsDscPtr, errorDscPtr, validationDscPtr);
    case DTYPE_O:
    case DTYPE_OU:
      datum_fid = (*env)->GetFieldID(env, cls, "datum", "[J");
      jlongs = (*env)->GetObjectField(env, obj, datum_fid);
      longs = (*env)->GetLongArrayElements(env, jlongs, 0);
      desc->length = 2 * sizeof(int64_t);
      desc->pointer = (char *)malloc(desc->length);
      *(int64_t *) desc->pointer = longs[0];
      *((int64_t *) desc->pointer + 1) = longs[1];
      (*env)->ReleaseLongArrayElements(env, jlongs, longs, 0);
      return completeDescr(desc, helpDscPtr, unitsDscPtr, errorDscPtr, validationDscPtr);
    case DTYPE_T:
      datum_fid = (*env)->GetFieldID(env, cls, "datum", "Ljava/lang/String;");
      java_string = (*env)->GetObjectField(env, obj, datum_fid);
      string = (*env)->GetStringUTFChars(env, java_string, 0);
      desc->length = strlen(string);
      if (desc->length > 0) {
	desc->pointer = (char *)malloc(desc->length);
	memcpy(desc->pointer, string, desc->length);
      } else
	desc->pointer = 0;
      (*env)->ReleaseStringUTFChars(env, java_string, string);
      return completeDescr(desc, helpDscPtr, unitsDscPtr, errorDscPtr, validationDscPtr);
    case DTYPE_PATH:
      datum_fid = (*env)->GetFieldID(env, cls, "path", "Ljava/lang/String;");
      java_string = (*env)->GetObjectField(env, obj, datum_fid);
      string = (*env)->GetStringUTFChars(env, java_string, 0);
      desc->length = strlen(string);
      if (desc->length > 0) {
	desc->pointer = (char *)malloc(desc->length);
	memcpy(desc->pointer, string, desc->length);
      } else
	desc->pointer = 0;
      (*env)->ReleaseStringUTFChars(env, java_string, string);
      return completeDescr(desc, helpDscPtr, unitsDscPtr, errorDscPtr, validationDscPtr);
    case DTYPE_IDENT:
      datum_fid = (*env)->GetFieldID(env, cls, "datum", "Ljava/lang/String;");
      java_string = (*env)->GetObjectField(env, obj, datum_fid);
      string = (*env)->GetStringUTFChars(env, java_string, 0);
      desc->length = strlen(string);
      if (desc->length > 0) {
	desc->pointer = (char *)malloc(desc->length);
	memcpy(desc->pointer, string, desc->length);
      } else
	desc->pointer = 0;
      (*env)->ReleaseStringUTFChars(env, java_string, string);
      return completeDescr(desc, helpDscPtr, unitsDscPtr, errorDscPtr, validationDscPtr);
    case DTYPE_FLOAT:
      datum_fid = (*env)->GetFieldID(env, cls, "datum", "F");
      desc->length = sizeof(float);
      desc->pointer = (char *)malloc(desc->length);
      *(float *)desc->pointer = (*env)->GetFloatField(env, obj, datum_fid);
      desc->dtype = DTYPE_FLOAT;
      CvtConvertFloat(desc->pointer, DTYPE_FS, desc->pointer, desc->dtype, 0);
      return completeDescr(desc, helpDscPtr, unitsDscPtr, errorDscPtr, validationDscPtr);
    case DTYPE_DOUBLE:
      datum_fid = (*env)->GetFieldID(env, cls, "datum", "D");
      desc->length = sizeof(double);
      desc->pointer = (char *)malloc(desc->length);
      *(double *)desc->pointer = (*env)->GetDoubleField(env, obj, datum_fid);
      desc->dtype = DTYPE_DOUBLE;
      CvtConvertFloat(desc->pointer, DTYPE_DOUBLE, desc->pointer, desc->dtype, 0);
      return completeDescr(desc, helpDscPtr, unitsDscPtr, errorDscPtr, validationDscPtr);
    default:
      printf("\nUnsupported type for CLASS_S: %d\n", dtype);
      return NULL;
    }
    break;
  case CLASS_A:
    array_d = malloc(sizeof(template_array));
    memcpy(array_d, &template_array, sizeof(template_array));
    array_d->dtype = dtype;
    dims_fid = (*env)->GetFieldID(env, cls, "dims", "[I");
    jDims = (*env)->GetObjectField(env, obj, dims_fid);
    nDims = (*env)->GetArrayLength(env, jDims);
    dims = (*env)->GetIntArrayElements(env, jDims, 0);
    array_d->dimct = nDims;
    for (i = 0; i < nDims && i < 255; i++)
      array_d->m[i] = dims[i];
    (*env)->ReleaseIntArrayElements(env, jDims, dims, 0);

    switch (dtype) {
    case DTYPE_B:
    case DTYPE_BU:
      datum_fid = (*env)->GetFieldID(env, cls, "datum", "[B");
      jbytes = (*env)->GetObjectField(env, obj, datum_fid);
      bytes = (*env)->GetByteArrayElements(env, jbytes, 0);
      length = (*env)->GetArrayLength(env, jbytes);
      array_d->length = sizeof(char);
      array_d->arsize = array_d->length * length;
      array_d->pointer = (char *)malloc(array_d->arsize);
      memcpy(array_d->pointer, bytes, array_d->arsize);
      (*env)->ReleaseByteArrayElements(env, jbytes, bytes, 0);
      return completeDescr((struct descriptor *)array_d, helpDscPtr, unitsDscPtr, errorDscPtr,
			   validationDscPtr);
    case DTYPE_W:
    case DTYPE_WU:
      datum_fid = (*env)->GetFieldID(env, cls, "datum", "[S");
      jshorts = (*env)->GetObjectField(env, obj, datum_fid);
      shorts = (*env)->GetShortArrayElements(env, jshorts, 0);
      length = (*env)->GetArrayLength(env, jshorts);
      array_d->length = sizeof(short);
      array_d->arsize = array_d->length * length;
      array_d->pointer = (char *)malloc(array_d->arsize);
      memcpy(array_d->pointer, shorts, array_d->arsize);
      (*env)->ReleaseShortArrayElements(env, jshorts, shorts, 0);
      return completeDescr((struct descriptor *)array_d, helpDscPtr, unitsDscPtr, errorDscPtr,
			   validationDscPtr);
    case DTYPE_L:
    case DTYPE_LU:
      datum_fid = (*env)->GetFieldID(env, cls, "datum", "[I");
      jints = (*env)->GetObjectField(env, obj, datum_fid);
      ints = (*env)->GetIntArrayElements(env, jints, 0);
      length = (*env)->GetArrayLength(env, jints);
      array_d->length = sizeof(int);
      array_d->arsize = array_d->length * length;
      array_d->pointer = (char *)malloc(array_d->arsize);
      memcpy(array_d->pointer, ints, array_d->arsize);
      (*env)->ReleaseIntArrayElements(env, jints, ints, 0);
      return completeDescr((struct descriptor *)array_d, helpDscPtr, unitsDscPtr, errorDscPtr,
			   validationDscPtr);
    case DTYPE_Q:
    case DTYPE_QU:
      datum_fid = (*env)->GetFieldID(env, cls, "datum", "[J");
      jlongs = (*env)->GetObjectField(env, obj, datum_fid);
      longs = (*env)->GetLongArrayElements(env, jlongs, 0);
      length = (*env)->GetArrayLength(env, jlongs);
      array_d->length = sizeof(int64_t);
      array_d->arsize = array_d->length * length;
      array_d->pointer = (char *)malloc(array_d->arsize);
      memcpy(array_d->pointer, longs, array_d->arsize);
      (*env)->ReleaseLongArrayElements(env, jlongs, longs, 0);
      return completeDescr((struct descriptor *)array_d, helpDscPtr, unitsDscPtr, errorDscPtr,
			   validationDscPtr);
    case DTYPE_O:
    case DTYPE_OU:
      datum_fid = (*env)->GetFieldID(env, cls, "datum", "[J");
      jlongs = (*env)->GetObjectField(env, obj, datum_fid);
      longs = (*env)->GetLongArrayElements(env, jlongs, 0);
      length = (*env)->GetArrayLength(env, jlongs);
      array_d->length = 2 * sizeof(int64_t);
      array_d->arsize = array_d->length * length / 2;
      array_d->pointer = (char *)malloc(array_d->arsize);
      memcpy(array_d->pointer, longs, array_d->arsize);
      (*env)->ReleaseLongArrayElements(env, jlongs, longs, 0);
      return completeDescr((struct descriptor *)array_d, helpDscPtr, unitsDscPtr, errorDscPtr,
			   validationDscPtr);
    case DTYPE_FLOAT:
      datum_fid = (*env)->GetFieldID(env, cls, "datum", "[F");
      jfloats = (*env)->GetObjectField(env, obj, datum_fid);
      floats = (*env)->GetFloatArrayElements(env, jfloats, 0);
      length = (*env)->GetArrayLength(env, jfloats);
      array_d->length = sizeof(float);
      array_d->arsize = array_d->length * length;
      array_d->pointer = (char *)malloc(array_d->arsize);
      array_d->dtype = DTYPE_FLOAT;
      for (i = 0; i < length; i++)
	CvtConvertFloat(&floats[i], DTYPE_FS, &((float *)array_d->pointer)[i], array_d->dtype, 0);
      (*env)->ReleaseFloatArrayElements(env, jfloats, floats, 0);
      return completeDescr((struct descriptor *)array_d, helpDscPtr, unitsDscPtr, errorDscPtr,
			   validationDscPtr);
    case DTYPE_DOUBLE:
      datum_fid = (*env)->GetFieldID(env, cls, "datum", "[D");
      jdoubles = (*env)->GetObjectField(env, obj, datum_fid);
      doubles = (*env)->GetDoubleArrayElements(env, jdoubles, 0);
      length = (*env)->GetArrayLength(env, jdoubles);
      array_d->length = sizeof(double);
      array_d->arsize = array_d->length * length;
      array_d->pointer = (char *)malloc(array_d->arsize);
      array_d->dtype = DTYPE_DOUBLE;
      for (i = 0; i < length; i++)
	CvtConvertFloat(&doubles[i], DTYPE_DOUBLE, &((double *)array_d->pointer)[i], array_d->dtype,
			0);
      (*env)->ReleaseDoubleArrayElements(env, jdoubles, doubles, 0);
      return completeDescr((struct descriptor *)array_d, helpDscPtr, unitsDscPtr, errorDscPtr,
			   validationDscPtr);
    case DTYPE_T:
      datum_fid = (*env)->GetFieldID(env, cls, "datum", "[Ljava/lang/String;");
      jobjects = (*env)->GetObjectField(env, obj, datum_fid);
      length = (*env)->GetArrayLength(env, jobjects);
      strings = malloc(length * sizeof(char *));
      jstrings = malloc(length * sizeof(jstring));
      maxlen = 0;
      for (i = 0; i < length; i++) {
	jstrings[i] = (*env)->GetObjectArrayElement(env, jobjects, i);
	strings[i] = (char *)(*env)->GetStringUTFChars(env, jstrings[i], 0);
	if (maxlen < (int)strlen(strings[i]))
	  maxlen = (int)strlen(strings[i]);
      }
      array_d->pointer = (char *)malloc(length * maxlen);
      memset(array_d->pointer, ' ', length * maxlen);
      for (i = 0; i < length; i++) {
	memcpy(&array_d->pointer[i * maxlen], strings[i], maxlen);
	(*env)->ReleaseStringUTFChars(env, jstrings[i], strings[i]);
      }
      array_d->length = maxlen;
      array_d->arsize = array_d->length * length;
      return completeDescr((struct descriptor *)array_d, helpDscPtr, unitsDscPtr, errorDscPtr,
			   validationDscPtr);
    default:
      printf("\nUnsupported type for CLASS_A: %d\n", dtype);
      return NULL;
    }
  case CLASS_R:

//printf("CLASS_R\n");

    opcode_fid = (*env)->GetFieldID(env, cls, "opcode", "I");
//printf("%x\n", opcode_fid);
    opcode = (*env)->GetIntField(env, obj, opcode_fid);
//printf("%d\n", opcode);
    descs_fid = (*env)->GetFieldID(env, cls, "descs", "[LMDSplus/Data;");
//printf("%x\n", descs_fid);

    jdescs = (*env)->GetObjectField(env, obj, descs_fid);
    ndescs = (*env)->GetArrayLength(env, jdescs);
    record_d = (struct descriptor_r *)malloc(sizeof(struct descriptor_r) + ndescs * sizeof(void *));
    memcpy(record_d, &template_rec, sizeof(struct descriptor_r));
    record_d->dtype = dtype;
    record_d->length = 0;
    record_d->pointer = 0;
    if (dtype == DTYPE_FUNCTION || dtype == DTYPE_DEPENDENCY || dtype == DTYPE_CONDITION
	|| dtype == DTYPE_CALL || dtype == DTYPE_DISPATCH) {
      record_d->length = sizeof(short);
      record_d->pointer = (unsigned char *)malloc(sizeof(short));
      *(short *)record_d->pointer = opcode;
    }
    if (dtype == DTYPE_CALL) {
      record_d->length = sizeof(char);
      record_d->pointer = (unsigned char *)malloc(sizeof(char));
      *(char *)record_d->pointer = opcode;
    }
    record_d->ndesc = ndescs;
    for (i = 0; i < ndescs; i++) {
      record_d->dscptrs[i] = ObjectToDescrip(env, (*env)->GetObjectArrayElement(env, jdescs, i));
    }
    return completeDescr((struct descriptor *)record_d, helpDscPtr, unitsDscPtr, errorDscPtr,
			 validationDscPtr);
  case CLASS_APD:
    descs_fid = (*env)->GetFieldID(env, cls, "descs", "[LMDSplus/Data;");
    jdescs = (*env)->GetObjectField(env, obj, descs_fid);
    ndescs_fid = (*env)->GetFieldID(env, cls, "nDescs", "I");
    ndescs = (*env)->GetIntField(env, obj, ndescs_fid);
    //ndescs = (*env)->GetArrayLength(env, jdescs);
    apd_d = (struct descriptor_a *)malloc(sizeof(struct descriptor_a));
    memcpy(apd_d, &template_apd, sizeof(struct descriptor_a));
    apd_d->dtype = dtype;
    apd_d->class = CLASS_APD;
    apd_d->length = sizeof(struct descriptor *);
    apd_d->arsize = apd_d->length * ndescs;
    apd_d->pointer = (char *)malloc(sizeof(void *) * ndescs);
    for (i = 0; i < ndescs; i++)
      ((struct descriptor **)(apd_d->pointer))[i] =
	  ObjectToDescrip(env, (*env)->GetObjectArrayElement(env, jdescs, i));
    return completeDescr((struct descriptor *)apd_d, helpDscPtr, unitsDscPtr, errorDscPtr,
			 validationDscPtr);
  default:
    printf("\nUnsupported class: %d\n", dclass);
  }
  return 0;
}

static void FreeDescrip(struct descriptor *desc) {
  struct descriptor_r *record_d;
  struct descriptor_a *array_d;
  int i;

  if (!desc)
    return;

/*printf("FreeDescrip class %d dtype %d\n", desc->class, desc->dtype);*/

  switch (desc->class) {
  default:break;
  case CLASS_S:
    free(desc->pointer);
    break;
  case CLASS_A:
    if (desc->pointer)
      free(((struct descriptor_a *)desc)->pointer);
    break;
  case CLASS_R:
    record_d = (struct descriptor_r *)desc;
    if (record_d->length)
      free(record_d->pointer);
    for (i = 0; i < record_d->ndesc; i++)
      FreeDescrip(record_d->dscptrs[i]);
    break;
  case CLASS_APD:
    array_d = (struct descriptor_a *)desc;
    for (i = 0; i < (int)array_d->arsize / array_d->length; i++)
      FreeDescrip(((struct descriptor **)array_d->pointer)[i]);
    break;
  }
  free(desc);
}

/*
 * Class:     MDSplus_Data
 * Method:    serialize
 * Signature: ()[B
 */
JNIEXPORT jbyteArray JNICALL Java_MDSplus_Data_serialize(JNIEnv * env, jobject obj) {

  EMPTYXD(xd);
  jclass exc;
  int status;
  char *errorMsg;
  struct descriptor_a *arrPtr;
  struct descriptor *dscPtr = ObjectToDescrip(env, obj);
  jbyteArray jserialized;
  status = MdsSerializeDscOut(dscPtr, &xd);
  if STATUS_NOT_OK {
    errorMsg = (char *)MdsGetMsg(status);
    exc = (*env)->FindClass(env, "MDSplus/MdsException");
    (*env)->ThrowNew(env, exc, errorMsg);
    return NULL;
  }
  arrPtr = (struct descriptor_a *)xd.pointer;
  if (arrPtr->dtype != DTYPE_B && arrPtr->dtype != DTYPE_BU) {
    printf("FATAL ERROR: MdsSerializeDscOut returned a wrong type");
    exit(0);
  }
  jserialized = (*env)->NewByteArray(env, arrPtr->arsize);
  if(jserialized)
    (*env)->SetByteArrayRegion(env, jserialized, 0, arrPtr->arsize, (const jbyte *)arrPtr->pointer);
  MdsFree1Dx(&xd, 0);
  FreeDescrip(dscPtr);
  return jserialized;
}

/*
 * Class:     MDSplus_Data
 * Method:    deserialize
 * Signature: ([B)LMDSplus/Data;
 */
JNIEXPORT jobject JNICALL Java_MDSplus_Data_deserialize(JNIEnv * env, jclass cls __attribute__ ((unused)),
	jbyteArray jserialized) {
  EMPTYXD(xd);
  jclass exc;
  char *errorMsg;
  jobject retObj;
  char *serialized = (char *)(*env)->GetByteArrayElements(env, jserialized, JNI_FALSE);
  int status = MdsSerializeDscIn(serialized, &xd);
  if STATUS_NOT_OK {
    errorMsg = (char *)MdsGetMsg(status);
    exc = (*env)->FindClass(env, "MDSplus/MdsException");
    (*env)->ThrowNew(env, exc, errorMsg);
    return NULL;
  }

  retObj = DescripToObject(env, NULL, xd.pointer, 0, 0, 0, 0);
  MdsFree1Dx(&xd, 0);
  return retObj;
}

#define MAX_ARGS 256
/*
 * Class:     MDSplus_Data
 * Method:    compile
 * Signature: (LMDSplus/String;[LMDSplus/Data;)LMDSplus/Data;
 */
JNIEXPORT jobject JNICALL Java_MDSplus_Data_compile(JNIEnv * env, jclass cls __attribute__ ((unused)),
	jstring jexpr, jobjectArray jargs) {
  EMPTYXD(outXd);
  void *arglist[MAX_ARGS];
  int status, i, varIdx;
  const char *expr = (*env)->GetStringUTFChars(env, jexpr, 0);
  char *error_msg;
  jclass exc;
  struct descriptor exprD = { 0, DTYPE_T, CLASS_S, 0 };
  jobject ris;
  jint numArgs;

  numArgs = (*env)->GetArrayLength(env, jargs);

  if (numArgs > MAX_ARGS)
    numArgs = MAX_ARGS;

  exprD.length = strlen(expr);
  exprD.pointer = (char *)expr;
  arglist[1] = &exprD;
  varIdx = 2;

  for (i = 0; i < numArgs; i++)
    arglist[varIdx++] = ObjectToDescrip(env, (*env)->GetObjectArrayElement(env, jargs, i));
  arglist[varIdx++] = &outXd;
  arglist[varIdx++] = MdsEND_ARG;
  *(int *)&arglist[0] = varIdx - 1;
  status = (int)(intptr_t)LibCallg(arglist, TdiCompile);
  (*env)->ReleaseStringUTFChars(env, jexpr, expr);
  for (i = 0; i < numArgs; i++)
    FreeDescrip(arglist[2 + i]);
  if STATUS_NOT_OK {
    error_msg = (char *)MdsGetMsg(status);
    exc = (*env)->FindClass(env, "MDSplus/MdsException");
    (*env)->ThrowNew(env, exc, error_msg);
    return NULL;
  }
  ris = DescripToObject(env, NULL, outXd.pointer, 0, 0, 0, 0);
  MdsFree1Dx(&outXd, NULL);
  return ris;
}

/*
 * Class:     MDSplus_Data
 * Method:    decompile
 * Signature: ()LMDSplus/String;
 */
JNIEXPORT jstring JNICALL Java_MDSplus_Data_decompile(JNIEnv * env, jobject jobj,
	jlong jctx) {
  EMPTYXD(outXd);
  jstring ris;
  jclass exc;
  struct descriptor *decD;
  char *buf;
  char *error_msg;
  int status;
  struct descriptor *dataD;
  void *ctx = JLONG2PTR(jctx);

  dataD = ObjectToDescrip(env, jobj);

  status = CTXCALLR(TdiDecompile, dataD, &outXd MDS_END_ARG);

  if STATUS_NOT_OK {
    error_msg = (char *)MdsGetMsg(status);
    exc = (*env)->FindClass(env, "MDSplus/MdsException");
    (*env)->ThrowNew(env, exc, error_msg);
    return NULL;
  }
  FreeDescrip(dataD);
  decD = outXd.pointer;
  buf = (char *)malloc(decD->length + 1);
  memcpy(buf, decD->pointer, decD->length);
  buf[decD->length] = 0;
  MdsFree1Dx(&outXd, NULL);
  ris = (*env)->NewStringUTF(env, buf);
  free(buf);
  return ris;
}

/*
 * Class:     MDSplus_Data
 * Method:    cloneData
 * Signature: ()LMDSplus/Data;
 */
JNIEXPORT jobject JNICALL Java_MDSplus_Data_cloneData(JNIEnv * env, jobject jobj) {

  struct descriptor *descr;
  jobject retObj;
  descr = ObjectToDescrip(env, jobj);
  retObj = DescripToObject(env, NULL, descr, 0, 0, 0, 0);
  FreeDescrip(descr);
  return retObj;
}

/*
 * Class:     MDSplus_Data
 * Method:    execute
 * Signature: (Ljava/lang/String;[LMDSplus/Data;)LMDSplus/Data;
 */
JNIEXPORT jobject JNICALL Java_MDSplus_Data_execute(JNIEnv * env, jclass cls __attribute__ ((unused)),
	jstring jexpr, jobjectArray jargs) {
  EMPTYXD(outXd);
  void *arglist[MAX_ARGS];
  int status, i, varIdx;
  const char *expr = (*env)->GetStringUTFChars(env, jexpr, 0);
  char *error_msg;
  jclass exc;
  struct descriptor exprD = { 0, DTYPE_T, CLASS_S, 0 };
  jobject ris;
  jint numArgs = (*env)->GetArrayLength(env, jargs);

  if (numArgs > MAX_ARGS)
    numArgs = MAX_ARGS;

  exprD.length = strlen(expr);
  exprD.pointer = (char *)expr;
  arglist[1] = &exprD;
  varIdx = 2;
  for (i = 0; i < numArgs; i++)
    arglist[varIdx++] = ObjectToDescrip(env, (*env)->GetObjectArrayElement(env, jargs, i));
  arglist[varIdx++] = &outXd;
  arglist[varIdx++] = MdsEND_ARG;
  *(int *)&arglist[0] = varIdx - 1;
  status = (int)(intptr_t)LibCallg(arglist, TdiCompile);
  (*env)->ReleaseStringUTFChars(env, jexpr, expr);
  for (i = 0; i < numArgs; i++)
    FreeDescrip(arglist[2 + i]);
  if STATUS_NOT_OK {
    error_msg = (char *)MdsGetMsg(status);
    exc = (*env)->FindClass(env, "MDSplus/MdsException");
    (*env)->ThrowNew(env, exc, error_msg);
    return NULL;
  }
  status = TdiData((struct descriptor *)&outXd, &outXd MDS_END_ARG);
  if STATUS_NOT_OK {
    error_msg = (char *)MdsGetMsg(status);
    exc = (*env)->FindClass(env, "MDSplus/MdsException");
    (*env)->ThrowNew(env, exc, error_msg);
    return NULL;
  }
  ris = DescripToObject(env, NULL, outXd.pointer, 0, 0, 0, 0);
  MdsFree1Dx(&outXd, NULL);
  return ris;
}

/*
 * Class:     MDSplus_Data
 * Method:    dataData
 * Signature: ()LMDSplus/Data;
 */
JNIEXPORT jobject JNICALL Java_MDSplus_Data_dataData(JNIEnv * env, jobject jobj,
	jlong jctx) {
  void* ctx = JLONG2PTR(jctx);
  EMPTYXD(xd);
  char *error_msg;
  jobject retObj;
  jclass exc;
  int status;

  struct descriptor *descr;
  descr = ObjectToDescrip(env, jobj);
  status = CTXCALLR(TdiData, descr, &xd MDS_END_ARG);
  if STATUS_NOT_OK {
    error_msg = (char *)MdsGetMsg(status);
    exc = (*env)->FindClass(env, "MDSplus/MdsException");
    (*env)->ThrowNew(env, exc, error_msg);
    return NULL;
  }
  retObj = DescripToObject(env, ctx, xd.pointer, 0, 0, 0, 0);
  MdsFree1Dx(&xd, 0);
  FreeDescrip(descr);
  return retObj;

}

/*
 * Class:     MDSplus_Data
 * Method:    evaluateData
 * Signature: ()LMDSplus/String;
 */
JNIEXPORT jstring JNICALL Java_MDSplus_Data_evaluateData(JNIEnv * env, jobject jobj,
	jlong jctx) {
  void* ctx = JLONG2PTR(jctx);
  EMPTYXD(xd);
  char *error_msg;
  jobject retObj;
  jclass exc;
  struct descriptor *descr = ObjectToDescrip(env, jobj);
  int status = CTXCALLR(TdiEvaluate,descr, &xd MDS_END_ARG);
  if STATUS_NOT_OK {
    error_msg = (char *)MdsGetMsg(status);
    exc = (*env)->FindClass(env, "MDSplus/MdsException");
    (*env)->ThrowNew(env, exc, error_msg);
    return NULL;
  }
  FreeDescrip(descr);
  retObj = DescripToObject(env, ctx, descr, 0, 0, 0, 0);
  MdsFree1Dx(&xd, 0);
  return retObj;

}

//////////////////////////////Class Tree Stuff///////////////////////////

static void throwMdsExceptionStr(JNIEnv * env, char *errorMsg)
{
  jclass exc;

  exc = (*env)->FindClass(env, "MDSplus/MdsException");
  (*env)->ThrowNew(env, exc, errorMsg);
}

static void throwMdsException(JNIEnv * env, int status)
{
  jclass exc;

  exc = (*env)->FindClass(env, "MDSplus/MdsException");
  (*env)->ThrowNew(env, exc, (char *)MdsGetMsg(status));
}

/*
 * Class:     MDSplus_Tree
 * Method:    openTree
 * Signature: (JLjava/lang/String;IB)V
 */
JNIEXPORT void JNICALL Java_MDSplus_Tree_openTree(JNIEnv * env, jobject jobj,
	jlong jctx, jstring jname, jint shot, jboolean readonly) {
  int status;
  const char *name;
  void *ctx = JLONG2PTR(jctx);
  name = (*env)->GetStringUTFChars(env, jname, 0);
  if (strlen(name) > 0) {
    status = _TreeOpen(&ctx, (char *)name, shot, readonly ? 1 : 0);
    set_ctx_field(env,jobj,ctx);
    (*env)->ReleaseStringUTFChars(env, jname, name);
    if STATUS_NOT_OK {
      throwMdsException(env, status);
      return;
    }
  }
}

/*
 * Class:     MDSplus_Tree
 * Method:    closeTree
 * Signature: (JLjava/lang/String;I)V
 */
JNIEXPORT void JNICALL Java_MDSplus_Tree_closeTree(JNIEnv * env, jobject jobj,
	jlong jctx, jstring jname, jint shot) {
  int status;
  const char *name;
  void *ctx = JLONG2PTR(jctx);

  name = (*env)->GetStringUTFChars(env, jname, 0);
  status = CTXCALLR(TreeClose, name, shot);
  (*env)->ReleaseStringUTFChars(env, jname, name);
  if STATUS_NOT_OK {
    set_ctx_field(env,jobj,ctx);
    throwMdsException(env, status);
  } else {
    TreeFreeDbid(ctx);
    set_ctx_field(env,jobj,NULL);
  }
}

/*
 * Class:     MDSplus_Tree
 * Method:    editTree
 * Signature: (JLjava/lang/String;IB)V
 */
JNIEXPORT void JNICALL Java_MDSplus_Tree_editTree(JNIEnv * env, jobject jobj,
	jlong jctx, jstring jname, jint shot, jboolean isNew) {
  int status;
  const char *name;
  void *ctx = JLONG2PTR(jctx);
  name = (*env)->GetStringUTFChars(env, jname, 0);
  if (isNew)
    status = _TreeOpenNew(&ctx, name, shot);
  else
    status = _TreeOpenEdit(&ctx, name, shot);
  set_ctx_field(env,jobj,ctx);
  (*env)->ReleaseStringUTFChars(env, jname, name);
  if STATUS_NOT_OK {
    throwMdsException(env, status);
    return;
  }
}

/*
 * Class:     MDSplus_Tree
 * Method:    writeTree
 * Signature: (JLjava/lang/String;I)V
 */
JNIEXPORT void JNICALL Java_MDSplus_Tree_writeTree(JNIEnv * env, jobject jobj,
	jlong jctx, jstring jname, jint shot) {
  const char *name;

  void *ctx = JLONG2PTR(jctx);
  int status;
  name = (*env)->GetStringUTFChars(env, jname, 0);
  status = CTXCALLR(TreeWriteTree, name, shot);
  set_ctx_field(env,jobj,ctx);
  (*env)->ReleaseStringUTFChars(env, jname, name);
  if STATUS_NOT_OK
    throwMdsException(env, status);
}

/*
 * Class:     MDSplus_Tree
 * Method:    quitTree
 * Signature: (JLjava/lang/String;I)V
 */
JNIEXPORT void JNICALL Java_MDSplus_Tree_quitTree(JNIEnv * env, jobject jobj,
	jlong jctx, jstring jname, jint shot) {
  const char *name;
  void *ctx = JLONG2PTR(jctx);
  int status;
  name = (*env)->GetStringUTFChars(env, jname, 0);
  status = CTXCALLR(TreeQuitTree, name, shot);
  (*env)->ReleaseStringUTFChars(env, jname, name);
  if STATUS_NOT_OK {
    set_ctx_field(env,jobj,ctx);
    throwMdsException(env, status);
  } else {
    TreeFreeDbid(ctx);
    set_ctx_field(env,jobj,NULL);
  }
}

/*
 * Class:     MDSplus_Tree
 * Method:    findNode
 * Signature: (JLjava/lang/String;)I
 */
JNIEXPORT jint JNICALL Java_MDSplus_Tree_findNode(JNIEnv * env, jclass cls __attribute__ ((unused)),
	jlong jctx, jstring jpath) {
  int status, nid;
  const char *path;
  void *ctx = JLONG2PTR(jctx);

  path = (*env)->GetStringUTFChars(env, jpath, 0);
  status = CTXCALLN(TreeFindNode, path, &nid);
  (*env)->ReleaseStringUTFChars(env, jpath, path);
  if STATUS_NOT_OK
    throwMdsException(env, status);
  return nid;
}

/*
 * Class:     MDSplus_Tree
 * Method:    getWild
 * Signature: (JLjava/lang/String;I)[I
 */
JNIEXPORT jintArray JNICALL Java_MDSplus_Tree_getWild(JNIEnv * env, jclass cls __attribute__ ((unused)),
	jlong jctx, jstring jpath, jint usage) {
  int currNid, status, i;
  int numNids = 0;
  const char *path;
  int *nids;
  void *wildCtx = 0;
  void *ctx = JLONG2PTR(jctx);
  jintArray jnids;

  path = (*env)->GetStringUTFChars(env, jpath, 0);
  while ((status = CTXCALLN(TreeFindNodeWild, path, &currNid, &wildCtx, usage)) & 1)
    numNids++;
  CTXCALLN(TreeFindNodeEnd, &wildCtx);
  nids = malloc(numNids * sizeof(int));
  wildCtx = 0;
  for (i = 0; i < numNids; i++) {
    CTXCALLN(TreeFindNodeWild, (char *)path, &nids[i], &wildCtx, usage);
    //_TreeFindNodeWild, (char *)path, &nids[i], &wildCtx, (1 << usage));
  }
  CTXCALLN(TreeFindNodeEnd, &wildCtx);

  (*env)->ReleaseStringUTFChars(env, jpath, path);
  jnids = (*env)->NewIntArray(env, numNids);
  if(jnids)
    (*env)->SetIntArrayRegion(env, jnids, 0, numNids, (const jint *)nids);
  free(nids);
  return jnids;
}

/*
 * Class:     MDSplus_Tree
 * Method:    getDefaultNid
 * Signature: (J)I
 */
JNIEXPORT jint JNICALL Java_MDSplus_Tree_getDefaultNid(JNIEnv * env, jclass cls __attribute__ ((unused)),
	jlong jctx) {
  void *ctx = JLONG2PTR(jctx);
  int nid;
  int status = CTXCALLN(TreeGetDefaultNid, &nid);
  if STATUS_NOT_OK
    throwMdsException(env, status);
  return nid;
}

/*
 * Class:     MDSplus_Tree
 * Method:    setDefaultNid
 * Signature: (JI)V
 */
JNIEXPORT void JNICALL Java_MDSplus_Tree_setDefaultNid(JNIEnv * env, jclass cls __attribute__ ((unused)),
	jlong jctx, jint nid) {
  void *ctx = JLONG2PTR(jctx);
  int status = CTXCALLN(TreeSetDefaultNid, nid);
  if STATUS_NOT_OK
    throwMdsException(env, status);
}

/*
 * Class:     MDSplus_Tree
 * Method:    getDbiFlag
 * Signature: (JI)Z
 */
JNIEXPORT jboolean JNICALL Java_MDSplus_Tree_getDbiFlag(JNIEnv * env, jclass cls __attribute__ ((unused)),
	jlong jctx, jint code) {
  int flag = 0, len = sizeof(jboolean), status;
  void *ctx = JLONG2PTR(jctx);
  struct dbi_itm dbiList[] = { {sizeof(int), 0, &flag, &len},
  {0, DbiEND_OF_LIST, 0, 0}
  };

  dbiList[0].code = (short)code;
  status = CTXCALLN(TreeGetDbi, dbiList);
  if STATUS_NOT_OK
    throwMdsException(env, status);
  return flag;
}

/*
 * Class:     MDSplus_Tree
 * Method:    setDbiFlag
 * Signature: (JZI)V
 */
JNIEXPORT void JNICALL Java_MDSplus_Tree_setDbiFlag(JNIEnv * env, jclass cls __attribute__ ((unused)), jlong jctx, jboolean jflag, jint code) {
  int len = sizeof(jboolean), status, flag;
  void *ctx = JLONG2PTR(jctx);
  struct dbi_itm dbiList[] = { {sizeof(int), 0, &flag, &len},
  {0, DbiEND_OF_LIST, 0, 0}
  };

  flag = jflag;
  dbiList[0].code = (short)code;
  dbiList[0].pointer = &flag;
  status = CTXCALLN(TreeSetDbi, dbiList);
  if STATUS_NOT_OK
    throwMdsException(env, status);
}

/*
 * Class:     MDSplus_Tree
 * Method:    setTreeViewDate
 * Signature: (Ljava/lang/String;)V
 */
JNIEXPORT void JNICALL Java_MDSplus_Tree_setTreeViewDate(JNIEnv * env, jclass cls __attribute__ ((unused)),
	jstring jdate) {
  int64_t qtime;
  const char *date;
  int status;
  date = (*env)->GetStringUTFChars(env, jdate, 0);
  qtime = 0;
  status = LibConvertDateString(date, &qtime);
  if STATUS_NOT_OK
    throwMdsException(env, status);
  status = TreeSetViewDate(&qtime);
  (*env)->ReleaseStringUTFChars(env, jdate, date);
  if STATUS_NOT_OK
    throwMdsException(env, status);
}

/*
 * Class:     MDSplus_Tree
 * Method:    setTreeTimeContext
 * Signature: (JLMDSplus/Data;LMDSplus/Data;LMDSplus/Data;)V
 */
JNIEXPORT void JNICALL Java_MDSplus_Tree_setTreeTimeContext(JNIEnv * env, jclass cls __attribute__ ((unused)),
	jlong jctx, jobject jstart, jobject jend, jobject jdelta) {
  struct descriptor *start, *end, *delta;
  int status;
  void *ctx = JLONG2PTR(jctx);
  start = ObjectToDescrip(env, jstart);
  end = ObjectToDescrip(env, jend);
  delta = ObjectToDescrip(env, jdelta);
  status = CTXCALLN(TreeSetTimeContext, start, end, delta);
  FreeDescrip(start);
  FreeDescrip(end);
  FreeDescrip(delta);
  if STATUS_NOT_OK
    throwMdsException(env, status);
}

/*
 * Class:     MDSplus_Tree
 * Method:    setCurrent
 * Signature: (Ljava/lang/String;I)V
 */
JNIEXPORT void JNICALL Java_MDSplus_Tree_setCurrent(JNIEnv * env, jclass cls __attribute__ ((unused)),
	jstring jname, jint shot) {
  int status;
  const char *name;

  name = (*env)->GetStringUTFChars(env, jname, 0);
  status = TreeSetCurrentShotId((char *)name, shot);
  (*env)->ReleaseStringUTFChars(env, jname, name);
  if STATUS_NOT_OK
    throwMdsException(env, status);
}

/*
 * Class:     MDSplus_Tree
 * Method:    getCurrent
 * Signature: (Ljava/lang/String;)I
 */
JNIEXPORT jint JNICALL Java_MDSplus_Tree_getCurrent(JNIEnv * env, jclass cls __attribute__ ((unused)),
	jstring jname) {
  int current = 0;
  const char *name;

  name = (*env)->GetStringUTFChars(env, jname, 0);
  current = TreeGetCurrentShotId((char *)name);
  (*env)->ReleaseStringUTFChars(env, jname, name);
  return current;
}

/*
 * Class:     MDSplus_Tree
 * Method:    createPulseFile
 * Signature: (JI)V
 */
JNIEXPORT void JNICALL Java_MDSplus_Tree_createPulseFile(JNIEnv * env, jclass cls __attribute__ ((unused)),
	jlong jctx, jint shot) {
  int status;
  void *ctx = JLONG2PTR(jctx);
  status = CTXCALLN(TreeCreatePulseFile, shot, 0, NULL);
  if STATUS_NOT_OK
    throwMdsException(env, status);
}

/*
 * Class:     MDSplus_Tree
 * Method:    deletePulseFile
 * Signature: (JI)V
 */
JNIEXPORT void JNICALL Java_MDSplus_Tree_deletePulseFile(JNIEnv * env, jclass cls __attribute__ ((unused)),
	jlong jctx, jint shot) {
  int status;
  void *ctx = JLONG2PTR(jctx);
  status = CTXCALLN(TreeDeletePulseFile, shot, 1);
  if STATUS_NOT_OK
    throwMdsException(env, status);
}

/*
 * Class:     MDSplus_Tree
 * Method:    findTreeTags
 * Signature: (JLjava/lang/String;)[Ljava/lang/String;
 */
#define MAX_TAGS  1024

JNIEXPORT jobjectArray JNICALL Java_MDSplus_Tree_findTreeTags(JNIEnv * env, jclass cls __attribute__ ((unused)),
	jlong jctx, jstring jwild) {
  const char *wild;
  char *tagNames[MAX_TAGS];
  void *wildCtx = 0;
  int nTags = 0;
  int nidOut;
  int i;
  jobjectArray jtags;
  jclass stringCls;
  void *ctx = JLONG2PTR(jctx);

  wild = (*env)->GetStringUTFChars(env, jwild, 0);
  while (nTags < MAX_TAGS
	 && (tagNames[nTags] = CTXCALLN(TreeFindTagWild, (char*)wild, &nidOut, &wildCtx)))
    nTags++;
  TreeFindTagEnd(&wildCtx);

  (*env)->ReleaseStringUTFChars(env, jwild, wild);

  stringCls = (*env)->FindClass(env, "java/lang/String");

  jtags = (*env)->NewObjectArray(env, nTags, stringCls, 0);
  if(jtags)
  {
    for (i = 0; i < nTags; i++) {
      (*env)->SetObjectArrayElement(env, jtags, i, (jobject) (*env)->NewStringUTF(env, tagNames[i]));
    }
  }

  return jtags;
}
/*
 * Class:     MDSplus_Tree
 * Method:    addTreeNode
 * Signature: (JLjava/lang/String;I)V
 */
JNIEXPORT jint JNICALL Java_MDSplus_Tree_addTreeNode(JNIEnv * env, jclass cls __attribute__ ((unused)),
	jlong jctx, jstring jpath, jint usage) {
  const char *path;
  void *ctx = JLONG2PTR(jctx);
  int nidOut;
  int status;

  path = (*env)->GetStringUTFChars(env, jpath, 0);
  status = CTXCALLN(TreeAddNode, path, &nidOut, (char)usage);
  (*env)->ReleaseStringUTFChars(env, jpath, path);
  if STATUS_NOT_OK
    throwMdsException(env, status);
  return nidOut;
}

/*
 * Class:     MDSplus_Tree
 * Method:    addTreeDevice
 * Signature: (JLjava/lang/String;Ljava/lang/String;)V
 */
JNIEXPORT void JNICALL Java_MDSplus_Tree_addTreeDevice(JNIEnv * env, jclass cls __attribute__ ((unused)),
	jlong jctx, jstring jname, jstring jtype) {
  const char *name, *type;
  void *ctx = JLONG2PTR(jctx);
  int nidOut;
  int status;

  name = (*env)->GetStringUTFChars(env, jname, 0);
  type = (*env)->GetStringUTFChars(env, jtype, 0);
  status = CTXCALLN(TreeAddConglom, (char *)name, (char *)type, &nidOut);
  (*env)->ReleaseStringUTFChars(env, jname, name);
  (*env)->ReleaseStringUTFChars(env, jtype, type);
  if STATUS_NOT_OK
    throwMdsException(env, status);
}

/*
 * Class:     MDSplus_Tree
 * Method:    deleteTreeNode
 * Signature: (JLjava/lang/String;)V
 */
JNIEXPORT void JNICALL Java_MDSplus_Tree_deleteTreeNode(JNIEnv * env, jclass cls __attribute__ ((unused)),
	jlong jctx, jstring jpath) {
  const char *path;
  int status, nid, count;
  void *ctx = JLONG2PTR(jctx);

  path = (*env)->GetStringUTFChars(env, jpath, 0);
  status = CTXCALLN(TreeFindNode, (char *)path, &nid);
  (*env)->ReleaseStringUTFChars(env, jpath, path);
  if STATUS_NOT_OK
    throwMdsException(env, status);

  status = CTXCALLN(TreeDeleteNodeInitialize, nid, &count, 1);
  if STATUS_OK
    CTXCALL0(TreeDeleteNodeExecute);
  if STATUS_NOT_OK
    throwMdsException(env, status);
}

/*
 * Class:     MDSplus_Tree
 * Method:    removeTreeTag
 * Signature: (JLjava/lang/String;)V
 */
JNIEXPORT void JNICALL Java_MDSplus_Tree_removeTreeTag(JNIEnv * env, jclass cls __attribute__ ((unused)),
	jlong jctx, jstring jtag) {
  const char *tag;
  int status;
  void *ctx = JLONG2PTR(jctx);

  tag = (*env)->GetStringUTFChars(env, jtag, 0);
  status = CTXCALLN(TreeRemoveTag, (char *)tag);
  (*env)->ReleaseStringUTFChars(env, jtag, tag);
  if STATUS_NOT_OK
    throwMdsException(env, status);
}

/*
 * Class:     MDSplus_Tree
 * Method:    getDatafileSize
 * Signature: (J)J
 */
JNIEXPORT jlong JNICALL Java_MDSplus_Tree_getDatafileSize(JNIEnv * env __attribute__ ((unused)), jclass cls __attribute__ ((unused)),
	jlong jctx) {
  //int status;
  int64_t size;
  void *ctx = JLONG2PTR(jctx);

  size = CTXCALL0(TreeGetDatafileSize);
  return size;
}

/*
 * Class:     MDSplus_Tree
 * Method:    compile
 * Signature: (JLjava/lang/String;[LMDSplus/Data;)LMDSplus/Data;
 */
JNIEXPORT jobject JNICALL Java_MDSplus_Tree_compile(JNIEnv * env, jclass cls __attribute__ ((unused)),
	jlong jctx, jstring jexpr, jobjectArray jargs) {
  EMPTYXD(outXd);
  void *arglist[MAX_ARGS];
  int status, i, varIdx;
  const char *expr = (*env)->GetStringUTFChars(env, jexpr, 0);
  char *error_msg;
  jclass exc;
  struct descriptor exprD = { 0, DTYPE_T, CLASS_S, 0 };
  jobject ris;
  jint numArgs;

  void *ctx = JLONG2PTR(jctx);
  numArgs = (*env)->GetArrayLength(env, jargs);
  if (numArgs > MAX_ARGS)
    numArgs = MAX_ARGS;

  exprD.length = strlen(expr);
  exprD.pointer = (char *)expr;
  arglist[1] = &ctx;
  arglist[2] = &exprD;
  varIdx = 3;

  for (i = 0; i < numArgs; i++)
    arglist[varIdx++] = ObjectToDescrip(env, (*env)->GetObjectArrayElement(env, jargs, i));
  arglist[varIdx++] = &outXd;
  arglist[varIdx++] = MdsEND_ARG;
  *(int *)&arglist[0] = varIdx - 1;
  status = (int)(intptr_t)LibCallg(arglist, _TdiCompile);
  (*env)->ReleaseStringUTFChars(env, jexpr, expr);
  for (i = 0; i < numArgs; i++)
    FreeDescrip(arglist[3 + i]);
  if STATUS_NOT_OK {
    error_msg = (char *)MdsGetMsg(status);
    exc = (*env)->FindClass(env, "MDSplus/MdsException");
    (*env)->ThrowNew(env, exc, error_msg);
    return NULL;
  }
  ris = DescripToObject(env, ctx, outXd.pointer, 0, 0, 0, 0);
  //printDecompiled1,ctx, outXd.pointer);
  MdsFree1Dx(&outXd, NULL);
  return ris;
}

/*
 * Class:     MDSplus_Tree
 * Method:    execute
 * Signature: (JLjava/lang/String;[LMDSplus/Data;)LMDSplus/Data;
 */
JNIEXPORT jobject JNICALL Java_MDSplus_Tree_execute
(JNIEnv * env, jclass cls __attribute__ ((unused)), jlong jctx, jstring jexpr, jobjectArray jargs) {
  EMPTYXD(outXd);
  void *arglist[MAX_ARGS];
  int status, i, varIdx;
  const char *expr = (*env)->GetStringUTFChars(env, jexpr, 0);
  char *error_msg;
  jclass exc;
  struct descriptor exprD = { 0, DTYPE_T, CLASS_S, 0 };
  jobject ris;
  jint numArgs;

  void *ctx = JLONG2PTR(jctx);
  numArgs = (*env)->GetArrayLength(env, jargs);

  if (numArgs > MAX_ARGS)
    numArgs = MAX_ARGS;

  exprD.length = strlen(expr);
  exprD.pointer = (char *)expr;
  arglist[1] = &ctx;
  arglist[2] = &exprD;
  varIdx = 3;

  for (i = 0; i < numArgs; i++)
    arglist[varIdx++] = ObjectToDescrip(env, (*env)->GetObjectArrayElement(env, jargs, i));
  arglist[varIdx++] = &outXd;
  arglist[varIdx++] = MdsEND_ARG;
  *(int *)&arglist[0] = varIdx - 1;
  status = (int)(intptr_t)LibCallg(arglist, _TdiExecute);
  (*env)->ReleaseStringUTFChars(env, jexpr, expr);
  for (i = 0; i < numArgs; i++)
    FreeDescrip(arglist[3 + i]);
  if STATUS_NOT_OK {
    error_msg = (char *)MdsGetMsg(status);
    exc = (*env)->FindClass(env, "MDSplus/MdsException");
    (*env)->ThrowNew(env, exc, error_msg);
    return NULL;
  }
  ris = DescripToObject(env, ctx, outXd.pointer, 0, 0, 0, 0);
  MdsFree1Dx(&outXd, NULL);
  return ris;
}


////////////////////////////////TreeNode Stuff////////////////////////

/*
 * Class:     MDSplus_TreeNode
 * Method:    getNci
 * Signature: (IJI)I
 */
JNIEXPORT jint JNICALL Java_MDSplus_TreeNode_getNci(JNIEnv * env, jclass cls __attribute__ ((unused)), jint nid, jlong jctx, jint nciType) {
  int status;
  int retNci = 0, retNciLen = sizeof(int);

  struct nci_itm nciList[] = { {sizeof(int), 0, &retNci, &retNciLen},
  {NciEND_OF_LIST, 0, 0, 0}
  };
  void *ctx = JLONG2PTR(jctx);
  nciList[0].code = (short)nciType;
  status = CTXCALLN(TreeGetNci, nid, nciList);
  if STATUS_NOT_OK
    throwMdsException(env, status);
  return retNci;
}

/*
 * Class:     MDSplus_TreeNode
 * Method:    getNciLong
 * Signature: (IJI)J
 */
JNIEXPORT jlong JNICALL Java_MDSplus_TreeNode_getNciLong
    (JNIEnv * env, jclass cls __attribute__ ((unused)), jint nid, jlong jctx, jint nciType) {
  int status;
  int64_t retNci = 0;
  int retNciLen = sizeof(int);

  struct nci_itm nciList[] = { {sizeof(int64_t), 0, &retNci, &retNciLen}
  ,
  {NciEND_OF_LIST, 0, 0, 0}
  };
  void *ctx = JLONG2PTR(jctx);

  nciList[0].code = (short)nciType;
  status = CTXCALLN(TreeGetNci, nid, nciList);
  if STATUS_NOT_OK
    throwMdsException(env, status);
  return retNci;
}

/*
 * Class:     MDSplus_TreeNode
 * Method:    getNciString
 * Signature: (IJI)Ljava/lang/String;
 */
JNIEXPORT jstring JNICALL Java_MDSplus_TreeNode_getNciString
    (JNIEnv * env, jclass cls __attribute__ ((unused)), jint nid, jlong jctx, jint nciType) {
  int status;
  char path[1024];
  int pathLen = 1024;
  struct nci_itm nciList[] = { {1023, 0, path, &pathLen},
  {NciEND_OF_LIST, 0, 0, 0}
  };
  void *ctx = JLONG2PTR(jctx);

  nciList[0].code = (short)nciType;
  status = CTXCALLN(TreeGetNci, nid, nciList);
  path[pathLen] = 0;
  if STATUS_NOT_OK
    throwMdsException(env, status);
  return (*env)->NewStringUTF(env, path);
}

/*
 * Class:     MDSplus_TreeNode
 * Method:    setNciFlag
 * Signature: (IJIZ)V
 */
JNIEXPORT void JNICALL Java_MDSplus_TreeNode_setNciFlag
    (JNIEnv * env, jclass cls __attribute__ ((unused)), jint nid, jlong jctx, jint flagOfs, jboolean flag) {
  int status;
  int nciFlags;
  int nciFlagsLen = sizeof(int);
  struct nci_itm nciList[] =  {{4, flag ? NciSET_FLAGS : NciCLEAR_FLAGS, &nciFlags, &nciFlagsLen},
	  {0, NciEND_OF_LIST, 0, 0}};
  void *ctx = JLONG2PTR(jctx);
  nciFlags = flagOfs;
  status = CTXCALLN(TreeSetNci, nid, nciList);

  if STATUS_NOT_OK
    throwMdsException(env, status);
}

/*
 * Class:     MDSplus_TreeNode
 * Method:    getNciFlag
 * Signature: (IJI)Z
 */
JNIEXPORT jboolean JNICALL Java_MDSplus_TreeNode_getNciFlag
    (JNIEnv * env, jclass cls __attribute__ ((unused)), jint nid, jlong jctx, jint flagOfs) {
  int status;
  int nciFlags;
  int nciFlagsLen = sizeof(int);
  struct nci_itm nciList[] = { {sizeof(int), NciGET_FLAGS, &nciFlags, &nciFlagsLen},
  {NciEND_OF_LIST, 0, 0, 0}
  };
  void *ctx = JLONG2PTR(jctx);

  status = CTXCALLN(TreeGetNci, nid, nciList);
  if STATUS_NOT_OK
    throwMdsException(env, status);

  return (nciFlags & flagOfs) ? 1 : 0;

}

/*
 * Class:     MDSplus_TreeNode
 * Method:    getNciNids
 * Signature: (IJII)[I
 */
JNIEXPORT jintArray JNICALL Java_MDSplus_TreeNode_getNciNids
    (JNIEnv * env, jclass cls __attribute__ ((unused)), jint nid, jlong jctx, jint nciNumCode, jint nciCode) {
  int status;
  int nNids, nNidsLen = sizeof(int);
  int retLen = 0;
  int *nids;
  jintArray jnids;

  struct nci_itm nciList[] = { {sizeof(int), 0, (char *)&nNids, &nNidsLen},
  {NciEND_OF_LIST, 0, 0, 0}
  };
  struct nci_itm nciList1[] = { {0, 0, 0, &retLen},
  {NciEND_OF_LIST, 0, 0, 0}
  };
  void *ctx = JLONG2PTR(jctx);

  nciList[0].code = (short)nciNumCode;
  status = CTXCALLN(TreeGetNci, nid, nciList);
  if STATUS_NOT_OK
    throwMdsException(env, status);

  nids = malloc(nNids * sizeof(int));
  nciList1[0].code = (short)nciCode;
  nciList1[0].buffer_length = sizeof(int) * nNids;
  nciList1[0].pointer = nids;
  status = CTXCALLN(TreeGetNci, nid, nciList1);
  if STATUS_NOT_OK
    throwMdsException(env, status);
  jnids = (*env)->NewIntArray(env, nNids);
  if(jnids)
    (*env)->SetIntArrayRegion(env, jnids, 0, nNids, (const jint *)nids);
  free(nids);
  return jnids;

}

/*
 * Class:     MDSplus_TreeNode
 * Method:    turnOn
 * Signature: (IJZ)V
 */
JNIEXPORT void JNICALL Java_MDSplus_TreeNode_turnOn
    (JNIEnv * env, jclass cls __attribute__ ((unused)), jint nid, jlong jctx, jboolean on) {
  int status;
  void *ctx = JLONG2PTR(jctx);

  if (on)
    status = CTXCALLN(TreeTurnOn, nid);
  else
    status = CTXCALLN(TreeTurnOff, nid);
  if STATUS_NOT_OK
    throwMdsException(env, status);
}

/*
 * Class:     MDSplus_TreeNode
 * Method:    isOn
 * Signature: (IJ)Z
 */
JNIEXPORT jboolean JNICALL Java_MDSplus_TreeNode_isOn
    (JNIEnv * env __attribute__ ((unused)), jclass cls __attribute__ ((unused)), jint nid, jlong jctx) {
  void *ctx = JLONG2PTR(jctx);
  return CTXCALLN(TreeIsOn, nid) == TreeON;
}

/*
 * Class:     MDSplus_TreeNode
 * Method:    getData
 * Signature: (IJZI)LMDSplus/Data;
 */
JNIEXPORT jobject JNICALL Java_MDSplus_TreeNode_getData
    (JNIEnv * env, jclass cls __attribute__ ((unused)), jint nid, jlong jctx) {
  int status;
  EMPTYXD(xd);
  jobject retObj;

  void *ctx = JLONG2PTR(jctx);

  status = CTXCALLN(TreeGetRecord, nid, &xd);
  if STATUS_NOT_OK
    throwMdsException(env, status);

  retObj = DescripToObject(env, ctx, xd.pointer, NULL, NULL, NULL, NULL);
  MdsFree1Dx(&xd, 0);
  return retObj;
}

/*
 * Class:     MDSplus_TreeNode
 * Method:    putData
 * Signature: (IJLMDSplus/Data;ZI)V
 */
JNIEXPORT void JNICALL Java_MDSplus_TreeNode_putData
    (JNIEnv * env, jclass cls __attribute__ ((unused)), jint nid, jlong jctx, jobject jdata) {
  struct descriptor *dataD;
  int status;
  void *ctx = JLONG2PTR(jctx);

  dataD = ObjectToDescrip(env, jdata);
  status = CTXCALLN(TreePutRecord, nid, dataD, 0);
  if STATUS_NOT_OK
    throwMdsException(env, status);
  FreeDescrip(dataD);
}
/*
 * Class:     MDSplus_TreeNode
 * Method:    getExtendedAttribute
 * Signature: (IJLjava/lang/String;)LMDSplus/Data;
 */
JNIEXPORT jobject JNICALL Java_MDSplus_TreeNode_getExtendedAttribute
  (JNIEnv *env, jclass class __attribute__ ((unused)), jint nid, jlong jctx, jstring jname)
{
  int status;
  EMPTYXD(xd);
  jobject retObj;
  const char *name = (*env)->GetStringUTFChars(env, jname, 0);
  void *ctx = JLONG2PTR(jctx);

  status = CTXCALLN(TreeGetXNci, nid, name, &xd);
  if STATUS_NOT_OK
    throwMdsException(env, status);

  retObj = DescripToObject(env, ctx, xd.pointer, NULL, NULL, NULL, NULL);
  MdsFree1Dx(&xd, 0);
  (*env)->ReleaseStringUTFChars(env, jname, name);
  return retObj;
}


/*
 * Class:     MDSplus_TreeNode
 * Method:    setExtendedAttribute
 * Signature: (IJLjava/lang/String;LMDSplus/Data;)V
 */
JNIEXPORT void JNICALL Java_MDSplus_TreeNode_setExtendedAttribute
  (JNIEnv *env, jclass class __attribute__ ((unused)), jint nid, jlong jctx, jstring jname, jobject jdata)
{
  struct descriptor *dataD;
  int status;
  void *ctx = JLONG2PTR(jctx);
  const char *name = (*env)->GetStringUTFChars(env, jname, 0);

  dataD = ObjectToDescrip(env, jdata);
  status = CTXCALLN(TreeSetXNci, nid, name, dataD);
  if STATUS_NOT_OK
    throwMdsException(env, status);
  FreeDescrip(dataD);
  (*env)->ReleaseStringUTFChars(env, jname, name);
}
/*
 * Class:     MDSplus_TreeNode
 * Method:    deleteData
 * Signature: (IJZI)V
 */
JNIEXPORT void JNICALL Java_MDSplus_TreeNode_deleteData
    (JNIEnv * env, jclass cls __attribute__ ((unused)), jint nid, jlong jctx) {
  EMPTYXD(emptyXd);
  int status;
  void *ctx = JLONG2PTR(jctx);
  status = CTXCALLN(TreePutRecord, nid, (struct descriptor *)&emptyXd, 0);
  if STATUS_NOT_OK
    throwMdsException(env, status);
}

/*
 * Class:     MDSplus_TreeNode
 * Method:    doMethod
 * Signature: (IJLjava/lang/String;)V
 */
JNIEXPORT void JNICALL Java_MDSplus_TreeNode_doMethod
    (JNIEnv * env, jclass cls __attribute__ ((unused)), jint nid, jlong jctx, jstring jmethod) {
  const char *method;
  int status;
  void *ctx = JLONG2PTR(jctx);
  struct descriptor nidD = { sizeof(int), DTYPE_NID, CLASS_S, 0 };
  struct descriptor methodD = { 0, DTYPE_T, CLASS_S, 0 };
  EMPTYXD(xd);

  method = (*env)->GetStringUTFChars(env, jmethod, 0);
  methodD.length = strlen(method);
  methodD.pointer = (char *)method;
  nidD.pointer = (char *)&nid;

  status = CTXCALLN(TreeDoMethod, &nidD, &methodD, &xd MDS_END_ARG);
  MdsFree1Dx(&xd, 0);
  (*env)->ReleaseStringUTFChars(env, jmethod, method);
  if STATUS_NOT_OK
    throwMdsException(env, status);
}

/*
 * Class:     MDSplus_TreeNode
 * Method:    getTags
 * Signature: (IJ)[Ljava/lang/String;
 */
#define MAX_TAGS 1024
JNIEXPORT jobjectArray JNICALL Java_MDSplus_TreeNode_getTags
    (JNIEnv * env, jclass cls __attribute__ ((unused)), jint nid, jlong jctx) {
  void *wildCtx = 0;
  int nTags = 0;
  int i;
  jobjectArray jtags;
  jclass stringCls;
  void *ctx = JLONG2PTR(jctx);
  char *tagNames[MAX_TAGS];

  while (nTags < MAX_TAGS && (tagNames[nTags] = CTXCALLN(TreeFindNodeTags, nid, &wildCtx)))
    nTags++;

  stringCls = (*env)->FindClass(env, "java/lang/String");
  jtags = (*env)->NewObjectArray(env, nTags, stringCls, 0);
  if(jtags)
  {
    for (i = 0; i < nTags; i++) {
      (*env)->SetObjectArrayElement(env, jtags, i, (jobject) (*env)->NewStringUTF(env, tagNames[i]));
      TreeFree(tagNames[i]);
    }
  }
  return jtags;
}

/*
 * Class:     MDSplus_TreeNode
 * Method:    makeSegment
 * Signature: (IJLMDSplus/Data;LMDSplus/Data;LMDSplus/Data;LMDSplus/Data;IZI)V
 */
JNIEXPORT void JNICALL Java_MDSplus_TreeNode_makeSegment
    (JNIEnv * env, jclass cls __attribute__ ((unused)), jint nid, jlong jctx, jobject jstart, jobject jend,
     jobject jdim, jobject jdata, jint filledRows __attribute__ ((unused))) {
  struct descriptor *startD, *endD, *dimD, *dataD;
  int status;
  void *ctx = JLONG2PTR(jctx);

  startD = ObjectToDescrip(env, jstart);
  endD = ObjectToDescrip(env, jend);
  dimD = ObjectToDescrip(env, jdim);
  dataD = ObjectToDescrip(env, jdata);

  status = CTXCALLN(TreeMakeSegment, nid, startD, endD, dimD, (struct descriptor_a *)dataD, -1, filledRows);

  FreeDescrip(startD);
  FreeDescrip(endD);
  FreeDescrip(dimD);
  FreeDescrip(dataD);
  if STATUS_NOT_OK
    throwMdsException(env, status);
}

/*
 * Class:     MDSplus_TreeNode
 * Method:    beginSegment
 * Signature: (IJLMDSplus/Data;LMDSplus/Data;LMDSplus/Data;LMDSplus/Data;ZI)V
 */
JNIEXPORT void JNICALL Java_MDSplus_TreeNode_beginSegment
    (JNIEnv * env, jclass cls __attribute__ ((unused)), jint nid, jlong jctx, jobject jstart, jobject jend,
     jobject jdim, jobject jdata) {
  struct descriptor *startD, *endD, *dimD, *dataD;
  int status;
  void *ctx = JLONG2PTR(jctx);

  startD = ObjectToDescrip(env, jstart);
  endD = ObjectToDescrip(env, jend);
  dimD = ObjectToDescrip(env, jdim);
  dataD = ObjectToDescrip(env, jdata);

  status = CTXCALLN(TreeBeginSegment, nid, startD, endD, dimD, (struct descriptor_a *)dataD, -1);

  FreeDescrip(startD);
  FreeDescrip(endD);
  FreeDescrip(dimD);
  FreeDescrip(dataD);
  if STATUS_NOT_OK
    throwMdsException(env, status);
}

/*
 * Class:     MDSplus_TreeNode
 * Method:    putSegment
 * Signature: (IJLMDSplus/Data;IZI)V
 */
JNIEXPORT void JNICALL Java_MDSplus_TreeNode_putSegment
    (JNIEnv * env, jclass cls __attribute__ ((unused)), jint nid, jlong jctx, jobject jdata, jint offset) {
  struct descriptor *dataD;
  int status;
  void *ctx = JLONG2PTR(jctx);

  dataD = ObjectToDescrip(env, jdata);
  status = CTXCALLN(TreePutSegment, nid, offset, (struct descriptor_a *)dataD);
  FreeDescrip(dataD);
  if STATUS_NOT_OK
    throwMdsException(env, status);
}

/*
 * Class:     MDSplus_TreeNode
 * Method:    updateSegment
 * Signature: (IJLMDSplus/Data;LMDSplus/Data;LMDSplus/Data;ZI)V
 */
JNIEXPORT void JNICALL Java_MDSplus_TreeNode_updateSegment
    (JNIEnv * env, jclass cls __attribute__ ((unused)), jint nid, jlong jctx, jint segmentOffset, jobject jstart, jobject jend,
     jobject jdim) {
  struct descriptor *startD, *endD, *dimD;
  int status;
  void *ctx = JLONG2PTR(jctx);

  startD = ObjectToDescrip(env, jstart);
  endD = ObjectToDescrip(env, jend);
  dimD = ObjectToDescrip(env, jdim);
  status = CTXCALLN(TreeUpdateSegment, nid, startD, endD, dimD, segmentOffset);

  FreeDescrip(startD);
  FreeDescrip(endD);
  FreeDescrip(dimD);
  if STATUS_NOT_OK
    throwMdsException(env, status);
}

/*
 * Class:     MDSplus_TreeNode
 * Method:    beginTimestampedSegment
 * Signature: (IJLMDSplus/Data;ZI)V
 */
JNIEXPORT void JNICALL Java_MDSplus_TreeNode_beginTimestampedSegment
    (JNIEnv * env, jclass cls __attribute__ ((unused)), jint nid, jlong jctx, jobject jdata) {
  struct descriptor *dataD;
  int status;
  void *ctx = JLONG2PTR(jctx);

  dataD = ObjectToDescrip(env, jdata);

//  printDecompiled(dataD);
  status = CTXCALLN(TreeBeginTimestampedSegment, nid, (struct descriptor_a *)dataD, -1);
  FreeDescrip(dataD);
  if STATUS_NOT_OK
    throwMdsException(env, status);
}

/*
 * Class:     MDSplus_TreeNode
 * Method:    makeTimestampedSegment
 * Signature: (IJLMDSplus/Data;[JZI)V
 */
JNIEXPORT void JNICALL Java_MDSplus_TreeNode_makeTimestampedSegment
    (JNIEnv * env, jclass cls __attribute__ ((unused)), jint nid, jlong jctx, jobject jdata, jlongArray jtimes) {
  struct descriptor *dataD;
  int status;
  void *ctx = JLONG2PTR(jctx);
  int numTimes;
  int64_t *times;

  numTimes = (*env)->GetArrayLength(env, jtimes);
  times = (int64_t *) (*env)->GetLongArrayElements(env, jtimes, NULL);
  dataD = ObjectToDescrip(env, jdata);

  //printDecompiled(dataD);

  status = CTXCALLN(TreeMakeTimestampedSegment, nid, times, (struct descriptor_a *)dataD, -1, numTimes);
  FreeDescrip(dataD);
  (*env)->ReleaseLongArrayElements(env, jtimes, times, JNI_ABORT);
  if STATUS_NOT_OK
    throwMdsException(env, status);
}

/*
 * Class:     MDSplus_TreeNode
 * Method:    putTimestampedSegment
 * Signature: (IJLMDSplus/Data;[JZI)V
 */
JNIEXPORT void JNICALL Java_MDSplus_TreeNode_putTimestampedSegment
    (JNIEnv * env, jclass cls __attribute__ ((unused)), jint nid, jlong jctx, jobject jdata, jlongArray jtimes) {
  struct descriptor *dataD;
  int status;
  void *ctx = JLONG2PTR(jctx);
  //int numTimes;
  int64_t *times;

  (*env)->GetArrayLength(env, jtimes);
  times = (int64_t *) (*env)->GetLongArrayElements(env, jtimes, NULL);
  dataD = ObjectToDescrip(env, jdata);

//  printDecompiled(dataD);

  status = CTXCALLN(TreePutTimestampedSegment, nid, times, (struct descriptor_a *)dataD);

  FreeDescrip(dataD);
  (*env)->ReleaseLongArrayElements(env, jtimes, times, JNI_ABORT);
  if STATUS_NOT_OK
    throwMdsException(env, status);
}

#define PUTROW_BUFSIZE 1024

/*
 * Class:     MDSplus_TreeNode
 * Method:    putRow
 * Signature: (IJLMDSplus/Data;JZI)V
 */
JNIEXPORT void JNICALL Java_MDSplus_TreeNode_putRow
    (JNIEnv * env, jclass cls __attribute__ ((unused)), jint nid, jlong jctx, jobject jrow, jlong jtime, jint size)
{
  struct descriptor *rowD;
  int status;
  void *ctx = JLONG2PTR(jctx);

  rowD = ObjectToDescrip(env, jrow);
  status = CTXCALLN(TreePutRow, nid, size, (int64_t *) & jtime, (struct descriptor_a *)rowD);

  FreeDescrip(rowD);
  if STATUS_NOT_OK
    throwMdsException(env, status);
}

/*
 * Class:     MDSplus_TreeNode
 * Method:    getNumSegments
 * Signature: (IJZI)I
 */
JNIEXPORT jint JNICALL Java_MDSplus_TreeNode_getNumSegments
    (JNIEnv * env, jclass cls __attribute__ ((unused)), jint nid, jlong jctx) {
  int status, numSegments;
  void *ctx = JLONG2PTR(jctx);

  status = CTXCALLN(TreeGetNumSegments, nid, &numSegments);
  if STATUS_NOT_OK
    throwMdsException(env, status);
  return numSegments;
}

/*
 * Class:     MDSplus_TreeNode
 * Method:    getSegmentStart
 * Signature: (IJIZI)LMDSplus/Data;
 */
JNIEXPORT jobject JNICALL Java_MDSplus_TreeNode_getSegmentStart
    (JNIEnv * env, jclass cls __attribute__ ((unused)), jint nid, jlong jctx, jint idx) {
  int status;
  void *ctx = JLONG2PTR(jctx);
  EMPTYXD(startXd);
  EMPTYXD(endXd);
  jobject retObj;

  status = CTXCALLN(TreeGetSegmentLimits, nid, idx, &startXd, &endXd);
  if STATUS_NOT_OK
    throwMdsException(env, status);

  retObj = DescripToObject(env, ctx, startXd.pointer, 0, 0, 0, 0);
  MdsFree1Dx(&startXd, 0);
  MdsFree1Dx(&endXd, 0);
  return retObj;
}

/*
 * Class:     MDSplus_TreeNode
 * Method:    getSegmentEnd
 * Signature: (IJIZI)LMDSplus/Data;
 */
JNIEXPORT jobject JNICALL Java_MDSplus_TreeNode_getSegmentEnd
    (JNIEnv * env, jclass cls __attribute__ ((unused)), jint nid, jlong jctx, jint idx) {
  int status;
  void *ctx = JLONG2PTR(jctx);
  EMPTYXD(startXd);
  EMPTYXD(endXd);
  jobject retObj;

  status = CTXCALLN(TreeGetSegmentLimits, nid, idx, &startXd, &endXd);
  if STATUS_NOT_OK
    throwMdsException(env, status);

  retObj = DescripToObject(env, ctx, endXd.pointer, 0, 0, 0, 0);
  MdsFree1Dx(&startXd, 0);
  MdsFree1Dx(&endXd, 0);
  return retObj;
}

/*
 * Class:     MDSplus_TreeNode
 * Method:    getSegmentDim
 * Signature: (IJIZI)LMDSplus/Data;
 */
JNIEXPORT jobject JNICALL Java_MDSplus_TreeNode_getSegmentDim
    (JNIEnv * env, jclass cls __attribute__ ((unused)), jint nid, jlong jctx, jint idx) {
  int status;
  void *ctx = JLONG2PTR(jctx);
  EMPTYXD(dataXd);
  EMPTYXD(timeXd);
  jobject retObj;

  status = CTXCALLN(TreeGetSegment, nid, idx, &dataXd, &timeXd);
  if STATUS_NOT_OK
    throwMdsException(env, status);

  retObj = DescripToObject(env, ctx, timeXd.pointer, 0, 0, 0, 0);
  MdsFree1Dx(&dataXd, 0);
  MdsFree1Dx(&timeXd, 0);
  return retObj;
}

/*
 * Class:     MDSplus_TreeNode
 * Method:    getSegment
 * Signature: (IJIZI)LMDSplus/Data;
 */
JNIEXPORT jobject JNICALL Java_MDSplus_TreeNode_getSegment
    (JNIEnv * env, jclass cls __attribute__ ((unused)), jint nid, jlong jctx, jint idx) {
  int status;
  void *ctx = JLONG2PTR(jctx);
  EMPTYXD(dataXd);
  EMPTYXD(timeXd);
  jobject retObj;

  status = CTXCALLN(TreeGetSegment, nid, idx, &dataXd, &timeXd);
  if STATUS_NOT_OK
    throwMdsException(env, status);

  retObj = DescripToObject(env, ctx, dataXd.pointer, 0, 0, 0, 0);
  MdsFree1Dx(&dataXd, 0);
  MdsFree1Dx(&timeXd, 0);
  return retObj;
}

/*
 * Class:     MDSplus_TreeNode
 * Method:    addNode
 * Signature: (IJI)I
 */
JNIEXPORT jint JNICALL Java_MDSplus_TreeNode_addNode
    (JNIEnv * env, jclass cls __attribute__ ((unused)), jint nid, jlong jctx, jstring jname, jint usage) {
  int status, defNid, newNid = -1;
  void *ctx = JLONG2PTR(jctx);
  const char *name;

  name = (*env)->GetStringUTFChars(env, jname, 0);
  status = CTXCALLN(TreeGetDefaultNid, &defNid);
  if STATUS_OK
    status = CTXCALLN(TreeSetDefaultNid, nid);
  if STATUS_OK
    status = CTXCALLN(TreeAddNode, (char *)name, &newNid, (char)usage);
  if STATUS_OK
    status = CTXCALLN(TreeSetDefaultNid, defNid);
  (*env)->ReleaseStringUTFChars(env, jname, name);
  if STATUS_NOT_OK
    throwMdsException(env, status);
  return newNid;
}

/*
 * Class:     MDSplus_TreeNode
 * Method:    deleteNode
 * Signature: (IJLjava/lang/String;)V
 */
JNIEXPORT void JNICALL Java_MDSplus_TreeNode_deleteNode(JNIEnv * env, jclass cls __attribute__ ((unused)),
	jint nid __attribute__ ((unused)), jlong jctx, jstring jpath) {
  int status, defNid, delNid, count;
  const char *path;
  void *ctx = JLONG2PTR(jctx);

  path = (*env)->GetStringUTFChars(env, jpath, 0);
  status = CTXCALLN(TreeGetDefaultNid, &defNid);
  if STATUS_OK
    status = CTXCALLN(TreeFindNode, (char *)path, &delNid);
  if STATUS_OK
    status = CTXCALLN(TreeDeleteNodeInitialize, delNid, &count, 1);
  if STATUS_OK
    CTXCALL0(TreeDeleteNodeExecute);
  if STATUS_OK
    status = CTXCALLN(TreeSetDefaultNid, defNid);
  (*env)->ReleaseStringUTFChars(env, jpath, path);
  if STATUS_NOT_OK
    throwMdsException(env, status);
}

/*
 * Class:     MDSplus_TreeNode
 * Method:    renameNode
 * Signature: (IJLjava/lang/String;)V
 */
JNIEXPORT void JNICALL Java_MDSplus_TreeNode_renameNode
    (JNIEnv * env, jclass cls __attribute__ ((unused)), jint nid, jlong jctx, jstring jname) {
  int status;
  void *ctx = JLONG2PTR(jctx);
  const char *name;

  name = (*env)->GetStringUTFChars(env, jname, 0);
  status = CTXCALLN(TreeRenameNode, nid, (char *)name);
  (*env)->ReleaseStringUTFChars(env, jname, name);
  if STATUS_NOT_OK
    throwMdsException(env, status);
}

/*
 * Class:     MDSplus_TreeNode
 * Method:    addTag
 * Signature: (IJLjava/lang/String;)V
 */
JNIEXPORT void JNICALL Java_MDSplus_TreeNode_addTag
    (JNIEnv * env, jclass cls __attribute__ ((unused)), jint nid, jlong jctx, jstring jtag) {
  int status;
  void *ctx = JLONG2PTR(jctx);
  const char *tag;

  tag = (*env)->GetStringUTFChars(env, jtag, 0);
  status = CTXCALLN(TreeAddTag, nid, (char *)tag);
  (*env)->ReleaseStringUTFChars(env, jtag, tag);
  if STATUS_NOT_OK
    throwMdsException(env, status);
}

/*
 * Class:     MDSplus_TreeNode
 * Method:    removeTag
 * Signature: (IJLjava/lang/String;)V
 */
JNIEXPORT void JNICALL Java_MDSplus_TreeNode_removeTag
    (JNIEnv * env, jclass cls __attribute__ ((unused)), jint nid, jlong jctx, jstring jtag) {
  int status, currNid;
  void *ctx = JLONG2PTR(jctx);
  const char *tag;
  char *bTag;

  tag = (*env)->GetStringUTFChars(env, jtag, 0);
  bTag = malloc(strlen(tag) + 2);
  sprintf(bTag, "\\%s", tag);

  status = CTXCALLN(TreeFindNode, bTag, &currNid);
  free(bTag);
  if STATUS_NOT_OK {
    (*env)->ReleaseStringUTFChars(env, jtag, tag);
    throwMdsException(env, status);
  }
  if (currNid != nid) {
    (*env)->ReleaseStringUTFChars(env, jtag, tag);
    throwMdsExceptionStr(env, "No such tag for this tree node");
  }
  status = CTXCALLN(TreeRemoveTag, (char *)tag);
  (*env)->ReleaseStringUTFChars(env, jtag, tag);
  if STATUS_NOT_OK
    throwMdsException(env, status);
}

/*
 * Class:     MDSplus_TreeNode
 * Method:    addDevice
 * Signature: (IJLjava/lang/String;Ljava/lang/String;)I
 */
JNIEXPORT jint JNICALL Java_MDSplus_TreeNode_addDevice
    (JNIEnv * env, jclass cls __attribute__ ((unused)), jint nid, jlong jctx, jstring jname, jstring jtype) {
  const char *name;
  const char *type;
  int status, newNid=-1, defNid = -1;
  void *ctx = JLONG2PTR(jctx);

  name = (*env)->GetStringUTFChars(env, jname, 0);
  type = (*env)->GetStringUTFChars(env, jtype, 0);
  status = CTXCALLN(TreeGetDefaultNid, &defNid);
  if STATUS_OK
    status = CTXCALLN(TreeSetDefaultNid, nid);
  if STATUS_OK
    status = CTXCALLN(TreeAddConglom, (char *)name, (char *)type, &newNid);
  CTXCALLN(TreeSetDefaultNid, defNid);
  (*env)->ReleaseStringUTFChars(env, jname, name);
  (*env)->ReleaseStringUTFChars(env, jtype, type);
  if STATUS_NOT_OK
    throwMdsException(env, status);
  return newNid;
}

/*
 * Class:     MDSplus_TreeNode
 * Method:    setSubtree
 * Signature: (IJZ)V
 */
JNIEXPORT void JNICALL Java_MDSplus_TreeNode_setSubtree
    (JNIEnv * env, jclass cls __attribute__ ((unused)), jint nid, jlong jctx, jboolean isSubtree) {
  int status;
  void *ctx = JLONG2PTR(jctx);

  if (isSubtree)
    status = CTXCALLN(TreeSetSubtree, nid);
  else
    status = CTXCALLN(TreeSetNoSubtree, nid);
  if STATUS_NOT_OK
    throwMdsException(env, status);
}

/*
 * Class:     MDSplus_TreeNode
 * Method:    moveNode
 * Signature: (IJILjava/lang/String;)V
 */
JNIEXPORT void JNICALL Java_MDSplus_TreeNode_moveNode
    (JNIEnv * env, jclass cls __attribute__ ((unused)), jint nid, jlong jctx, jint parentNid, jstring jpath) {
  int status, defNid;
  void *ctx = JLONG2PTR(jctx);
  const char *path;

  path = (*env)->GetStringUTFChars(env, jpath, 0);
  status = CTXCALLN(TreeGetDefaultNid, &defNid);
  if STATUS_OK
    status = CTXCALLN(TreeSetDefaultNid, parentNid);
  if STATUS_OK
    status = CTXCALLN(TreeRenameNode, nid, (char *)path);
  CTXCALLN(TreeSetDefaultNid, defNid);
  (*env)->ReleaseStringUTFChars(env, jpath, path);
  if STATUS_NOT_OK
    throwMdsException(env, status);
}


/* Class:     MDSplus_TreeNode
 * Method:    doAction
<<<<<<< HEAD
 * Signature: (III)I
 */
JNIEXPORT jint JNICALL Java_MDSplus_TreeNode_doAction
    (JNIEnv * env __attribute__ ((unused)), jclass cls __attribute__ ((unused)), jint nid, jint ctx1, jint ctx2) {
  void *ctx = getCtx(ctx1, ctx2);
  return doAction(ctx, nid);
=======
 * Signature: (IJ)I
 */
JNIEXPORT jint JNICALL Java_MDSplus_TreeNode_doAction
    (JNIEnv * env __attribute__ ((unused)), jclass cls __attribute__ ((unused)), jint nid, jlong jctx) {
  return doAction(JLONG2PTR(jctx), nid);
>>>>>>> 5e858cae
}


static JavaVM *jvm;

static JNIEnv *getJNIEnv()
{
  JNIEnv *jEnv;
  int retVal;
  retVal = (*jvm)->AttachCurrentThread(jvm, (void **)&jEnv, NULL);
  if (retVal) {
      printf("AttachCurrentThread error %d\n", retVal);
      return NULL;
    }
  return jEnv;
}

static void releaseJNIEnv()
{
  (*jvm)->DetachCurrentThread(jvm);
}

static void handleEvent(void *objPtr, int dim, char *buf)
{
  jmethodID mid;
  JNIEnv *env;
  jclass cls;
  jvalue args[2];
  jbyteArray jbuf;
  int64_t time;
  jobject obj = (jobject) objPtr;

  env = getJNIEnv();
  if (!env)
    return;
  cls = (*env)->GetObjectClass(env, obj);
  if (!cls)
    printf("Error getting class for MDSplus.Event\n");
  mid = (*env)->GetMethodID(env, cls, "intRun", "([BJ)V");
  if (!mid)
    printf("Error getting method intRun for MDSplus.Event\n");
  jbuf = (*env)->NewByteArray(env, dim);
  if(jbuf)
    (*env)->SetByteArrayRegion(env, jbuf, 0, dim, (const jbyte *)buf);
  args[0].l = jbuf;
  LibConvertDateString("now", &time);
  args[1].j = time;
  (*env)->CallVoidMethodA(env, obj, mid, args);
  releaseJNIEnv();
}
/*
static void handleREvent(char *evName, char *buf, int dim, void *objPtr)
{
  handleEvent(objPtr, dim, buf);
}
*/
//Record eventObj instances retrieved by NewGlobalref. They will be released then the event is disposed
//(indexed by eventId)
struct EventDescr {
  jobject eventObj;
  int64_t eventId;
  struct EventDescr *nxt;
};

static pthread_mutex_t eventMutex = PTHREAD_MUTEX_INITIALIZER;
static struct EventDescr *eventDescrHead = 0;
static void addEventDescr(jobject eventObj, int64_t eventId)
{
  struct EventDescr *newDescr = malloc(sizeof(struct EventDescr));
  pthread_mutex_lock(&eventMutex);
  newDescr->eventId = eventId;
  newDescr->eventObj = eventObj;
  newDescr->nxt = eventDescrHead;
  eventDescrHead = newDescr;
  pthread_mutex_unlock(&eventMutex);
}

static jobject releaseEventDescr(int64_t eventId)
{
  jobject retObj = 0;
  struct EventDescr *currDescr, *prevDescr;
  pthread_mutex_lock(&eventMutex);
  currDescr = eventDescrHead;
  prevDescr = eventDescrHead;
  while (currDescr && currDescr->eventId != eventId) {
    prevDescr = currDescr;
    currDescr = currDescr->nxt;
  }
  if (currDescr) {
    if (prevDescr != currDescr)
      prevDescr->nxt = currDescr->nxt;
    else
      eventDescrHead = currDescr->nxt;
    retObj = currDescr->eventObj;
    free(currDescr);
  }
  pthread_mutex_unlock(&eventMutex);
  return retObj;
}

/*
 * Class:     MDSplus_Event
 * Method:    registerEvent
 * Signature: (Ljava/lang/String;)I
 */
JNIEXPORT jlong JNICALL Java_MDSplus_Event_registerEvent(JNIEnv * env, jobject obj, jstring jevent) {
  const char *event;
  int eventId = -1, status;
  jobject eventObj = (*env)->NewGlobalRef(env, obj);
  if (jvm == 0) {
    status = (*env)->GetJavaVM(env, &jvm);
    if (status)
      printf("GetJavaVM error %d\n", status);
  }
  event = (*env)->GetStringUTFChars(env, jevent, 0);
  //make sure this Event instance will not be released by the garbage collector
  status = MDSEventAst((char *)event, handleEvent, (void *)eventObj, &eventId);
  addEventDescr(eventObj, (int64_t) eventId);
  (*env)->ReleaseStringUTFChars(env, jevent, event);
  if STATUS_NOT_OK
    return -1;
  return eventId;
}

/*
 * Class:     MDSplus_Event
 * Method:    unregisterEvent
 * Signature: (I)V
 */
JNIEXPORT void JNICALL Java_MDSplus_Event_unregisterEvent(JNIEnv * env, jobject obj __attribute__ ((unused)), jlong eventId) {
  jobject delObj = releaseEventDescr(eventId);
  MDSEventCan(eventId);
  //Allow Garbage Collector reclaim the Event object
  (*env)->DeleteGlobalRef(env, delObj);
}

/*
 * Class:     MDSplus_Event
 * Method:    setEventRaw
 * Signature: (Ljava/lang/String;[B)V
 */
JNIEXPORT void JNICALL Java_MDSplus_Event_setEventRaw
    (JNIEnv * env, jclass cls __attribute__ ((unused)), jstring jevent, jbyteArray jbuf) {
  int dim = (*env)->GetArrayLength(env, jbuf);
  char *buf = (char *)(*env)->GetByteArrayElements(env, jbuf, JNI_FALSE);
  const char *event = (*env)->GetStringUTFChars(env, jevent, 0);
  MDSEvent((char *)event, dim, buf);
  (*env)->ReleaseStringUTFChars(env, jevent, event);
}

/*
 * Class:     MDSplus_Data
 * Method:    convertToDate
 * Signature: (J)Ljava/lang/String;
 */
JNIEXPORT jstring JNICALL Java_MDSplus_Data_convertToDate(JNIEnv * env, jclass cls __attribute__ ((unused)), jlong time) {
  struct descriptor_d dateDsc = { 0, DTYPE_T, CLASS_D, 0 };
  unsigned short len;
  jstring jdate;
  char *date;

  LibSysAscTim(&len, (struct descriptor *)&dateDsc, (int *)&time);
  date = malloc(dateDsc.length + 1);
  memcpy(date, dateDsc.pointer, dateDsc.length);
  date[dateDsc.length] = 0;
  jdate = (*env)->NewStringUTF(env, (const char *)date);
  free(date);
  StrFree1Dx(&dateDsc);
  return jdate;
}

/*
 * Class:     MDSplus_Data
 * Method:    getTime
 * Signature: ()J
 */
JNIEXPORT jlong JNICALL Java_MDSplus_Data_getTime(JNIEnv * env __attribute__ ((unused)), jclass cls __attribute__ ((unused))) {
  int64_t time;
  LibConvertDateString("now", &time);
  return (long)time;
}

/////////////////////Connection stuff //////////////////////
///NOTE put it in the end of this source file so that ipdesc.h does not harm
////////////////////////////////////////////////////////////
#include <ipdesc.h>
/*
 * Class:     MDSplus_Connection
 * Method:    connectToMds
 * Signature: (LMDSplus/String;)I
 */
JNIEXPORT jint JNICALL Java_MDSplus_Connection_connectToMds
    (JNIEnv * env, jobject obj __attribute__ ((unused)), jstring jAddr) {
  const char *addr = (*env)->GetStringUTFChars(env, jAddr, 0);
  int sockId = ConnectToMds((char *)addr);
  (*env)->ReleaseStringUTFChars(env, jAddr, addr);
  return sockId;
}

/*
 * Class:     MDSplus_Connection
 * Method:    disconnectFromMds
 * Signature: (I)V
 */
JNIEXPORT void JNICALL Java_MDSplus_Connection_disconnectFromMds
    (JNIEnv * env __attribute__ ((unused)), jobject obj __attribute__ ((unused)), jint sockId) {
  DisconnectFromMds(sockId);
}

/*
 * Class:     MDSplus_Connection
 * Method:    openTree
 * Signature: (ILjava/lang/String;I)V
 */
JNIEXPORT void JNICALL Java_MDSplus_Connection_openTree(JNIEnv * env, jobject obj __attribute__ ((unused)),
	jint sockId, jstring jname, jint shot) {
  const char *name = (*env)->GetStringUTFChars(env, jname, 0);
  jobject exc;
  int status = MdsOpen(sockId, (char *)name, shot);
  (*env)->ReleaseStringUTFChars(env, jname, name);
  if STATUS_NOT_OK {
    exc = (*env)->FindClass(env, "MDSplus/MdsException");
    (*env)->ThrowNew(env, exc, MdsGetMsg(status));
  }
}

/*
 * Class:     MDSplus_Connection
 * Method:    closeTree
 * Signature: (I)V
 */
JNIEXPORT void JNICALL Java_MDSplus_Connection_closeTree(JNIEnv * env, jobject obj __attribute__ ((unused)), jint sockId) {
  jobject exc;
  int status = MdsClose(sockId);
  if STATUS_NOT_OK {
    exc = (*env)->FindClass(env, "MDSplus/MdsException");
    (*env)->ThrowNew(env, exc, MdsGetMsg(status));
  }
}

/*
 * Class:     MDSplus_Connection
 * Method:    setDefault
 * Signature: (ILjava/lang/String;)V
 */
JNIEXPORT void JNICALL Java_MDSplus_Connection_setDefault
    (JNIEnv * env, jobject obj __attribute__ ((unused)), jint sockId, jstring jpath) {
  const char *path = (*env)->GetStringUTFChars(env, jpath, 0);
  //jobject exc;
  MdsSetDefault(sockId, (char *)path);
  (*env)->ReleaseStringUTFChars(env, jpath, path);
}

static int convertType(int mdsType)
{
  switch (mdsType) {
  case DTYPE_B:
    return DTYPE_CHAR;
  case DTYPE_BU:
    return DTYPE_UCHAR;
  case DTYPE_W:
    return DTYPE_SHORT;
  case DTYPE_WU:
    return DTYPE_USHORT;
  case DTYPE_L:
    return DTYPE_LONG;
  case DTYPE_LU:
    return DTYPE_ULONG;
  case DTYPE_Q:
    return DTYPE_LONGLONG;
  case DTYPE_QU:
    return DTYPE_ULONGLONG;
  case DTYPE_FS:
    return DTYPE_FLOAT;
  case DTYPE_FT:
    return DTYPE_DOUBLE;
  case DTYPE_T:
    return DTYPE_CSTRING;
  default:
    return -1;
  }
}

static char getDType(struct descriptor *dsc)
{
  return convertType(dsc->dtype);
}

static char getNDims(struct descriptor *dsc)
{
  if (dsc->class == CLASS_S)
    return 0;

  return ((struct descriptor_a *)dsc)->dimct;
}

static void getDims(struct descriptor *dsc, int *dims)
{
  ARRAY_BOUNDS(char *, MAX_DIMS) * arrPtr;
  int i;

  if (dsc->class != CLASS_A)
    return;
  arrPtr = (void *)(ARRAY_BOUNDS(char *, 64) *) dsc;
  for (i = 0; i < arrPtr->dimct; i++)
    dims[i] = arrPtr->m[i];
}

static short getLength(struct descriptor *dsc)
{
  return dsc->length;
}

static void *getPtr(struct descriptor *dsc)
{
  if (dsc->class == CLASS_S)
    return dsc->pointer;

  return ((struct descriptor_a *)dsc)->pointer;
}

/*
 * Class:     MDSplus_Connection
 * Method:    get
 * Signature: (ILjava/lang/String;[LMDSplus/Data;)LMDSplus/Data;
 */
JNIEXPORT jobject JNICALL Java_MDSplus_Connection_get(JNIEnv * env, jobject obj __attribute__ ((unused)),
	jint sockId, jstring jExpr, jobjectArray jargs) {
  const char *expr;
  jobject exc, currArg, retObj;
  int nArgs, i, status;
  struct descriptor **dscs;
  char dtype, nDims;
  short length;
  void *ptr;
  int dims[MAX_DIMS];
  int numBytes;
  void *mem = 0;
  struct descriptor scalarDsc = { 0, 0, CLASS_S, 0 };
  DESCRIPTOR_A_COEFF(arrayDsc, 0, 0, 0, MAX_DIMS, 0);

  expr = (*env)->GetStringUTFChars(env, jExpr, 0);
  nArgs = (*env)->GetArrayLength(env, jargs);
  status = SendArg(sockId, 0, DTYPE_CSTRING, nArgs + 1, strlen(expr), 0, 0, (char *)expr);
  (*env)->ReleaseStringUTFChars(env, jExpr, expr);

  dscs = (struct descriptor **)malloc(nArgs * sizeof(struct descriptor *));
  for (i = 0; i < nArgs; i++) {
    currArg = (*env)->GetObjectArrayElement(env, jargs, i);
    dscs[i] = ObjectToDescrip(env, currArg);

    dtype = getDType(dscs[i]);
    nDims = getNDims(dscs[i]);
    length = getLength(dscs[i]);
    getDims(dscs[i], dims);
    ptr = getPtr(dscs[i]);

    status = SendArg(sockId, i + 1, dtype, nArgs + 1, length, nDims, dims, ptr);
    FreeDescrip(dscs[i]);
    if STATUS_NOT_OK {
      free(dscs);
      exc = (*env)->FindClass(env, "MDSplus/MdsException");
      (*env)->ThrowNew(env, exc, MdsGetMsg(status));
      return NULL;
    }
  }

  free(dscs);
  status = GetAnswerInfoTS(sockId, &dtype, &length, &nDims, dims, &numBytes, &ptr, &mem);
  if STATUS_NOT_OK {
    exc = (*env)->FindClass(env, "MDSplus/MdsException");
    (*env)->ThrowNew(env, exc, MdsGetMsg(status));
    return NULL;
  }
//   printf("RECEIVED dtype: %d length: %d ndims: %d dim1: %d dim2: %d numBytes: %d\n",
//	dtype, length, nDims, dims[0], dims[1], numBytes);
  if (nDims == 0) {
    scalarDsc.length = numBytes;
    scalarDsc.pointer = ptr;
    switch (dtype) {
    case DTYPE_CHAR:
      scalarDsc.dtype = DTYPE_B;
      break;
    case DTYPE_UCHAR:
      scalarDsc.dtype = DTYPE_BU;
      break;
    case DTYPE_SHORT:
      scalarDsc.dtype = DTYPE_W;
      break;
    case DTYPE_USHORT:
      scalarDsc.dtype = DTYPE_WU;
      break;
    case DTYPE_LONG:
      scalarDsc.dtype = DTYPE_L;
      break;
    case DTYPE_ULONG:
      scalarDsc.dtype = DTYPE_LU;
      break;
    case DTYPE_LONGLONG:
      scalarDsc.dtype = DTYPE_Q;
      break;
    case DTYPE_ULONGLONG:
      scalarDsc.dtype = DTYPE_QU;
      break;
    case DTYPE_FLOAT:
      scalarDsc.dtype = DTYPE_FS;
      break;
    case DTYPE_DOUBLE:
      scalarDsc.dtype = DTYPE_FT;
      break;
     case DTYPE_CSTRING:
      scalarDsc.dtype = DTYPE_T;
      break;
    default:
      exc = (*env)->FindClass(env, "MDSplus/MdsException");
      (*env)->ThrowNew(env, exc, "Unexpected returned data type in mdsip connection");
      return NULL;
    }
    retObj = DescripToObject(env, NULL, &scalarDsc, 0, 0, 0, 0);
  } else			//nDims > 0
  {
    arrayDsc.length = length;
    arrayDsc.arsize = numBytes;
    arrayDsc.pointer = ptr;
    arrayDsc.dimct = nDims;
    memcpy(&arrayDsc.m, dims, nDims * sizeof(int));
    switch (dtype) {
    case DTYPE_CHAR:
      arrayDsc.dtype = DTYPE_B;
      break;
    case DTYPE_UCHAR:
      arrayDsc.dtype = DTYPE_BU;
      break;
    case DTYPE_SHORT:
      arrayDsc.dtype = DTYPE_W;
      break;
    case DTYPE_USHORT:
      arrayDsc.dtype = DTYPE_WU;
      break;
    case DTYPE_LONG:
      arrayDsc.dtype = DTYPE_L;
      break;
    case DTYPE_ULONG:
      arrayDsc.dtype = DTYPE_LU;
      break;
    case DTYPE_LONGLONG:
      arrayDsc.dtype = DTYPE_Q;
      break;
    case DTYPE_ULONGLONG:
      arrayDsc.dtype = DTYPE_QU;
      break;
    case DTYPE_FLOAT:
      arrayDsc.dtype = DTYPE_FS;
      break;
    case DTYPE_DOUBLE:
      arrayDsc.dtype = DTYPE_FT;
      break;
    case DTYPE_CSTRING:
      arrayDsc.dtype = DTYPE_T;
      break;
    default:
      exc = (*env)->FindClass(env, "MDSplus/MdsException");
      (*env)->ThrowNew(env, exc, "Unexpected returned data type in mdsip connection");
      return NULL;
    }
    retObj = DescripToObject(env, NULL, (struct descriptor *)&arrayDsc, 0, 0, 0, 0);
  }
  if (mem)
    FreeMessage(mem);
//printf("FINITO\n");
  return retObj;
}

/*
 * Class:     MDSplus_Connection
 * Method:    put
 * Signature: (ILjava/lang/String;Ljava/lang/String;[LMDSplus/Data;)V
 */
JNIEXPORT void JNICALL Java_MDSplus_Connection_put
    (JNIEnv * env, jobject obj __attribute__ ((unused)), jint sockId, jstring jPath, jstring jExpr, jobjectArray jArgs) {
  const char *expr = (*env)->GetStringUTFChars(env, jExpr, 0);
  const char *inPath = (*env)->GetStringUTFChars(env, jPath, 0);
  char *path, *putExpr;
  jobject exc, currArg;
  int nArgs, i, status;
  struct descriptor **dscs;
  char dtype, nDims;
  short length;
  void *ptr;
  int dims[MAX_DIMS];
  int numBytes, varIdx;
  void *mem = 0;

  nArgs = (*env)->GetArrayLength(env, jArgs);

  //Double backslashes!!
  path = malloc(strlen(inPath) + 2);
  if (inPath[0] == '\\') {
    path[0] = '\\';
    strcpy(&path[1], inPath);
  } else
    strcpy(path, inPath);

  putExpr = malloc(strlen("TreePut(") + strlen(expr) + strlen(path) + 5 + nArgs * 2 + 2);
  if (nArgs > 0)
    sprintf(putExpr, "TreePut(\'%s\',\'%s\',", path, expr);
  else
    sprintf(putExpr, "TreePut(\'%s\',\'%s\'", path, expr);
  for (varIdx = 0; varIdx < nArgs; varIdx++) {
    if (varIdx < nArgs - 1)
      sprintf(&putExpr[strlen(putExpr)], "$,");
    else
      sprintf(&putExpr[strlen(putExpr)], "$");
  }
  sprintf(&putExpr[strlen(putExpr)], ")");

  free(path);
  (*env)->ReleaseStringUTFChars(env, jExpr, expr);
  (*env)->ReleaseStringUTFChars(env, jPath, inPath);

  status = SendArg(sockId, 0, DTYPE_CSTRING, nArgs + 1, strlen(putExpr), 0, 0, putExpr);
  free(putExpr);

  dscs = (struct descriptor **)malloc(nArgs * sizeof(struct descriptor *));
  for (i = 0; i < nArgs; i++) {
    currArg = (*env)->GetObjectArrayElement(env, jArgs, i);
    dscs[i] = ObjectToDescrip(env, currArg);
    dtype = getDType(dscs[i]);
    nDims = getNDims(dscs[i]);
    length = getLength(dscs[i]);
    getDims(dscs[i], dims);
    ptr = getPtr(dscs[i]);
    status = SendArg(sockId, i + 1, dtype, nArgs + 1, length, nDims, dims, ptr);
    FreeDescrip(dscs[i]);
    if STATUS_NOT_OK {
      free(dscs);
      exc = (*env)->FindClass(env, "MDSplus/MdsException");
      (*env)->ThrowNew(env, exc, MdsGetMsg(status));
      return;
    }
  }
  free(dscs);
  status = GetAnswerInfoTS(sockId, &dtype, &length, &nDims, dims, &numBytes, &ptr, &mem);
  if STATUS_NOT_OK {
    exc = (*env)->FindClass(env, "MDSplus/MdsException");
    (*env)->ThrowNew(env, exc, MdsGetMsg(status));
    return;
  }
  if (status & 1 && dtype == DTYPE_LONG && nDims == 0 && numBytes == sizeof(int))
    memcpy(&status, ptr, numBytes);
  if (mem)
    FreeMessage(mem);
  if STATUS_NOT_OK {
    exc = (*env)->FindClass(env, "MDSplus/MdsException");
    (*env)->ThrowNew(env, exc, MdsGetMsg(status));
  }
}






<|MERGE_RESOLUTION|>--- conflicted
+++ resolved
@@ -308,273 +308,6 @@
   MdsFree1Dx(&xd, 0);
   return status;
 }
-
-
-
-static int doAction(void *dbid, int nid)
-//EXPORT int doAction(int nid)
-{
-  int status;
-  int retStatus = 0;
-  EMPTYXD(xd);
-  EMPTYXD(xd1);
-  struct descriptor_program *program_d_ptr;
-  struct descriptor_method *method_d_ptr;
-    struct descriptor_routine *routine_d_ptr;
-  struct descriptor_procedure *procedure_d_ptr;
-  struct descriptor *language_d_ptr, *command_proc_d_ptr;
-  struct descriptor_r *curr_rec_ptr;
-  char *command, *expression, *path;
-  struct descriptor expr_d = { 0, DTYPE_T, CLASS_S, 0 };
-  int method_nid, i;
-  struct descriptor nid_d = { sizeof(int), DTYPE_NID, CLASS_S, 0 };
-  struct descriptor retStatus_d = { sizeof(int), DTYPE_L, CLASS_S, (char *)&retStatus };
-  dtype_t type = DTYPE_L;
-  DESCRIPTOR_CALL(call_d, 0, 253, 0, 0);
-  struct descriptor_d *decArgs;
-  char *currPtr;
-  int argLen, numArgs;
-
-  nid_d.pointer = (char *)&method_nid;
-  call_d.pointer = &type;
-  status = _TreeGetRecord(dbid, nid, &xd);
-  if (!(status & 1))
-    return status;
-  if (!xd.pointer)
-    return 0;
-
-  curr_rec_ptr = (struct descriptor_r *)xd.pointer;
-  if (curr_rec_ptr->dtype == DTYPE_ACTION)
-
-    curr_rec_ptr = (struct descriptor_r *)((struct descriptor_action *)curr_rec_ptr)->task;
-  if (!curr_rec_ptr)
-    return 0;
-
-  switch (curr_rec_ptr->dtype) {
-  case DTYPE_PROGRAM:
-    program_d_ptr = (struct descriptor_program *)curr_rec_ptr;
-    if (!program_d_ptr->program) {
-      status = 0;
-      break;
-    }
-    status = TdiEvaluate(program_d_ptr->program, &xd1 MDS_END_ARG);
-    if (!(status & 1))
-      break;
-    if (!xd1.pointer || xd1.pointer->dtype != DTYPE_T) {
-      status = 0;
-      break;
-    }
-    command = malloc(xd1.pointer->length + 1);
-    memcpy(command, xd1.pointer->pointer, xd1.pointer->length);
-    command[xd1.pointer->length] = 0;
-    MdsFree1Dx(&xd1, 0);
-    size_t expr_len = strlen(command) + 20;
-    expression = malloc(expr_len);
-    snprintf(expression, expr_len, "spawn(\"%s\",,)", command);
-    expr_d.length = strlen(expression);
-    expr_d.pointer = expression;
-    status = TdiCompile(&expr_d, &xd1 MDS_END_ARG);
-    free(command);
-    free(expression);
-    if (status & 1)
-      status = TdiEvaluate((struct  descriptor *)&xd1, &xd1 MDS_END_ARG);
-
-    if (status & 1) {
-      //struct descriptor *out = xd1.pointer;
-//      printf("type   = %d\n", out->dtype);
-//      printf("value = %d error %d \n", *(int *)out->pointer, errno);
-
-      if (!xd1.pointer || xd1.pointer->dtype != DTYPE_L) {
-	status = 0;
-	break;
-      }
-      // Try to distingush between system error success execution  return  0 code
-      // and error execution should be return a code < 255
-      // and MDSplus essror code which has this convention odd number success
-      // even number error with a value larger than 255
-      status = *(int *)(xd1.pointer->pointer);
-      if (status != 0 && status < 255) {
-	status = 0;
-      } else {
-	if (status == 0)
-	  status = 1;
-      }
-    }
-
-    MdsFree1Dx(&xd1, 0);
-
-    break;
-
-  case DTYPE_METHOD:
-    method_d_ptr = (struct descriptor_method *)curr_rec_ptr;
-    if (!method_d_ptr->object || !method_d_ptr->method) {
-      status = 0;
-      break;
-    }
-    if (method_d_ptr->object->dtype == DTYPE_NID) {
-      if (method_d_ptr->ndesc == 3)
-	status = _TreeDoMethod(dbid, method_d_ptr->object, method_d_ptr->method, &retStatus_d MDS_END_ARG);
-      else if (method_d_ptr->ndesc == 4)
-	status =
-	    _TreeDoMethod(dbid, method_d_ptr->object, method_d_ptr->method, method_d_ptr->arguments[0],
-			 &retStatus_d MDS_END_ARG);
-      else {
-	if (!method_d_ptr->arguments[0])
-	  status =
-	      _TreeDoMethod(dbid, method_d_ptr->object, method_d_ptr->method, &retStatus_d MDS_END_ARG);
-	else if (!method_d_ptr->arguments[1])
-	  status =
-	      _TreeDoMethod(dbid, method_d_ptr->object, method_d_ptr->method, method_d_ptr->arguments[0],
-			   &retStatus_d MDS_END_ARG);
-	else
-	  status =
-	      _TreeDoMethod(dbid, method_d_ptr->object, method_d_ptr->method, method_d_ptr->arguments[0],
-			   method_d_ptr->arguments[1], &retStatus_d MDS_END_ARG);
-      }
-      if (status & 1)
-	status = retStatus;
-    } else if (method_d_ptr->object->dtype == DTYPE_PATH) {
-      path = malloc(method_d_ptr->object->length + 1);
-      memcpy(path, method_d_ptr->object->pointer, method_d_ptr->object->length);
-      path[method_d_ptr->object->length] = 0;
-      status = _TreeFindNode(dbid, path, &method_nid);
-      free(path);
-      if (method_d_ptr->ndesc == 3) {
-	if (status & 1)
-	  status = _TreeDoMethod(dbid, &nid_d, method_d_ptr->method, &retStatus_d MDS_END_ARG);
-      } else if (method_d_ptr->ndesc == 4) {
-	if (status & 1)
-	  status =
-	      _TreeDoMethod(dbid, &nid_d, method_d_ptr->method, method_d_ptr->arguments[0],
-			   &retStatus_d MDS_END_ARG);
-      } else			//no more than 2 arguments....
-      {
-	if (status & 1)
-	  status = _TreeDoMethod(dbid, &nid_d, method_d_ptr->method, method_d_ptr->arguments[0],
-				method_d_ptr->arguments[1], &retStatus_d MDS_END_ARG);
-      }
-      if (status & 1)
-	status = retStatus;
-    } else
-      status = 0;
-    break;
-
-  case DTYPE_ROUTINE:
-    routine_d_ptr = (struct descriptor_routine *)curr_rec_ptr;
-    call_d.image = routine_d_ptr->image;
-    call_d.routine = routine_d_ptr->routine;
-    call_d.ndesc = routine_d_ptr->ndesc - 1;
-
-    for (i = 0; i < routine_d_ptr->ndesc - 3; i++)
-      call_d.arguments[i] = routine_d_ptr->arguments[i];
-    status = TdiEvaluate((struct descriptor *)&call_d, &xd1 MDS_END_ARG);
-
-    if (status & 1) {
-
-      //struct descriptor *out = xd1.pointer;
-//      printf("type   = %d\n", out->dtype);
-//      printf("value = %d\n", *(int *)out->pointer);
-
-      if (!xd1.pointer || xd1.pointer->dtype != DTYPE_L) {
-	status = 0;
-	break;
-      }
-      // Try to distingush between system error success execution  return  0 code
-      // and error execution should be return a code < 255
-      // and MDSplus essror code which has this convention odd number success
-      // even number error with a value larger than 255
-      status = *(int *)(xd1.pointer->pointer);
-      if (status != 0 && status < 255) {
-	status = 0;
-      } else {
-	if (status == 0)
-	  status = 1;
-      }
-    }
-
-    MdsFree1Dx(&xd1, 0);
-
-    break;
-
-  case DTYPE_FUNCTION:
-    status = TdiData((struct descriptor *)curr_rec_ptr, &xd MDS_END_ARG);
-    break;
-
-  case DTYPE_PROCEDURE:
-    procedure_d_ptr = (struct descriptor_procedure *)curr_rec_ptr;
-    language_d_ptr = procedure_d_ptr->language;
-    command_proc_d_ptr = procedure_d_ptr->procedure;
-    if (!language_d_ptr || !command_proc_d_ptr) {
-      status = 0;
-      break;
-    }
-    decArgs = malloc(sizeof(struct descriptor) * (procedure_d_ptr->ndesc - 3));
-    argLen = numArgs = 0;
-
-    for (i = 0; i < procedure_d_ptr->ndesc - 3; i++) {
-      if (!procedure_d_ptr->arguments[i])
-	break;
-      decArgs[i].dtype = DTYPE_T;
-      decArgs[i].class = CLASS_D;
-      decArgs[i].length = 0;
-      decArgs[i].pointer = 0;
-      status = TdiDecompile(procedure_d_ptr->arguments[i], &decArgs[i] MDS_END_ARG);
-      if (!(status & 1))
-	break;
-      numArgs++;
-      argLen += 2 + decArgs[i].length;
-    }
-    command = malloc(32 + argLen + language_d_ptr->length + command_proc_d_ptr->length);
-
-    currPtr = MdsDescrToCstring(command_proc_d_ptr);
-    if (numArgs > 0)
-      sprintf(command, "echo \'%s,", currPtr);
-    else
-      sprintf(command, "echo \'%s", currPtr);
-
-    for (i = 0; i < numArgs; i++) {
-      if (!procedure_d_ptr->arguments[i])
-	break;
-
-      currPtr = MdsDescrToCstring((struct descriptor *)&decArgs[i]);
-      if (i < numArgs - 1)
-	sprintf(&command[strlen(command)], "%s,", currPtr);
-      else
-	sprintf(&command[strlen(command)], "%s", currPtr);
-      StrFree1Dx(&decArgs[i]);
-    }
-
-    currPtr = MdsDescrToCstring(language_d_ptr);
-    sprintf(&command[strlen(command)], "\' | %s", currPtr);
-
-//    printf("Command : %s\n", command);
-    status = system(command);
-    //
-    if (status != 0)
-      status = 0;
-    else
-      status = 1;
-//    printf("Return status : %d \n", status, errno);
-
-    free(command);
-    free(decArgs);
-    break;
-
-  default:
-    status = 0;
-  }
-  MdsFree1Dx(&xd, 0);
-  return status;
-}
-
-
-
-
-
-
-
-
-
 
 
 extern int GetAnswerInfoTS(int sock, char *dtype, short *length, char *ndims, int *dims,
@@ -3359,20 +3092,11 @@
 
 /* Class:     MDSplus_TreeNode
  * Method:    doAction
-<<<<<<< HEAD
- * Signature: (III)I
- */
-JNIEXPORT jint JNICALL Java_MDSplus_TreeNode_doAction
-    (JNIEnv * env __attribute__ ((unused)), jclass cls __attribute__ ((unused)), jint nid, jint ctx1, jint ctx2) {
-  void *ctx = getCtx(ctx1, ctx2);
-  return doAction(ctx, nid);
-=======
  * Signature: (IJ)I
  */
 JNIEXPORT jint JNICALL Java_MDSplus_TreeNode_doAction
     (JNIEnv * env __attribute__ ((unused)), jclass cls __attribute__ ((unused)), jint nid, jlong jctx) {
   return doAction(JLONG2PTR(jctx), nid);
->>>>>>> 5e858cae
 }
 
 
