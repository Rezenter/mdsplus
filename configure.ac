dnl Process this file with autoconf to produce a configure script.
dnl @(#)$RCSfile$ $Revision$
AC_PREREQ([2.69])
AC_INIT([MDSplus], [6.0a], [mdsplus@lists.psfc.mit.edu])
AC_CONFIG_AUX_DIR([conf])

AC_CANONICAL_TARGET

AM_INIT_AUTOMAKE([1.15 foreign subdir-objects])
AM_MAINTAINER_MODE

# Checks for programs.
AC_PROG_AWK
AC_PROG_CXX
AC_PROG_CC
AS_VAR_SET_IF([NOF77], [], [AC_PROG_F77([gfortran g77 f90 f95])])
AC_PROG_RANLIB
AC_PROG_MKDIR_P
AC_PROG_INSTALL
AC_PROG_SED
AC_CHECK_TOOL([WINDRES], [windres], [:])

#FIXME: Remove this when Makefile.inc goes away
AS_CASE(["$MKDIR_P"],
        [*install-sh*], [MKDIR_P="\$(top_srcdir)/$MKDIR_P"])

dnl See if we need to use native compilers
AS_CASE(["$host"],
        [alpha-dec-osf*], [${CC=cc}; ${F77=f77}],
        [sparc-sun-solaris2*], [${CC=cc}])

#AC_CONFIG_HEADER(include/config.h)
AC_CHECK_SIZEOF(int *)
AC_SYS_LARGEFILE
AC_CHECK_LIB(socket,socket,SOCKETLIB="-l socket",SOCKELIB="")
AC_CHECK_LIB(nsl,inet_addr,NSLLIB="-l nsl",NSLLIB="")

JAVACFLAGS="-encoding UTF-8"
FOR_LINKSHARED=""

AC_MSG_CHECKING([whether to build shared libraries])
AC_ARG_ENABLE([shared],
              [AS_HELP_STRING([--disable-shared],
                              [Prevent building shared libraries])],
              [],
              [enable_shared=yes])

LINKWHOLEON=
LINKWHOLEOFF=
AS_CASE([$enable_shared],
        [yes], [AS_CASE([$host],
                        [*apple*], [LINKWHOLEON=-Wl,-force_load],
                        [*linux*], [LINKWHOLEON=-Wl,--whole-archive;LINKWHOLEOFF=-Wl,--no-whole-archive])])
AC_SUBST([LINKWHOLE])
AC_MSG_RESULT([$enable_shared])


dnl See if the linker supports -rpath-link
AC_MSG_CHECKING([whether the linker supports -rpath-link])
AS_VAR_SET_IF([LDFLAGS], [AS_VAR_SET([save_LDFLAGS], ["$LDFLAGS"])])
AS_VAR_SET([LDFLAGS], [-Wl,-rpath-link=dummy])
AC_LINK_IFELSE([AC_LANG_PROGRAM([], [])],
               [AS_VAR_SET([RPATHLINK], [-Wl,-rpath-link])])
AM_CONDITIONAL([RPATHLINK], [AS_VAR_TEST_SET([RPATHLINK])])
AC_SUBST([RPATHLINK])
AS_UNSET([LDFLAGS])
AS_VAR_SET_IF([save_LDFLAGS], [AS_VAR_SET([LDFLAGS], ["$save_LDFLAGS"])])
AS_UNSET([save_LDFLAGS])
AM_COND_IF([RPATHLINK], [AC_MSG_RESULT([yes])], [AC_MSG_RESULT([no])])

AC_MSG_CHECKING([whether to enable statistics])
AC_ARG_ENABLE([perf],
              [AS_HELP_STRING([--enable-perf],
                              [enable MDSplus I/O statistics])],
              [],
              [AS_VAR_SET([enable_perf], [no])])
AS_CASE([$enable_perf],
        [yes], [AC_DEFINE([USE_PERF], [], [Define if you want to collect performance statistics -- linux only])])
AC_MSG_RESULT([$enable_perf])

AC_MSG_CHECKING([whether to build the java components])
AC_ARG_ENABLE([java],
              [AS_HELP_STRING([--disable-java],
                              [Do not build java libraries and applications])],
              [],
              [AS_VAR_SET([enable_java], [yes])])

dnl AC_ARG_ENABLE([universal],
dnl              [AS_HELP_STRING([--enable-universal],
dnl                              [Build MacOSX Universal Binary])],
dnl              [],
dnl              [AS_VAR_SET([enable_universal], [no])])
dnl
dnl this new java section hoses macos x... why not use the autoconf java macros?
dnl I'm faking a disable so I can enable by hand later...
dnl AS_CASE([$host_vendor],
dnl        [apple], dnl the java section breaks with macos x due to different structure
dnl                 dnl this disables it for now..  is there a AC_PROG_JAVA?
dnl                 [AS_VAR_SET([enable_java], [no])]
dnl                 [AS_VAR_IF([enable_universal], [yes], [CFLAGS="-O2 -g -isysroot /Developer/SDKs/MacOSX10.4u.sdk -arch i386 -arch ppc"]
dnl                                                       [LDFLAGS="-Wl,-syslibroot,/Developer/SDKs/MacOSX10.4u.sdk -arch i386 -arch ppc"]
dnl                                                       [F77=fort77])])
dnl AC_MSG_RESULT([$enable_java])

AC_ARG_WITH([jdk],
            [AS_HELP_STRING([--with-jdk=JDKDIR],
                            [specify location of java jdk])],
            [],
            [AS_VAR_SET_IF([JDK_DIR],
                           [AS_VAR_SET([with_jdk], [$JDK_DIR])],
                           [AS_VAR_SET([with_jdk], [/etc/alternatives/java_sdk])])])

AC_ARG_WITH([java_target],
	    [AS_HELP_STRING([--with-java_target=version],
                            [specify version of compiled classes (i.e. 6)])],
            [JAVACFLAGS="$JAVACFLAGS -source $withval -target $withval"])

AC_ARG_WITH([java_bootclasspath],
	    [AS_HELP_STRING([--with-java_bootclasspath=bootclasspath],
                            [specify the bootclasspath option for use with --with-java_target (i.e. /usr/lib/jvm/java-1.6.0-openjdk-1.6.0.0/jre/lib/rt.jar)])],
            [JAVACFLAGS="$JAVACFLAGS -bootclasspath $withval"])

AS_CASE([$enable_java],
        [yes], [AC_MSG_CHECKING([for presence of Java Development Kit])
                AS_IF([test ! -d $with_jdk/jre],
                      [AC_MSG_RESULT([not found])
                       AC_MSG_WARN([YOU NEED TO SPECIFY THE JAVA JDK DIRECTORY OR DISABLE JAVA])
                       AC_MSG_WARN([The jdk directory can be specified by either defining a JDK_DIR environment])
                       AC_MSG_WARN([variable or by using the --with-jdk=DIR option.])
                       AC_MSG_WARN([You can disable java by using the --disable-java option.])
                       AS_EXIT])
                AC_MSG_RESULT([$with_jdk])
                AC_PATH_PROG([JAVAC], [javac], [], [$with_jdk/bin$PATH_SEPARATOR$PATH])
                AC_PATH_PROG([JAR], [jar], [], [$with_jdk/bin$PATH_SEPARATOR$PATH])
                AC_PATH_PROG([RMIC], [rmic], [], [$with_jdk/bin$PATH_SEPARATOR$PATH])])

AM_CONDITIONAL([GLOBUSLICENSE], [test -r $exec_prefix/GLOBUS_LICENSE])

AC_ARG_WITH([gsi],
            [AS_HELP_STRING([--with-gsi=globus-location:flavor],
                            [Use globus gsi for mdsip communications])],
            [],
            [AS_VAR_SET([with_gsi], [no])])
AS_CASE([$with_gsi],
        [no], [AS_VAR_SET([MDSTCPIP], [mdstcpip])],
        [*pthr*], [AC_MSG_WARN([Do NOT INCLUDE pthr in the globus flavor!])
                   AS_EXIT],
        [MDSTCPIP="mdstcpip roam"
         GLOBUS_LOCATION=`echo $withval | awk -F: '{print $1}'`
         GLOBUS_FLAVOR=`echo $withval | awk -F: '{print $2}'`
         AS_VAR_IF([GLOBUS_FLAVOR], [], 
                   [AC_MSG_WARN([YOU NEED TO PROVIDE GLOBUS_LOCATION and FLAVOR when using the --with-gsi option])
                    AC_MSG_WARN([Format:   --with-gsi=globus-install-directory:flavor])
                    AC_MSG_WARN([Example:  --with-gsi=/usr/local/gt3:gcc32dbg])
                    AC_MSG_WARN([])
                    AC_MSG_WARN([Note do not include pthr in the flavor as it is automatically added.])
                    AS_EXIT])])

AC_MSG_CHECKING([for an srb installation])
AC_ARG_WITH([srb],
            [AS_HELP_STRING([--with-srb=srb-install-dir],
                            [Enable srb capabilities])],
            [],
            [AS_VAR_SET([with_srb], [no])])
AS_CASE([$with_srb],
        [no], [],
        [yes], [AC_MSG_WARN([YOU NEED TO PROVIDE THE LOCATION OF THE unixIO subdirectory of your srb installation])
                AC_MSG_WARN([when using the --with-srb option])
                AC_MSG_WARN([])
                AC_MSG_WARN([Format:   --with-srb=srb-install-directory])
                AC_MSG_WARN([Example:  --with-srb=/scratch/slocal/testc/SRB3_2client/unixIO])
                AS_EXIT],
        [SRBLIB="-L${with_srb} -lsrbUio"
         SRBINCLUDE="-I${with_srb}"
         AC_DEFINE(SRB,[],["Define if you are using SRB"])])
AC_MSG_RESULT([$with_srb])

dnl Look for labview include file
AC_MSG_CHECKING([for labview])
AC_ARG_WITH([labview],
            [AS_HELP_STRING([--with-labview=labview-top-dir],
                            [specify location of labview such as /usr/local/natinst/Labview])],
            [],
            [AS_VAR_SET_IF([LABVIEW_DIR], [with_labview=$LABVIEW_DIR], [with_labview=no])])
AS_CASE([$with_labview],
        [no], [],
        [yes], [AC_MSG_ERROR([Labview location required])],
        [LV_CINTOOLS="$with_labview/cintools"
         LV="mdsobjects/labview"])
AC_MSG_RESULT([$with_labview])

AC_MSG_CHECKING([whether to enable profiled code])
AC_ARG_ENABLE([gcc_profiling],
              [AS_HELP_STRING([--enable-gcc_profiling],
                              [enable gcc profiling])],
              [],
              [with_gcc_profiling=no])
AS_CASE([$with_gcc_profiling],
        [yes], [GCCPROF="-pg"],
        [no], [GCCPROF=""],
        [AC_MSG_ERROR([--enable-gcc_profiling does not take an argument])])
AC_MSG_RESULT([$with_gcc_profiling])

AC_MSG_CHECKING([for idl])
AC_ARG_WITH([idl],
            [AS_HELP_STRING([--with-idl=idl-top-dir],
                            [specify location of idl such as /usr/local/itt/idl])],
            [],
            [with_idl=yes])
AS_CASE([$with_idl],
        [yes], [AS_VAR_SET_IF([IDL_DIR],
                              [with_idl=$IDL_DIR],
                              [AS_IF([test -r /usr/local/itt/idl], [with_idl=/usr/local/itt/idl],
                                     [test -r /usr/local/itt/idl], [with_idl=/usr/local/rsi/idl],
                                     [with_idl=no])])])
AS_CASE([$with_idl],
        [no], [],
        [IDL_INC="-I$with_idl/external"
         IDLMDSEVENT="idlmdsevent"
         IDLMDSWIDGETS="idlmdswidgets"])
AC_MSG_RESULT([$with_idl])

dnl FIXME: Remove this hack
AS_VAR_IF([with_idl], [no], [IDL_DIR=""], [IDL_DIR=$with_idl])

AC_ARG_WITH([python_include],
            [AS_HELP_STRING([--with-python_include=python-include-directory],
                            [specify location of Python.h])],
            [],
            [AS_VAR_SET_IF([PYTHON_INCLUDE_DIR],
                           [AS_VAR_SET([with_python_include], [$PYTHON_INCLUDE_DIR])],
                           [])])
PYTHON_INCLUDE_DIR=$with_python_include
OLD_CPPFLAGS="$CPPFLAGS"
CPPFLAGS="-I $PYTHON_INCLUDE_DIR"
AC_CHECK_HEADER(Python.h,,PYTHON_INCLUDE_DIR="")
CPPFLAGS="$OLD_CPPFLAGS"


AC_MSG_CHECKING([for mingw])
AS_CASE([$host],
        [*mingw*],[AS_VAR_SET([MINGW])])
AM_CONDITIONAL([MINGW], [AS_VAR_TEST_SET([MINGW])])
AM_COND_IF([MINGW], [AC_MSG_RESULT([yes])], [AC_MSG_RESULT([no])])

AC_MSG_CHECKING([for visual studio])
AC_ARG_WITH([visual_studio],
            [AS_HELP_STRING([--with-visual-studio],
                            [directory tree containing visual studio compiler, includes and libs])],
            [AS_VAR_SET([VS_DIR], [$with_visual_studio])],
            [AS_VAR_SET_IF([VS_DIR],
                           [AS_VAR_SET([with_visual_studio], [$VS_DIR])],
                           [AS_VAR_SET([with_visual_studio], [no])])])
AM_CONDITIONAL([VS],[AS_VAR_TEST_SET([VS_DIR])])
AC_MSG_RESULT([$with_visual_studio])

dnl ////////////////////////////////////////////////////////////////////////////
dnl ///  TEST TOOLS  ///////////////////////////////////////////////////////////
dnl ////////////////////////////////////////////////////////////////////////////

PKG_CHECK_MODULES([CHECK], [check], [have_check=yes], [have_check=no])
AM_CONDITIONAL(HAVE_CHECK, test x"$have_check" = "xyes")

AC_ARG_ENABLE([valgrind],
              [AS_HELP_STRING([--enable-valgrind],
                              [Use valgrind when running unit tests])],
              [AS_VAR_SET([use_valgrind], [yes])],
              [])

if [[ "$use_valgrind" = "yes" ]]; then
 AC_CHECK_PROG(HAVE_VALGRIND, valgrind, yes, no)
 if [[ "$HAVE_VALGRIND" = "no" ]]; then
  AC_MSG_ERROR([Valgrind not found in PATH. ])
 fi
fi
AM_CONDITIONAL(USE_VALGRIND, test x"$use_valgrind" = "xyes")


FORLD=ld
LD=ld
LD_LDARC=""
LD_LDSHARE=""
IDL_LD=""
LIBPRE="lib"

CFLAGS="$CFLAGS $GCCPROF -D_LARGEFILE_SOURCE -D_FILE_OFFSET_BITS=64"

CPPFLAGS="-I\$(top_srcdir)/include $CPPFLAGS"

if test "$exec_prefix" = "NONE" -a "$prefix" = "NONE"
then
  : ${uiddir:=$ac_default_prefix/uid}
elif test "$exec_prefix" = "NONE"
then
  : ${uiddir:=$prefix/uid}
else
  : ${uiddir:=$exec_prefix/uid}
fi
MAKEUIDDIR="\$(top_srcdir)/uid/"
MAKESHLIBDIR="\$(top_srcdir)/lib/"
MAKEBINDIR="\$(top_srcdir)/bin/"
MAKELIBDIR="\$(top_srcdir)/lib/"
EXPORTS_FILE=""
JDK_LIVECONNECT="$with_jdk/jre/lib/plugin.jar"
TAR_EXCLUDE="-e"
HUP_TO_XINETD=""
HUP_TO_INETD=""
UILCMD="uil"
FOR_LDFLAGS=""
SHARETYPE=".so"

THREAD="-pthread"
AC_SUBST([THREAD])
MITDEVICESIO_TARGETS=""
case "$host" in
mips*) CFLAGS="$CFLAGS -signed -D_BSD_SIGNALS -KPIC";
       FFLAGS="$FFLAGS -D_BSD_SIGNALS -KPIC";
       LDSHARE="-B dynamic";
       LDARC="-B static";
       LD_LDSHARE="-B dynamic";
       LD_LDARC="-B static";
       LINKSHARED="-shared ";
       FOR_LINKSHARED="$LINKSHARED";
       FOR_LDFLAGS="";
       LIBPATH="LD_LIBRARY_PATH";
       FEXECLIBDIR="-L";
       HUP_TO_INETD="kill -HUP \`ps -e | grep inetd | grep -v grep | awk '{print $1}'\`";
       ;;
*-solaris2*)  
       if test $CC = gcc; then
	 LD=gcc;
	 FORLD=gcc;
         LINKSHARED="-shared ";
         FOR_LINKSHARED="$LINKSHARED"
         LD_LDSHARE="-Wl,-B,dynamic";
         LD_LDARC="-Wl,-B,static";
         LDSHARE="-Wl,-B,dynamic";
         LDARC="-Wl,-B,static";
         CFLAGS="$CFLAGS -fPIC -D_POSIX_PTHREAD_SEMANTICS";
         LDFLAGS="$CFLAGS";
       else 
         LINKSHARED="-G ";
         FOR_LINKSHARED="$LINKSHARED";
         LD_LDARC="-B static ";
         LD_LDSHARE="-B dynamic ";
         LDSHARE="-B dynamic";
         LDARC="-B static";
         if test -n "`echo 'int main(){return 0;}' | cc -o /dev/null -E -c -Kpic - 2>&1`"; then
           LDSHARE="-Wl,-B,dynamic";
           LDARC="-Wl,-B,static";
         else
           CFLAGS="$CFLAGS -Kpic";
         fi;
       fi;
       if test "$F77" = "gfortran"
       then
         FFLAGS="$FFLAGS -fPIC -fno-range-check"
       else
         FFLAGS="$FFLAGS -PIC";
       fi
       IDL_LD="-L${IDL_DIR}/bin/bin.solaris2.sparc -lidl"
       LIBPATH="LD_LIBRARY_PATH";
       FEXECLIBDIR="-L";
       jni_inc_dir="${JDK_DIR}/include";
       jni_md_inc_dir="${JDK_DIR}/include/solaris";
       HUP_TO_INETD="kill -HUP \`ps -e -o pid -o command | grep /usr/sbin/inetd | grep -v grep | awk '{print $1}'\`";;
*mingw*)
       AC_PROG_F77
       IDLMDSEVENT=""
       LIBPRE=""
       SOCKETLIB="-lws2_32"
       CFLAGS="$CFLAGS -fno-strict-aliasing -mno-ms-bitfields";
       LD="$CXX -static-libgcc"
       FFLAGS="$FFLAGS -fno-range-check"
       FORLD="$F77"
       if ( echo $host | grep i686 > /dev/null )
       then
         SQL_ARCH=32
         BINDIR=bin_x86
         VS_ARCH=x86
	 IDL_LIB="-L/mnt/scratch/mdsplus/idl-mingw-libs -lidl64"
       else
         SQL_ARCH=64
         BINDIR=bin_x86_64
         VS_ARCH=x64
	 IDL_LIB="-L/mnt/scratch/mdsplus/idl-mingw-libs -lidl32"
       fi
       MAKELIBDIR="\$(top_srcdir)/$BINDIR/"
       MAKESHLIBDIR="\$(top_srcdir)/$BINDIR/"
       MAKEBINDIR="\$(top_srcdir)/$BINDIR/"
       FFLAGS="$FFLAGS -fno-backslash";
       LDSHARE="-Wl,-Bdynamic ";
       LDARC="-Wl,-Bstatic ";
       LD_LDSHARE="-Bdynamic ";
       LD_LDARC="-Bstatic ";
       LINKSHARED="-shared ";
       FOR_LINKSHARED="$LINKSHARED";
       LIBPATH="LD_LIBRARY_PATH";
       FOR_LDFLAGS="";
       FEXECLIBDIR="-L";
       SHARETYPE=".dll"
       jni_inc_dir="$with_jdk/include";
       jni_md_inc_dir="$with_jdk/include/linux";;

*86*linux*)
       CFLAGS="$CFLAGS -fpic -shared-libgcc -fsigned-char -fno-strict-aliasing";
       FORLD="$F77";
       LD="gcc"
       if ( uname -m | grep 64 > /dev/null ) 
       then
         if ( echo $host| grep 64 > /dev/null )
         then
           if [[ -d /usr/lib64 ]]
           then
             D64="64"
           else
             D64=""
           fi
           SYB64=$D64
           TARGET_ARCH="-m64"
           UILCMD=uil
           uiddir="${uiddir}${D64}"
	   MAKELIBDIR="\$(top_srcdir)/lib${D64}/"
           MAKESHLIBDIR="\$(top_srcdir)/lib${D64}/"
           MAKEUIDDIR="\$(top_srcdir)/uid${D64}/"
	   MAKEBINDIR="\$(top_srcdir)/bin${D64}/"
         else
           TARGET_ARCH="-m32"
           UILCMD=uil32
           uiddir="${uiddir}32"
           MAKELIBDIR="\$(top_srcdir)/lib32/"
           MAKESHLIBDIR="\$(top_srcdir)/lib32/"
           MAKEUIDDIR="\$(top_srcdir)/uid32/"
           MAKEBINDIR="\$(top_srcdir)/bin32/"
         fi
       fi
       FFLAGS="$FFLAGS -fno-range-check"
       FOR_LDFLAGS="-lg2c"
       FFLAGS="$FFLAGS -fpic -fno-backslash";
       LDSHARE="-Wl,-Bdynamic ";
       LDARC="-Wl,-Bstatic ";
       LD_LDSHARE="-Bdynamic ";
       LD_LDARC="-Bstatic ";
       LINKSHARED="-shared ";
       FOR_LINKSHARED="$LINKSHARED";
       LIBPATH="LD_LIBRARY_PATH";
       FOR_LDFLAGS="";
       FEXECLIBDIR="-L";
       TAR_EXCLUDE="--exclude";
       MITDEVICESIO_TARGETS="${MAKESHLIBDIR}libMitDevicesIO${SHARETYPE} ${MAKELIBDIR}libMitDevicesIO.a ${MAKEBINDIR}daq_server"; 
       jni_inc_dir="$with_jdk/include";
       jni_md_inc_dir="$with_jdk/include/linux";
       HUP_TO_XINETD="/etc/rc.d/init.d/xinetd restart";
       HUP_TO_INETD="kill -HUP \`/sbin/pidof inetd\`";
       ;;
*arm-xilinx-linux-gnueabi) echo "configuring for Xylinx zynq board (arm cortex a9)";
       CC=arm-xilinx-linux-gnueabi-gcc;
       LD=arm-xilinx-linux-gnueabi-ld;
       AR=arm-xilinx-linux-gnueabi-ar;
       RANLIB=arm-xilinx-linux-gnueabi-ranlib;
       SIZEOF_LONG=4;
       SIZEOF_LONG_LONG=8;
       D64="";
       CFLAGS="$CFLAGS -fpic -shared-libgcc -fsigned-char -fno-strict-aliasing";
       if (test "$F77" = "g77"); then
         FFLAGS="$FFLAGS -Wno-globals"
         FOR_LDFLAGS="-lg2c"
         FORLD="$F77"
       elif (test "$F77" = "gfortran"); then
         FFLAGS="$FFLAGS -fno-range-check";
         FORLD="$F77"
         FOR_LDFLAGS="-lg2c"
       elif (($F77 --version | grep 'GNU Fortran') >/dev/null 2>&1); then
         FFLAGS="$FFLAGS -fno-range-check"
         FORLD="$F77"
         FOR_LDFLAGS="-lg2c"
       fi
       FFLAGS="$FFLAGS -fpic -fno-backslash";
       LDSHARE="-Wl,-Bdynamic ";
       LDARC="-Wl,-Bstatic ";
       LD_LDSHARE="-Bdynamic ";
       LD_LDARC="-Bstatic ";
       LINKSHARED="-shared ";
       FOR_LINKSHARED="$LINKSHARED";
       LIBPATH="LD_LIBRARY_PATH";
       FOR_LDFLAGS="";
       FEXECLIBDIR="-L";
       TAR_EXCLUDE="--exclude";
       jni_inc_dir="$with_jdk/include";
       jni_md_inc_dir="$with_jdk/include/linux";
       HUP_TO_XINETD="/etc/rc.d/init.d/xinetd restart";
       HUP_TO_INETD="kill -HUP \`/sbin/pidof inetd\`";;
*linux*) CFLAGS="$CFLAGS -fpic -fsigned-char -shared-libgcc -fno-strict-aliasing";
       FFLAGS="$FFLAGS -fno-range-check";
       FORLD="$F77"
       FOR_LDFLAGS="-lg2c"
       FFLAGS="$FFLAGS -fpic -fno-backslash";
       LDSHARE="-Wl,-Bdynamic ";
       LDARC="-Wl,-Bstatic ";
       LD_LDSHARE="-Bdynamic ";
       LD_LDARC="-Bstatic ";
       LINKSHARED="-shared ";
       FOR_LINKSHARED="$LINKSHARED";
       LIBPATH="LD_LIBRARY_PATH";
       FOR_LDFLAGS="";
       FEXECLIBDIR="-L";
       TAR_EXCLUDE="--exclude";
       jni_inc_dir="$with_jdk/include";
       jni_md_inc_dir="$with_jdk/include/linux";
       HUP_TO_XINETD="/etc/rc.d/init.d/xinetd restart";
       HUP_TO_INETD="kill -HUP \`/sbin/pidof inetd\`";;
*apple-darwin*) echo "Configuring for MacOS X";
       MACOSX="macosx"
       CFLAGS="$CFLAGS -arch x86_64 -arch i386 -dynamic";
       if (test "$F77" = "f77"); then 
          FFLAGS="$FFLAGS -w -f -V -W"
		  FORLD="$F77"
       elif (test "$F77" = "g77"); then
          FFLAGS="$FFLAGS -fno-backslash -Wno-globals";
          FOR_LDFLAGS="-lg2c"; 
		  FORLD="$F77"
       elif (test "$F77" = "fort77"); then
          FFLAGS="$FFLAGS -!bs -Wf,-!it";
          FOR_LDFLAGS="-L/usr/local/lib/ -lf2c";
		  FORLD="$CC"
       elif (test "$F77" = "gfortran"); then
          FFLAGS="$FFLAGS -fno-range-check"
          FORLD="gfortran"
          FOR_LDFLAGS="-shared"
       fi;
       FEXECLIBDIR="-L";
       LD="$CC"
       LDSHARE="";
       LD_LDSHARE="";
       LDARC="";
       LD_LDARC="";
       UILPATH=/usr/OpenMotif/bin;
       MOTIF_LDARC="-Wl,-bind_at_load -multiply_defined suppress -L/usr/OpenMotif/lib"
       MOTIF_LD_LDARC="-multiply_defined suppress -L/usr/OpenMotif/lib"
       dnl LINKSHARED="$LDFLAGS -dynamiclib -install_name $libdir/\$(@F) -headerpad_max_install_names -prebind \
	   dnl -seg_addr_table_filename \$(@F) -seg_addr_table ../macosx/bindtable -Wl,-single_module";
	   LINKSHARED="$LDFLAGS -shared -arch i386 -arch x86_64";
           FOR_LINKSHARED="$LDFLAGS -shared";
	   LINKMODULE="$LDFLAGS -bundle -undefined dynamic_lookup";
       IDL_LD="";
       LINKJNI="$LINKSHARED";
       SHARETYPE=".dylib";
       SHARETYPEJNI=".dylib";
       SHARETYPEMOD=".dylib";
       TAR_EXCLUDE="--exclude";
       JDK_DIR=/Library/Java/Home
       jni_inc_dir="/System/Library/Frameworks/JavaVM.framework/Versions/Current/Headers";
       jni_md_inc_dir="$jni_inc_dir";
       JDK_LIVECONNECT="$JDK_DIR/lib/plugin.jar"
       java_enable="yes"
       LIBPATH="DYLD_LIBRARY_PATH"
       dnl HDF5_LIBS="-lz -lsz";
       dnl HDF5_DIR="/usr/local";
       X_EXTRA_LIBS="-lXmu";;
*aix*) CFLAGS="$CFLAGS -fpic -fno-strict-aliasing";
       FFLAGS="$FFLAGS -qpic -qnoescape";
       LDSHARE="";
       LDARC="";
       FOR_LDFLAGS="-lxlf90";
       LINKSHARED="-bnoentry -bM:SRE -bE:\$(EXPORTS)";
       FOR_LINKSHARED="$LINKSHARED";
       LIBPATH="LIBPATH";
       MAKESHLIBDIR="\$(top_srcdir)/shlib/";
       EXPORTS_FILE="\$(EXPORTS)";
       FEXECLIBDIR="-L";
       SHARETYPE=".a";
       HUP_TO_INETD="kill -HUP \`ps -e | grep inetd | grep -v grep | awk '{print $1}'\`";;
*qnx*) CFLAGS="$CFLAGS -fpic";
       LDSHARE="-Wl,-Bdynamic ";
       LDARC="-Wl,-Bstatic ";
       LD_LDSHARE="-Bdynamic ";
       LD_LDARC="-Bstatic ";
       LINKSHARED="-shared ";
       FOR_LINKSHARED="$LINKSHARED";
       LIBPATH="LD_LIBRARY_PATH";
       FOR_LDFLAGS="";
       FEXECLIBDIR="-L";
       ;;
esac

dnl see if we have libdc1394 libraries and what version
AC_CHECK_LIB(dc1394,dc1394_new ,dc1394_v2=yes)
AC_CHECK_LIB(dc1394,dc1394_get_camera_info ,dc1394_v1=yes)
AC_CHECK_LIB(raw1394,raw1394_get_libversion ,raw1394=yes)
if test "$dc1394_v2" = "yes" -a "$raw1394"="yes"; then
  DC1394_SUPPORT2="${MAKESHLIBDIR}libdc1394_support2$SHARETYPE"
else
  DC1394_SUPPORT2=""
fi
if test "$dc1394_v1" = "yes" -a "$raw1394"="yes"; then
  DC1394_SUPPORT="${MAKESHLIBDIR}libdc1394_support$SHARETYPE"
else
  DC1394_SUPPORT=""
fi

AC_CHECK_SIZEOF(long)
AC_CHECK_SIZEOF(long long)
AC_CHECK_SIZEOF(_int64)

# Stuff that only non-automake dirs need
AC_SUBST([MAKEETCDIR], ["\$(top_srcdir)/etc/"])

dnl Check for 0xnnnnll (long long constants)
AC_LANG_SAVE
AC_LANG_C
AC_TRY_COMPILE(,int gub(){return((int)0x1ll);}
 ,AC_DEFINE(HAVE_LL_CONSTANTS
  ,,"Define if you compiler likes 0xnnnnll long long constants"))
AC_LANG_RESTORE

AC_MSG_CHECKING(if JNI libraries are different)
if test "$LINKJNI" 
then
	AC_MSG_RESULT(yes)
else
	AC_MSG_RESULT(no)
	SHARETYPEJNI="$SHARETYPE"
        LINKJNI="$LINKSHARED"
fi

AC_MSG_CHECKING(if IDL plugins are different)
if test "$LINKMODULE" 
then
	AC_MSG_RESULT(yes)
else
	AC_MSG_RESULT(no)
	SHARETYPEMOD="$SHARETYPE"
        LINKMODULE="$LINKSHARED"
fi


dnl Checks for libraries.

AC_CHECK_LIB([m], [pow], [LIBM="-lm"], [LIBM=""])
AC_CHECK_LIB(resolv,__dn_skipname,LIBRESOLV="-lresolv",LIBRESOLV="")
AC_CHECK_LIB(dl,dlopen,LIBDL="-ldl",LIBDL="")
AC_CHECK_LIB(c,gethostbyname,LIBNSL="",AC_CHECK_LIB(socket,gethostbyname,LIBNSL="-lsocket",AC_CHECK_LIB(nsl,gethostbyname,LIBNSL="-lnsl",LIBNSL="")))
AC_CHECK_LIB(c,socket,LIBSOCKET="",AC_CHECK_LIB(socket,socket,LIBSOCKET="-lsocket",LIBSOCKET=""))
AC_CHECK_LIB(c,getgrgid,AC_DEFINE(HAVE_GETGRGID,[],"Define if you have getgrgid to get group name."))
AC_CHECK_LIB(c,getpwuid,AC_DEFINE(HAVE_GETPWUID,[],"Define if you have getpwuid."))
AC_CHECK_LIB(dnet_stub,gethostbyname,DNET_STUB="-ldnet_stub",DNET_STUB="")
OLDLIBS="$LIBS"
AC_SEARCH_LIBS([clock_gettime],[rt],,,)
LIBS="$OLDLIBS"
CLOCK_GETTIME_LIB=""
if test "$ac_cv_search_clock_gettime" != "no"
then
  if test "$ac_cv_search_clock_gettime" != "none required"
  then
    CLOCK_GETTIME_LIB="$ac_cv_search_clock_gettime"
  fi
  AC_DEFINE(HAVE_CLOCK_GETTIME,[],"Define if you have the clock_gettime function.")
fi




AC_CHECK_LIB(c,gettimeofday,AC_DEFINE(HAVE_GETTIMEOFDAY,,"Define if you have the gettimeofday function."))
AC_CHECK_LIB(c,getaddrinfo,AC_DEFINE(HAVE_GETADDRINFO,,"Define if you have the getaddrinfo routine"))
AC_CHECK_LIB(c,strsep,AC_DEFINE(HAVE_STRSEP,,"Define if you have the strsep routine"))
AC_CHECK_LIB(c,getrusage,AC_DEFINE(HAVE_GETRUSAGE,,"Define if you have the getrusage routine"))
AC_ARG_ENABLE(d3d,
	[  --enable-d3d            build d3d ptdata access library ],
	if test "$enableval" = yes; then
          AC_MSG_CHECKING(...D3DLIB_PATH...)
          : ${D3DLIB_PATH:?"You must define D3DLIB_PATH to be the directory containing the libd3 library"}
          if test -r "$D3DLIB_PATH/libd3.a" -o -r "$D3DLIB_PATH/libd3$SHARETYPE"
          then
		 D3D_PACKAGE="\$(D3D_PACKAGE)";
		 D3DLIB="-L$D3DLIB_PATH";
                 AC_MSG_RESULT($D3DLIB)
          else
		 AC_MSG_RESULT(libd3.a or libd3$SHARETYPE not found in $D3DLIB_PATH)
                 exit 0
          fi
        fi)



## ////////////////////////////////////////////////////////////////////////// ##
## //  READLINE  //////////////////////////////////////////////////////////// ##
## ////////////////////////////////////////////////////////////////////////// ##


AC_SEARCH_READLINE([READLINE])
AM_CONDITIONAL(READLINE, test x"$have_readline" = x"yes")

dnl sets for retro compatibility
if test x"$have_readline" = x"yes"; then
  LIBREADLINE="${READLINE_LIBS}"
  TDIC="tdic"

  CPPFLAGS_save="${CPPFLAGS}"
  CPPFLAGS="${READLINE_CPPFLAGS} ${CPPFLAGS}"
  AC_CHECK_HEADERS(readline/readline.h readline/history.h
     ,,AC_MSG_ERROR("libreadline headers was not found"))     
  dnl this appears to be used so I add it here also.
  AC_CHECK_FUNCS(rl_set_signals)
  CPPFLAGS=$CPPFLAGS_save
else
  AC_MSG_ERROR(readline library was not found and must be installed.)
fi

dnl //// discontinued implementation ////
dnl LIBS_save="$LIBS"
dnl   AC_SEARCH_LIBS([readline],[readline 'readline -lcurses'])
dnl LIBS="$LIBS_save"
dnl if test "$ac_cv_search_readline" = "no"
dnl then
dnl   AC_MSG_RESULT("libreadline is not available so the build of tdic will be skipped") 
dnl   TDIC=""
dnl   LIBREADLINE=""
dnl else
dnl   LIBREADLINE="$ac_cv_search_readline"
dnl   TDIC="tdic"
dnl fi
dnl AC_SEARCH_LIBS([rl_set_signals],[readline 'readline -lcurses'],AC_DEFINE(HAVE_RL_SET_SIGNALS,,"define variable in code"))
dnl AC_CHECK_HEADERS(readline/readline.h readline/history.h)


## ////////////////////////////////////////////////////////////////////////// ##
## //  LIBXML  ////////////////////////////////////////////////////////////// ##
## ////////////////////////////////////////////////////////////////////////// ##

AM_PATH_XML2('2.0.0', [have_xml=yes], [have_xml=no])
if test "x$have_xml" != "xyes"; then
 AC_MSG_NOTICE([libxml not found using xml2-config, reverting to pkg-config query])
 PKG_CHECK_MODULES([XML], [libxml-2.0], [have_xml=yes], [have_xml=no])
 XML_CPPFLAGS="$XML_CFLAGS"
fi
AC_SUBST(XML_CFLAGS)
AC_SUBST(XML_CPPFLAGS)
AC_SUBST(XML_LIBS)
AM_CONDITIONAL(XML, test x"$have_xml" = x"yes")

if test "x$have_xml" = "xyes"; then
 dnl test also for headers usability required by mdsdcl
 CPPFLAGS_save="$CPPFLAGS"
 CPPFLAGS="$XML_CPPFLAGS $CPPFLAGS"
 AC_CHECK_HEADERS(libxml/tree.h libxml/parser.h libxml/xpath.h libxml/xpathInternals.h
  ,,AC_MSG_ERROR(libxml2 development files was not found and must be installed.))
 CPPFLAGS="$CPPFLAGS_save"
else
 AC_MSG_ERROR(libxml2 was not found and must be installed.)
fi


## ////////////////////////////////////////////////////////////////////////// ##
## //  HEADERS  ///////////////////////////////////////////////////////////// ##
## ////////////////////////////////////////////////////////////////////////// ##

dnl Checks for header files.
AC_CHECK_HEADERS(stdarg.h fcntl.h strings.h sys/ioctl.h syslog.h unistd.h sys/filio.h netdb.h resolv.h sys/types.h linux/types.h drm/drm.h pwd.h grp.h)
AC_CHECK_HEADERS(dlfcn.h dl.h vxWorks.h windows.h sys/resource.h)
AC_CHECK_HEADERS(malloc.h alloca.h)


## PTHREADS ##
AC_CHECK_HEADERS(pthread.h)
AC_CHECK_FUNCS(pthread_lock_global_np)


## CHECK related ##
AC_CHECK_FUNCS(mkstemp)
AC_CHECK_FUNCS(fork)


REMCAM="remcam"
AC_CHECK_HEADERS(scsi/sg.h,DO_CAMSHR="yes",DO_CAMSHR="no")
if test "$DO_CAMSHR" = yes
then
  CAMSHR="camshr"
  REMCAMLIB="RemCamShr"
else
  CAMSHR=""
  REMCAMLIB="CamShr"
fi

AC_CHECK_HEADERS([stdint.h])

dnl Check for default hdf5 header and library
HDF5_APS=""
AC_CHECK_HEADERS(hdf5.h,DO_HDF5="yes")
if test "$DO_HDF5" = yes; then
  AC_CHECK_LIB(hdf5,H5Fopen,DO_HDF5="yes",DO_HDF5="no")
  if test "$DO_HDF5" = yes; then
    HDF5_APS="\$(HDF5_APS)"
    HDF5_INCS=""
    HDF5_LIBS=""
  fi

dnl Check for user specified  hdf5 header and library
if test -n "$HDF5_DIR" -a -r "$HDF5_DIR"
then
      HDF5_APS="\$(HDF5_APS)"
      HDF5_INCS="-I$HDF5_DIR/include"
      HDF5_LIBS="$HDF5_LIBS -L$HDF5_DIR/lib"
fi	
fi

dnl Check for jdk files
OLD_CPPFLAGS=$CPPFLAGS
AS_VAR_SET_IF([JNI_INCLUDE_DIR],[jni_inc_dir="$JNI_INCLUDE_DIR"])
AS_VAR_SET_IF([JNI_MD_INCLUDE_DIR],[jni_md_inc_dir="$JNI_MD_INCLUDE_DIR"])
CPPFLAGS="$CPPFLAGS -I$jni_inc_dir -I$jni_md_inc_dir"
AC_CHECK_HEADER(jni.h,JDK_CFLAGS="-I$jni_inc_dir")
AC_CHECK_HEADER(jni_md.h,JDK_CFLAGS="$JDK_CFLAGS -I$jni_md_inc_dir")
AS_VAR_SET_IF([JDK_CFLAGS], [AS_CASE([$enable_java], [yes], [JAVA_APS="\$(JAVA_APS)"])])
CPPFLAGS="$OLD_CPPFLAGS"

dnl Checks for typedefs, structures, and compiler characteristics.
AC_C_CONST
AC_HEADER_TIME
AC_STRUCT_TM
AC_TYPE_SIGNAL
AC_TYPE_SIZE_T

dnl Check if we want to try Named Pipes instead of <sys/msg.h> API
AC_CHECK_HEADERS(sys/msg.h,mdsplus_ok=no,mdsplus_ok=yes)
if test "$mdsplus_ok" = yes; then
   AC_CHECK_HEADERS(sys/stat.h, mdsplus_ok=yes, mdsplus_ok=no)
   AC_MSG_CHECKING(if we should use pipes for messaging)
   if test "$mdsplus_ok" = yes; then
        AC_DEFINE(USE_PIPED_MESSAGING,,"Define if use piped messaging")
        AC_MSG_RESULT($mdsplus_ok)
    fi
fi

#AC_CACHE_CHECK([for timezone and daylight externals], mdsplus_cv_have_timezone, 
#    AC_TRY_LINK([#include <time.h>], [long z2 = timezone - daylight*3600;], 
#        mdsplus_cv_have_timezone=yes, mdsplus_cv_have_timezone=no))
#    if test "$mdsplus_cv_have_timezone" = yes; then
#        AC_DEFINE(HAVE_TIMEZONE,[],["define HAVE_TIMEZONE"])
#    else
#        AC_CACHE_CHECK([for tm_gmtoff in struct tm], mdsplus_cv_tm_gmtoff_in_tm,
#            AC_TRY_LINK([#include <time.h>], [struct tm tim; tim.tm_gmtoff = 0;],
#            mdsplus_cv_tm_gmtoff_in_tm=yes,mdsplus_cv_tm_gmtoff_in_tm=no))
#    fi
#    if test "$mdsplus_cv_tm_gmtoff_in_tm" = yes; then
#        AC_DEFINE(USE_TM_GMTOFF,[],["define USE_TM_GMTOFF"])
#    fi
AC_CACHE_CHECK([for tm_gmtoff in struct tm], mdsplus_cv_tm_gmtoff_in_tm,
     AC_TRY_LINK([#include <time.h>], [struct tm tim; tim.tm_gmtoff = 0;],
         mdsplus_cv_tm_gmtoff_in_tm=yes,mdsplus_cv_tm_gmtoff_in_tm=no))
     if test "$mdsplus_cv_tm_gmtoff_in_tm" = yes; then
        AC_DEFINE(USE_TM_GMTOFF
         ,,"Define if use need to use localtime instead of timezone and daylight")
     fi

AC_MSG_CHECKING(for semun union declaration)
AC_TRY_COMPILE([#include <sys/types.h>
#include <sys/sem.h>],[union semun arg;],
							 mdsplus_ok=yes,mdsplus_ok=no)
if test $mdsplus_ok = no; then
		 AC_DEFINE(NEED_SEMUN,,"Define NEED_SEMUN")
fi
AC_MSG_RESULT($mdsplus_ok)

AC_MSG_CHECKING(for two byte fd in *FILE)
AC_EGREP_HEADER(_fileL,stdio.h,mdsplus_ok=yes,mdsplus_ok=no)
if test $mdsplus_ok = yes; then
		 AC_DEFINE(FILE_PTR_HL,,"define FILE_PTR_HL")
fi
AC_MSG_RESULT($mdsplus_ok)

dnl Checks for library functions.
AC_PROG_GCC_TRADITIONAL
AC_HEADER_STDC
AC_CHECK_FUNCS(gethostname gettimeofday select socket)
AC_CHECK_FUNC(nis_local_host,mdsplus_ok=yes,mdsplus_ok=no)
AC_CHECK_FUNC(malloc)
AC_CHECK_FUNC(sched_setscheduler)

dnl Check for Sybase
if test "$host_cpu" = "arm" -a "$(echo $host | grep arm-xilinx)" != ""
then
   SYBASE_INC=""
   SYBASE_LIB=""
   SYBASE=""
   AC_MSG_RESULT(no sybase open/client)
elif ( echo $host | grep "mingw" >/dev/null )
then
    SYBASE_INC="-DSYBASE"
    SYBASE_LIB="-L. -lntwdblib${SQL_ARCH}"
    SYBASE="SYBASE"
    AC_MSG_RESULT(using Windows mssql)
elif test "$(echo $SYBASE_LIB | grep '\-L')" = ""
then
    SYBASE_INC=""
    SYBASE_LIB=""
    OLDLIBS="$LIBS"
    AC_SEARCH_LIBS([dbsqlexec],[sybdb],SYBASE_LIB="-lsybdb";SYBASE_INC="-DSYBASE";SYBASE="SYBASE",SYBASE_LIB="",)
    LIBS="$OLDLIBS"
    if test "$SYBASE_LIB" = ""
    then
      AC_MSG_CHECKING(for SYBASE open/client or freetds)
      if test -r "/usr/lib${SYB64}/libsybdb.so"
      then
          SYBASE_INC="-DSYBASE"
          SYBASE_LIB="-lsybdb"
          SYBASE="SYBASE"
          AC_MSG_RESULT(have freetds)
      else
        : ${SYBASE=/usr/local/sybase}
        if test -r "$SYBASE/lib"
	then SYBASE_LIBDIR="$SYBASE/lib"
	elif test -r "$SYBASE/lib${SYB64}"
	then SYBASE_LIBDIR="$SYBASE/lib${SYB64}"
	fi
	if test "$SYBASE_LIBDIR" != ""
	then
	  if test -r "$SYBASE_LIBDIR/libsybdb.a"
	  then
	    SYBASE_LIB="-L$SYBASE_LIBDIR $LD_LDARC -lsybdb $LD_LDSHARE"
	  else
	    SYBASE_LIB="-L$SYBASE_LIBDIR -lsybdb"
	  fi
	  SYBASE_INC="-I$SYBASE/include -DSYBASE"
	  AC_MSG_RESULT(have sybase)
	else
	  SYBASE=""
          AC_MSG_RESULT(no sybase open/client)
	fi
      fi
    fi
else
  SYBASE="SYBASE"
fi
AC_MSG_CHECKING(if mdssql should be built)
if test -n "$SYBASE_INC"
then
        MDSSQL="mdssql"
        AC_MSG_RESULT(have sql so yes.)
        AC_DEFINE(HAVE_SYBASE,,"Define if you have the sybase includes (freetds)")
else
        MDSSQL=""
        AC_MSG_RESULT(missing sql so no.)
fi

AC_DEFINE_UNQUOTED(SHARELIB_TYPE,"${SHARETYPE}",
                   [Set SHARELIB_TYPE to ".so",".sl",".a" etc...])
AC_C_BIGENDIAN

AC_PATH_XTRA
AS_CASE([$host],
        [*darwin*|*apple*], [X_CFLAGS+=" -I/usr/OpenMotif/include"
                             X_LIBS+=" -L/usr/OpenMotif/lib"])
AS_CASE([$host],[arm*gnueabihf],[X_CFLAGS=""])
#FIXME: Change the above to AS_VAR_APPEND with a new autoconf version (2.64+?)

if test $UILCMD = uil32
then
  X_LIBS=`echo $X_LIBS | sed s/lib64/lib/`
fi
AC_PATH_PROG(UIL,$UILCMD,$UILCMD,$UILPATH:/usr/bin/X11:$PATH:/usr/dt/bin)
AC_MSG_CHECKING(for uil command)
if ( which $UIL 2>/dev/null )
then
  UIL="env LANG=en_US $UIL"
  MOTIF_APS="\$(MOTIF_APS)"
  AC_MSG_RESULT(have uil so openmotif apps will be built.)
else
  MOTIF_APS=""
  AC_MSG_RESULT(no uil so skipping openmotif apps.openmotif-devel not installed.)
fi
if [[ "$MINGW" = "yes" ]]
then
  MOTIF_APS=""
fi


XM_LIBS="-lMrm -lXm"
AC_CHECK_LIB(Xext,XextAddDisplay,LIBXEXT="-lXext",LIBXEXT="")
AC_CHECK_LIB(Xp,XpGetDocumentData,LIBXP="-lXp",LIBXP="")



## ////////////////////////////////////////////////////////////////////////// ##
## //  DOXYGEN  ///////////////////////////////////////////////////////////// ##
## ////////////////////////////////////////////////////////////////////////// ##

## minimum requred doxygen for cute documentation rendering
DOXYGEN_VERSION_REQUIRED="1.8"

## versioning check script for sh usign sort builtin command
## check if $2 is a version higher than $1
function _ver_higher {
        ver=`echo -ne "$1\n$2" |sort -Vr |head -n1`
        if [[ "$2" == "$1" ]]; then return 1
        elif [[ "$2" == "$ver" ]]; then return 0
        else return 1
        fi
}

## checking for doxygen bin in path (see also m4 macro below)
AC_CHECK_PROGS([DOXYGEN], [doxygen])
if test -z "$DOXYGEN";
  then AC_MSG_WARN([Doxygen not found - continuing without Doxygen support])
  AM_CONDITIONAL([HAVE_CUTE_DOXYGEN], [false])
else  
  AM_CONDITIONAL([HAVE_CUTE_DOXYGEN], 
    [_ver_higher $DOXYGEN_VERSION_REQUIRED `$DOXYGEN --version`])
  AM_COND_IF([HAVE_CUTE_DOXYGEN], 
    [ echo "Doxygen version is cute!" ], 
    [ AC_MSG_WARN(["Doxygen version outdated, very limited documentation support"]) ])
fi

## DEFAULT ACTIVE FEATURES 
DX_HTML_FEATURE(ON)
DX_CHM_FEATURE(OFF)
DX_CHI_FEATURE(OFF)
DX_MAN_FEATURE(OFF)
DX_RTF_FEATURE(OFF)
DX_XML_FEATURE(OFF)
DX_PDF_FEATURE(ON)
DX_PS_FEATURE(OFF)

## refers to ax_prog_doxygen.m4 macro expansion 
DX_INIT_DOXYGEN(mdsplus, doxygen.cfg)


## ////////////////////////////////////////////////////////////////////////// ##
## //  CONFIG_H  //////////////////////////////////////////////////////////// ##
## ////////////////////////////////////////////////////////////////////////// ##

dnl Here we define all custom autoheader adds to config.h.in 

dnl add here what goes on tom of config.h
AH_TOP()

AH_VERBATIM([_LL_CONSTANTS], [
#ifdef HAVE_LL_CONSTANTS
#define LONG_LONG_CONSTANT(value) value##ll
#else
#define LONG_LONG_CONSTANT(value) value
#endif
])


AH_VERBATIM([_WIN32], [
#ifdef _WIN32
#define EXPORT __declspec(dllexport)
#else
#define EXPORT
#endif
])

dnl add here what goes on bottom of config.h
AH_BOTTOM()






AC_SUBST(CAMSHR)
AC_SUBST(CLOCK_GETTIME_LIB)
AC_SUBST(D3D_PACKAGE)
AC_SUBST(D3DLIB)
AC_SUBST(D3D_FFLAGS)
AC_SUBST(DNET_STUB)
AC_SUBST(EXPORTS_FILE)
AC_SUBST(FEXECLIBDIR)
AC_SUBST(FORLD)
AC_SUBST(FOR_LDFLAGS)
AC_SUBST(FOR_LINKSHARED)
AC_SUBST(GEN_DEVICE)
AC_SUBST(GLOBUS_CFLAGS)
AC_SUBST(GLOBUS_FLAVOR)
AC_SUBST(GLOBUS_LIBS)
AC_SUBST(GLOBUS_LOCATION)
AC_SUBST(HDF5_INCS)
AC_SUBST(HDF5_LIBS)
AC_SUBST(HDF5_APS)
AC_SUBST(HUP_TO_INETD)
AC_SUBST(HUP_TO_XINETD)
AC_SUBST(IDL_INC)
AC_SUBST(IDL_LIB)
AC_SUBST(IDLMDSEVENT)
AC_SUBST(IDLMDSWIDGETS)
AC_SUBST(JAVA_APS)
AC_SUBST(JAVACFLAGS)
AC_SUBST(JDK_CFLAGS)
AC_SUBST(JDK_DIR)
AC_SUBST(JDK_LIVECONNECT)
AC_SUBST(LD)
AC_SUBST(LDSHARE)
AC_SUBST(LDARC)
AC_SUBST(LD_LDSHARE)
AC_SUBST(LD_LDARC)
AC_SUBST(LIBDL)
AC_SUBST(LIBM)
AC_SUBST(LIBNSL)
AC_SUBST(LIBPATH)
AC_SUBST(LIBPRE)
AC_SUBST(LIBREADLINE)
AC_SUBST(LIBRESOLV)
AC_SUBST(LIBSOCKET)
AC_SUBST(LIBXP)
AC_SUBST(LIBXEXT)
AC_SUBST(LINKSHARED)
AC_SUBST(LINKJNI)
AC_SUBST(LINKMODULE)
AC_SUBST(LV)
AC_SUBST(LV_CINTOOLS)
AC_SUBST(MACOSX)
AC_SUBST(MAKEBINDIR)
AC_SUBST(MAKELIBDIR)
AC_SUBST(MAKESHLIBDIR)
AC_SUBST(MAKEUIDDIR)
AC_SUBST(MDSSQL)
AC_SUBST(MDSTCPIP)
AC_SUBST(MITDEVICESIO_TARGETS)
AC_SUBST(MOTIF_APS)
AC_SUBST(MOTIF_LDSHARE)
AC_SUBST(MOTIF_LDARC)
AC_SUBST(MOTIF_LD_LDSHARE)
AC_SUBST(MOTIF_LD_LDARC)
AC_SUBST(PYTHON_INCLUDE_DIR)
AC_SUBST(NEED_SEMUN)
AC_SUBST(NSLLIB)
AC_SUBST(REMCAM)
AC_SUBST(REMCAMLIB)
AC_SUBST(SHARETYPE)
AC_SUBST(SHARETYPEJNI)
AC_SUBST(SHARETYPEMOD)
AC_SUBST(SOCKETLIB)
AC_SUBST(SRBLIB)
AC_SUBST(SRBINCLUDE)
AC_SUBST(SYBASE_INC)
AC_SUBST(SYBASE_LIB)
AC_SUBST([TARGET_ARCH])
AC_SUBST(TAR_EXCLUDE)
AC_SUBST(TDIC)
AC_SUBST(UIL)
AC_SUBST(XM_LIBS)
AC_SUBST(uiddir)
AC_SUBST(USE_PIPED_MESSAGING)
AC_SUBST(USE_TM_GMTOFF)
AC_SUBST(DC1394_SUPPORT)
AC_SUBST(DC1394_SUPPORT2)
AC_SUBST(VS)
AC_SUBST(VS_ARCH)
AC_SUBST(VS_DIR)
AC_CONFIG_HEADER(include/config.h)


AC_OUTPUT(Makefile.inc
          Makefile
          docs/Makefile
          envsyms
          actions/Makefile
          camshr/Makefile
          ccl/Makefile 
          d3dshr/Makefile 
          dwscope/Makefile 
          hdf5/Makefile
          idlmdsevent/Makefile
          idlmdswidgets/Makefile
          javaclient/Makefile
          javadispatcher/Makefile
          javamds/Makefile 
          javascope/Makefile
          javascope/docs/Makefile
          javatraverser/Makefile
          javadevices/Makefile
          LabView/Makefile
          manpages/Makefile
          macosx/Makefile
          math/Makefile 
          mdsdcl/Makefile 
<<<<<<< HEAD
          mdslib/Makefile 
          mdslib/testing/Makefile 
=======
          mdslib/Makefile
          mdslib/docs/Makefile
>>>>>>> 220b8192
          mdslibidl/Makefile 
          mdsobjects/cpp/Makefile
          mdsobjects/cpp/docs/Makefile
          mdsobjects/cpp/testing/Makefile
          mdsobjects/cpp/testing/testutils/Makefile
          mdsobjects/python/docs/Makefile
          mdsobjects/java/Makefile
          mdsobjects/java/docs/Makefile          
          mdsobjects/labview/Makefile
          mdsmisc/Makefile
          mdsshr/Makefile
	  mdsshr/docs/Makefile
          mdssql/Makefile
          mdstcpip/Makefile 
          mdstcpip/zlib/Makefile
          mdstcpip/docs/Makefile
          mdstcpip/docs/img/Makefile
          mdsvme/Makefile
          mitdevices/Makefile 
          remcam/Makefile 
          roam/Makefile
          rpm/Makefile
          rpm/envsyms
          rpm/post_install_script
          scripts/Makefile
          servershr/Makefile 
          setevent/Makefile
          tcl/Makefile 
          tdishr/Makefile 
          tdic/Makefile
          tditest/Makefile 
          testing/Makefile
          testing/backends/check/Makefile          
          traverser/Makefile 
          treeshr/Makefile 
          wfevent/Makefile 
          xmdsshr/Makefile
          xtreeshr/Makefile
          icons/Makefile
)

AC_OUTPUT_COMMANDS(make depend)
if test "$JAVA_APS" = ""
then
  AC_MSG_WARN()
  AC_MSG_WARN()
  AC_MSG_WARN(The development environment for Java applications was not found.)
  AC_MSG_WARN(The build of Java applications will be skipped from the build of MDSplus.)
  AC_MSG_WARN(Install a Java SDK and reconfigure to build the Java apps.)
  AC_MSG_WARN()
fi
if test "$LIBREADLINE" = ""
then
  AC_MSG_WARN()
  AC_MSG_WARN()
  AC_MSG_WARN(The libreadline library was not found)
  AC_MSG_WARN(The tdic application will be skipped.)
  AC_MSG_WARN(Install the package containing the readline library (perhaps libreadline-devel) and reconfigure to build the tdic application.)
  AC_MSG_WARN()
  AC_MSG_WARN()
fi
if test "$SYBASE" = ""
then
  AC_MSG_WARN()
  AC_MSG_WARN()
  AC_MSG_WARN(The open sybase software was not found in /usr/local/sybase.)
  AC_MSG_WARN(The sqlserver interface libraries will be skipped.)
  AC_MSG_WARN()
  AC_MSG_WARN()
fi
if test "$MOTIF_APS" = "" -a "$MINGW" = ""
then
  AC_MSG_WARN()
  AC_MSG_WARN()
  AC_MSG_WARN(The openmotif development environment was not found.)
  AC_MSG_WARN(The openmotif based applications and libraries will be skipped.)
  AC_MSG_WARN()
  AC_MSG_WARN()
fi
if test "$IDL_DIR" = ""
then
  AC_MSG_WARN()
  AC_MSG_WARN()
  AC_MSG_WARN(The IDL application directory was not found.)
  AC_MSG_WARN(The libraries used for interfacing IDL with MDSplus will be skipped.)
  AC_MSG_WARN()
  AC_MSG_WARN()
fi
if test "$LV" = ""
then
  AC_MSG_WARN()
  AC_MSG_WARN()
  AC_MSG_WARN("Labview include files were not found.)
  AC_MSG_WARN("The labview MDSobjects will not be built")
  AC_MSG_WARN()
  AC_MSG_WARN()
fi
<|MERGE_RESOLUTION|>--- conflicted
+++ resolved
@@ -1166,7 +1166,6 @@
           javadispatcher/Makefile
           javamds/Makefile 
           javascope/Makefile
-          javascope/docs/Makefile
           javatraverser/Makefile
           javadevices/Makefile
           LabView/Makefile
@@ -1174,13 +1173,9 @@
           macosx/Makefile
           math/Makefile 
           mdsdcl/Makefile 
-<<<<<<< HEAD
-          mdslib/Makefile 
-          mdslib/testing/Makefile 
-=======
           mdslib/Makefile
           mdslib/docs/Makefile
->>>>>>> 220b8192
+          mdslib/testing/Makefile 
           mdslibidl/Makefile 
           mdsobjects/cpp/Makefile
           mdsobjects/cpp/docs/Makefile
@@ -1188,7 +1183,7 @@
           mdsobjects/cpp/testing/testutils/Makefile
           mdsobjects/python/docs/Makefile
           mdsobjects/java/Makefile
-          mdsobjects/java/docs/Makefile          
+          mdsobjects/java/docs/Makefile
           mdsobjects/labview/Makefile
           mdsmisc/Makefile
           mdsshr/Makefile
