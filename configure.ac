--- conflicted
+++ resolved
@@ -58,8 +58,6 @@
 AC_PROG_SED
 AC_CHECK_TOOL([WINDRES], [windres], [:])
 
-<<<<<<< HEAD
-=======
 # Always do the visibility check but don't set AM_CFLAGS on Windows.
 # This way things get set properly even on Windows.
 AC_MSG_RESULT([before VISIBILITY])
@@ -68,7 +66,6 @@
 #if test -n "$CFLAG_VISIBILITY" && test "$is_w32" != yes; then
 #	CFLAGS="$CFLAGS $CFLAG_VISIBILITY"
 #fi
->>>>>>> 02fa3cfd
 
 #FIXME: Remove this when Makefile.inc goes away
 AS_CASE(["$MKDIR_P"],
@@ -444,7 +441,7 @@
        LD_LDARC="-Bstatic ";
        LINKSHARED="-shared ";
        FOR_LINKSHARED="$LINKSHARED";
-       LIBPATH="LD_LIBRARY_PATH";       
+       LIBPATH="LD_LIBRARY_PATH";
        FOR_LDFLAGS="";
        FEXECLIBDIR="-L";
        SHARETYPE=".dll"
@@ -492,7 +489,7 @@
        LD_LDARC="-Bstatic ";
        LINKSHARED="-shared ";
        FOR_LINKSHARED="$LINKSHARED";
-       LIBPATH="LD_LIBRARY_PATH";       
+       LIBPATH="LD_LIBRARY_PATH";
        FOR_LDFLAGS="";
        FEXECLIBDIR="-L";
        TAR_EXCLUDE="--exclude";
@@ -560,8 +557,7 @@
        HUP_TO_INETD="kill -HUP \`/sbin/pidof inetd\`";;
 *apple-darwin*) echo "Configuring for MacOS X";
        MACOSX="macosx"
-       CFLAGS="$CFLAGS -arch x86_64 -arch 
-       -dynamic";
+       CFLAGS="$CFLAGS -arch x86_64 -arch i386 -dynamic";
        if (test "$F77" = "f77"); then 
           FFLAGS="$FFLAGS -w -f -V -W"
 		  FORLD="$F77"
