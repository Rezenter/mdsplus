--- conflicted
+++ resolved
@@ -292,17 +292,12 @@
 	}
 	else
 	{
-<<<<<<< HEAD
-//	    open_exp.setText("");
-//	    open_shot.setText("");
-=======
 	    open_exp.setText("");
 	    open_shot.setText("");
 	    curr_origin = new Point(frame.getLocation().x+32,frame.getLocation().y+32);
->>>>>>> 250c5ba7
 	    open_dialog.setLocation(curr_origin);
 	    open_dialog.setVisible(true);
-        open_edit.setSelected(false);
+            open_edit.setSelected(false);
 	    open_readonly.setSelected(false);
 	}
     }
